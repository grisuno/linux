--- conflicted
+++ resolved
@@ -220,12 +220,7 @@
 			DMI_EXACT_MATCH(DMI_PRODUCT_SKU, "0A45")
 		},
 		.driver_data = (void *)(SOF_SDW_TGL_HDMI |
-<<<<<<< HEAD
-					RT711_JD2 |
-					SOF_RT715_DAI_ID_FIX),
-=======
 					RT711_JD2),
->>>>>>> 754e0b0e
 	},
 	/* AlderLake devices */
 	{
