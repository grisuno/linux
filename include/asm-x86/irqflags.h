#ifndef _X86_IRQFLAGS_H_
#define _X86_IRQFLAGS_H_

#include <asm/processor-flags.h>

#ifndef __ASSEMBLY__
/*
 * Interrupt control:
 */

static inline unsigned long native_save_fl(void)
{
	unsigned long flags;

	asm volatile("# __raw_save_flags\n\t"
		     "pushf ; pop %0"
		     : "=g" (flags)
		     : /* no input */
		     : "memory");

	return flags;
}

static inline void native_restore_fl(unsigned long flags)
{
	asm volatile("push %0 ; popf"
		     : /* no output */
		     :"g" (flags)
		     :"memory", "cc");
}

static inline void native_irq_disable(void)
{
	asm volatile("cli": : :"memory");
}

static inline void native_irq_enable(void)
{
	asm volatile("sti": : :"memory");
}

static inline void native_safe_halt(void)
{
	asm volatile("sti; hlt": : :"memory");
}

static inline void native_halt(void)
{
	asm volatile("hlt": : :"memory");
}

#endif

#ifdef CONFIG_PARAVIRT
#include <asm/paravirt.h>
#else
#ifndef __ASSEMBLY__

static inline unsigned long __raw_local_save_flags(void)
{
	return native_save_fl();
}

static inline void raw_local_irq_restore(unsigned long flags)
{
	native_restore_fl(flags);
}

static inline void raw_local_irq_disable(void)
{
	native_irq_disable();
}

static inline void raw_local_irq_enable(void)
{
	native_irq_enable();
}

/*
 * Used in the idle loop; sti takes one instruction cycle
 * to complete:
 */
static inline void raw_safe_halt(void)
{
	native_safe_halt();
}

/*
 * Used when interrupts are already enabled or to
 * shutdown the processor:
 */
static inline void halt(void)
{
	native_halt();
}

/*
 * For spinlocks, etc:
 */
static inline unsigned long __raw_local_irq_save(void)
{
	unsigned long flags = __raw_local_save_flags();

	raw_local_irq_disable();

	return flags;
}
#else

#define ENABLE_INTERRUPTS(x)	sti
#define DISABLE_INTERRUPTS(x)	cli

#ifdef CONFIG_X86_64
#define SWAPGS	swapgs
/*
 * Currently paravirt can't handle swapgs nicely when we
 * don't have a stack we can rely on (such as a user space
 * stack).  So we either find a way around these or just fault
 * and emulate if a guest tries to call swapgs directly.
 *
 * Either way, this is a good way to document that we don't
 * have a reliable stack. x86_64 only.
 */
#define SWAPGS_UNSAFE_STACK	swapgs

#define PARAVIRT_ADJUST_EXCEPTION_FRAME	/*  */

#define INTERRUPT_RETURN	iretq
#define USERGS_SYSRET64				\
	swapgs;					\
	sysretq;
#define USERGS_SYSRET32				\
	swapgs;					\
	sysretl
#define ENABLE_INTERRUPTS_SYSEXIT32		\
	swapgs;					\
	sti;					\
	sysexit

#else
#define INTERRUPT_RETURN		iret
#define ENABLE_INTERRUPTS_SYSEXIT	sti; sysexit
#define GET_CR0_INTO_EAX		movl %cr0, %eax
#endif


#endif /* __ASSEMBLY__ */
#endif /* CONFIG_PARAVIRT */

#ifndef __ASSEMBLY__
#define raw_local_save_flags(flags)				\
	do { (flags) = __raw_local_save_flags(); } while (0)

#define raw_local_irq_save(flags)				\
	do { (flags) = __raw_local_irq_save(); } while (0)

static inline int raw_irqs_disabled_flags(unsigned long flags)
{
	return !(flags & X86_EFLAGS_IF);
}

static inline int raw_irqs_disabled(void)
{
	unsigned long flags = __raw_local_save_flags();

	return raw_irqs_disabled_flags(flags);
}

/*
 * makes the traced hardirq state match with the machine state
 *
 * should be a rarely used function, only in places where its
 * otherwise impossible to know the irq state, like in traps.
 */
static inline void trace_hardirqs_fixup_flags(unsigned long flags)
{
	if (raw_irqs_disabled_flags(flags))
		trace_hardirqs_off();
	else
		trace_hardirqs_on();
}

static inline void trace_hardirqs_fixup(void)
{
	unsigned long flags = __raw_local_save_flags();

	trace_hardirqs_fixup_flags(flags);
}

#else

#ifdef CONFIG_X86_64
<<<<<<< HEAD
#define ARCH_TRACE_IRQS_ON		call trace_hardirqs_on_thunk
#define ARCH_TRACE_IRQS_OFF		call trace_hardirqs_off_thunk
=======
/*
 * Currently paravirt can't handle swapgs nicely when we
 * don't have a stack we can rely on (such as a user space
 * stack).  So we either find a way around these or just fault
 * and emulate if a guest tries to call swapgs directly.
 *
 * Either way, this is a good way to document that we don't
 * have a reliable stack. x86_64 only.
 */
#define SWAPGS_UNSAFE_STACK	swapgs
>>>>>>> 6712e299
#define ARCH_LOCKDEP_SYS_EXIT		call lockdep_sys_exit_thunk
#define ARCH_LOCKDEP_SYS_EXIT_IRQ	\
	TRACE_IRQS_ON; \
	sti; \
	SAVE_REST; \
	LOCKDEP_SYS_EXIT; \
	RESTORE_REST; \
	cli; \
	TRACE_IRQS_OFF;

#else
#define ARCH_LOCKDEP_SYS_EXIT			\
	pushl %eax;				\
	pushl %ecx;				\
	pushl %edx;				\
	call lockdep_sys_exit;			\
	popl %edx;				\
	popl %ecx;				\
	popl %eax;

#define ARCH_LOCKDEP_SYS_EXIT_IRQ
#endif

#ifdef CONFIG_TRACE_IRQFLAGS
#  define TRACE_IRQS_ON		call trace_hardirqs_on_thunk;
#  define TRACE_IRQS_OFF	call trace_hardirqs_off_thunk;
#else
#  define TRACE_IRQS_ON
#  define TRACE_IRQS_OFF
#endif
#ifdef CONFIG_DEBUG_LOCK_ALLOC
#  define LOCKDEP_SYS_EXIT	ARCH_LOCKDEP_SYS_EXIT
#  define LOCKDEP_SYS_EXIT_IRQ	ARCH_LOCKDEP_SYS_EXIT_IRQ
# else
#  define LOCKDEP_SYS_EXIT
#  define LOCKDEP_SYS_EXIT_IRQ
# endif

#endif /* __ASSEMBLY__ */
#endif<|MERGE_RESOLUTION|>--- conflicted
+++ resolved
@@ -190,21 +190,6 @@
 #else
 
 #ifdef CONFIG_X86_64
-<<<<<<< HEAD
-#define ARCH_TRACE_IRQS_ON		call trace_hardirqs_on_thunk
-#define ARCH_TRACE_IRQS_OFF		call trace_hardirqs_off_thunk
-=======
-/*
- * Currently paravirt can't handle swapgs nicely when we
- * don't have a stack we can rely on (such as a user space
- * stack).  So we either find a way around these or just fault
- * and emulate if a guest tries to call swapgs directly.
- *
- * Either way, this is a good way to document that we don't
- * have a reliable stack. x86_64 only.
- */
-#define SWAPGS_UNSAFE_STACK	swapgs
->>>>>>> 6712e299
 #define ARCH_LOCKDEP_SYS_EXIT		call lockdep_sys_exit_thunk
 #define ARCH_LOCKDEP_SYS_EXIT_IRQ	\
 	TRACE_IRQS_ON; \
