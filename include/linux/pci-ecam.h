/* SPDX-License-Identifier: GPL-2.0 */
/*
 * Copyright 2016 Broadcom
 */
#ifndef DRIVERS_PCI_ECAM_H
#define DRIVERS_PCI_ECAM_H

#include <linux/pci.h>
#include <linux/kernel.h>
#include <linux/platform_device.h>

/*
 * Memory address shift values for the byte-level address that
 * can be used when accessing the PCI Express Configuration Space.
 */

/*
 * Enhanced Configuration Access Mechanism (ECAM)
 *
 * See PCI Express Base Specification, Revision 5.0, Version 1.0,
 * Section 7.2.2, Table 7-1, p. 677.
 */
#define PCIE_ECAM_BUS_SHIFT	20 /* Bus number */
#define PCIE_ECAM_DEVFN_SHIFT	12 /* Device and Function number */

#define PCIE_ECAM_BUS_MASK	0xff
#define PCIE_ECAM_DEVFN_MASK	0xff
#define PCIE_ECAM_REG_MASK	0xfff /* Limit offset to a maximum of 4K */

#define PCIE_ECAM_BUS(x)	(((x) & PCIE_ECAM_BUS_MASK) << PCIE_ECAM_BUS_SHIFT)
#define PCIE_ECAM_DEVFN(x)	(((x) & PCIE_ECAM_DEVFN_MASK) << PCIE_ECAM_DEVFN_SHIFT)
#define PCIE_ECAM_REG(x)	((x) & PCIE_ECAM_REG_MASK)

#define PCIE_ECAM_OFFSET(bus, devfn, where) \
	(PCIE_ECAM_BUS(bus) | \
	 PCIE_ECAM_DEVFN(devfn) | \
	 PCIE_ECAM_REG(where))

/*
 * struct to hold pci ops and bus shift of the config window
 * for a PCI controller.
 */
struct pci_config_window;
struct pci_ecam_ops {
	unsigned int			bus_shift;
	struct pci_ops			pci_ops;
	int				(*init)(struct pci_config_window *);
	int				(*enable_device)(struct pci_host_bridge *,
							 struct pci_dev *);
	void				(*disable_device)(struct pci_host_bridge *,
							  struct pci_dev *);
};

/*
 * struct to hold the mappings of a config space window. This
 * is expected to be used as sysdata for PCI controllers that
 * use ECAM.
 */
struct pci_config_window {
	struct resource			res;
	struct resource			busr;
	unsigned int			bus_shift;
	void				*priv;
	const struct pci_ecam_ops	*ops;
	union {
		void __iomem		*win;	/* 64-bit single mapping */
		void __iomem		**winp; /* 32-bit per-bus mapping */
	};
	struct device			*parent;/* ECAM res was from this dev */
};

/* create and free pci_config_window */
struct pci_config_window *pci_ecam_create(struct device *dev,
		struct resource *cfgres, struct resource *busr,
		const struct pci_ecam_ops *ops);
void pci_ecam_free(struct pci_config_window *cfg);

/* map_bus when ->sysdata is an instance of pci_config_window */
void __iomem *pci_ecam_map_bus(struct pci_bus *bus, unsigned int devfn,
			       int where);
/* default ECAM ops */
extern const struct pci_ecam_ops pci_generic_ecam_ops;

#if defined(CONFIG_ACPI) && defined(CONFIG_PCI_QUIRKS)
extern const struct pci_ecam_ops pci_32b_ops;	/* 32-bit accesses only */
extern const struct pci_ecam_ops pci_32b_read_ops; /* 32-bit read only */
extern const struct pci_ecam_ops hisi_pcie_ops;	/* HiSilicon */
extern const struct pci_ecam_ops thunder_pem_ecam_ops; /* Cavium ThunderX 1.x & 2.x */
extern const struct pci_ecam_ops pci_thunder_ecam_ops; /* Cavium ThunderX 1.x */
extern const struct pci_ecam_ops xgene_v1_pcie_ecam_ops; /* APM X-Gene PCIe v1 */
extern const struct pci_ecam_ops xgene_v2_pcie_ecam_ops; /* APM X-Gene PCIe v2.x */
extern const struct pci_ecam_ops al_pcie_ops;	/* Amazon Annapurna Labs PCIe */
extern const struct pci_ecam_ops tegra194_pcie_ops; /* Tegra194 PCIe */
extern const struct pci_ecam_ops loongson_pci_ecam_ops; /* Loongson PCIe */
#endif
<<<<<<< HEAD

#if IS_ENABLED(CONFIG_PCI_HOST_COMMON)
/* for DT-based PCI controllers that support ECAM */
int pci_host_common_probe(struct platform_device *pdev);
int pci_host_common_init(struct platform_device *pdev,
			 const struct pci_ecam_ops *ops);
void pci_host_common_remove(struct platform_device *pdev);
#endif
=======
>>>>>>> ec49e253
#endif<|MERGE_RESOLUTION|>--- conflicted
+++ resolved
@@ -93,15 +93,4 @@
 extern const struct pci_ecam_ops tegra194_pcie_ops; /* Tegra194 PCIe */
 extern const struct pci_ecam_ops loongson_pci_ecam_ops; /* Loongson PCIe */
 #endif
-<<<<<<< HEAD
-
-#if IS_ENABLED(CONFIG_PCI_HOST_COMMON)
-/* for DT-based PCI controllers that support ECAM */
-int pci_host_common_probe(struct platform_device *pdev);
-int pci_host_common_init(struct platform_device *pdev,
-			 const struct pci_ecam_ops *ops);
-void pci_host_common_remove(struct platform_device *pdev);
-#endif
-=======
->>>>>>> ec49e253
 #endif