--- conflicted
+++ resolved
@@ -11,13 +11,9 @@
 struct user_namespace;
 struct ns_common;
 
-<<<<<<< HEAD
-extern struct mnt_namespace *copy_mnt_ns(u64, struct mnt_namespace *,
-=======
 extern struct mnt_namespace init_mnt_ns;
 
-extern struct mnt_namespace *copy_mnt_ns(unsigned long, struct mnt_namespace *,
->>>>>>> 6e65f4e8
+extern struct mnt_namespace *copy_mnt_ns(u64, struct mnt_namespace *,
 		struct user_namespace *, struct fs_struct *);
 extern void put_mnt_ns(struct mnt_namespace *ns);
 DEFINE_FREE(put_mnt_ns, struct mnt_namespace *, if (!IS_ERR_OR_NULL(_T)) put_mnt_ns(_T))
