// SPDX-License-Identifier: GPL-2.0+
/*
 * Copyright 2019~2020, 2022 NXP
 */

/dts-v1/;

#include "imx8dxl.dtsi"

/ {
	model = "Freescale i.MX8DXL EVK";
	compatible = "fsl,imx8dxl-evk", "fsl,imx8dxl";

	aliases {
		i2c2 = &i2c2;
		mmc0 = &usdhc1;
		mmc1 = &usdhc2;
		serial0 = &lpuart0;
		serial1 = &lpuart1;
		serial6 = &cm40_lpuart;
	};

	chosen {
		stdout-path = &lpuart0;
	};

	memory@80000000 {
		device_type = "memory";
		reg = <0x00000000 0x80000000 0 0x40000000>;
	};

	reserved-memory {
		#address-cells = <2>;
		#size-cells = <2>;
		ranges;

		/*
		 * Memory reserved for optee usage. Please do not use.
		 * This will be automatically added to dtb if OP-TEE is installed.
		 * optee@96000000 {
		 *     reg = <0 0x96000000 0 0x2000000>;
		 *     no-map;
		 * };
		 */

		/* global autoconfigured region for contiguous allocations */
		linux,cma {
			compatible = "shared-dma-pool";
			reusable;
			size = <0 0x14000000>;
			alloc-ranges = <0 0x98000000 0 0x14000000>;
			linux,cma-default;
		};
	};

	m2_uart1_sel: regulator-m2uart1sel {
		compatible = "regulator-fixed";
		regulator-min-microvolt = <3300000>;
		regulator-max-microvolt = <3300000>;
		regulator-name = "m2_uart1_sel";
		gpio = <&pca6416_1 6 GPIO_ACTIVE_HIGH>;
		enable-active-high;
		regulator-always-on;
	};

	mux3_en: regulator-0 {
		compatible = "regulator-fixed";
		regulator-min-microvolt = <3300000>;
		regulator-max-microvolt = <3300000>;
		regulator-name = "mux3_en";
		gpio = <&pca6416_2 8 GPIO_ACTIVE_LOW>;
		regulator-always-on;
	};

	reg_fec1_sel: regulator-1 {
		compatible = "regulator-fixed";
		regulator-name = "fec1_supply";
		regulator-min-microvolt = <3300000>;
		regulator-max-microvolt = <3300000>;
		gpio = <&pca6416_1 11 GPIO_ACTIVE_LOW>;
		regulator-always-on;
		status = "disabled";
	};

	reg_fec1_io: regulator-2 {
		compatible = "regulator-fixed";
		regulator-name = "fec1_io_supply";
		regulator-min-microvolt = <1800000>;
		regulator-max-microvolt = <1800000>;
		gpio = <&max7322 0 GPIO_ACTIVE_HIGH>;
		enable-active-high;
		regulator-always-on;
		status = "disabled";
	};

	reg_can0_stby: regulator-4 {
		compatible = "regulator-fixed";
		regulator-name = "can0-stby";
		regulator-min-microvolt = <3300000>;
		regulator-max-microvolt = <3300000>;
		gpio = <&pca6416_3 0 GPIO_ACTIVE_HIGH>;
		enable-active-high;
	};

	reg_can1_stby: regulator-5 {
		compatible = "regulator-fixed";
		regulator-name = "can1-stby";
		regulator-min-microvolt = <3300000>;
		regulator-max-microvolt = <3300000>;
		gpio = <&pca6416_3 1 GPIO_ACTIVE_HIGH>;
		enable-active-high;
	};

	reg_usdhc2_vmmc: regulator-3 {
		compatible = "regulator-fixed";
		regulator-name = "SD1_SPWR";
		regulator-min-microvolt = <3000000>;
		regulator-max-microvolt = <3000000>;
		gpio = <&lsio_gpio4 30 GPIO_ACTIVE_HIGH>;
		enable-active-high;
		off-on-delay-us = <3480>;
	};

	reg_vref_1v8: regulator-adc-vref {
		compatible = "regulator-fixed";
		regulator-name = "vref_1v8";
		regulator-min-microvolt = <1800000>;
		regulator-max-microvolt = <1800000>;
	};

	mii_select: regulator-4 {
		compatible = "regulator-fixed";
		regulator-name = "mii-select";
		regulator-min-microvolt = <3300000>;
		regulator-max-microvolt = <3300000>;
		gpio = <&scu_gpio 6 GPIO_ACTIVE_HIGH>;
		enable-active-high;
		regulator-always-on;
	};
};

&adc0 {
	vref-supply = <&reg_vref_1v8>;
	status = "okay";
};

&eqos {
	pinctrl-names = "default";
	pinctrl-0 = <&pinctrl_eqos>;
	phy-mode = "rgmii-id";
	phy-handle = <&ethphy0>;
	nvmem-cells = <&fec_mac1>;
	nvmem-cell-names = "mac-address";
	status = "okay";

	mdio {
		compatible = "snps,dwmac-mdio";
		#address-cells = <1>;
		#size-cells = <0>;

		ethphy0: ethernet-phy@0 {
			compatible = "ethernet-phy-ieee802.3-c22";
			reg = <0>;
			eee-broken-1000t;
			qca,disable-smarteee;
			qca,disable-hibernation-mode;
			reset-gpios = <&pca6416_1 2 GPIO_ACTIVE_LOW>;
			reset-assert-us = <20>;
			reset-deassert-us = <200000>;
			vddio-supply = <&vddio0>;

			vddio0: vddio-regulator {
				regulator-min-microvolt = <1800000>;
				regulator-max-microvolt = <1800000>;
			};
		};
	};
};

/*
 * fec1 shares the some PINs with usdhc2.
 * by default usdhc2 is enabled in this dts.
 * Please disable usdhc2 to enable fec1
 */
&fec1 {
	pinctrl-names = "default";
	pinctrl-0 = <&pinctrl_fec1>;
	phy-mode = "rgmii-txid";
	phy-handle = <&ethphy1>;
	fsl,magic-packet;
	rx-internal-delay-ps = <2000>;
	nvmem-cells = <&fec_mac0>;
	nvmem-cell-names = "mac-address";
	status = "disabled";

	mdio {
		#address-cells = <1>;
		#size-cells = <0>;

		ethphy1: ethernet-phy@1 {
			compatible = "ethernet-phy-ieee802.3-c22";
			reg = <1>;
			reset-gpios = <&pca6416_1 0 GPIO_ACTIVE_LOW>;
			reset-assert-us = <10000>;
			qca,disable-smarteee;
			vddio-supply = <&vddio1>;

			vddio1: vddio-regulator {
				regulator-min-microvolt = <1800000>;
				regulator-max-microvolt = <1800000>;
			};
		};
	};
};

&flexspi0 {
	pinctrl-names = "default";
	pinctrl-0 = <&pinctrl_flexspi0>;
	status = "okay";

	mt35xu512aba0: flash@0 {
		reg = <0>;
		#address-cells = <1>;
		#size-cells = <1>;
		compatible = "jedec,spi-nor";
		spi-max-frequency = <133000000>;
		spi-tx-bus-width = <8>;
		spi-rx-bus-width = <8>;
	};
};

&i2c2 {
	#address-cells = <1>;
	#size-cells = <0>;
	clock-frequency = <100000>;
	pinctrl-names = "default";
	pinctrl-0 = <&pinctrl_i2c2>;
	status = "okay";

	pca6416_1: gpio@20 {
		compatible = "ti,tca6416";
		reg = <0x20>;
		gpio-controller;
		#gpio-cells = <2>;
	};

	pca6416_2: gpio@21 {
		compatible = "ti,tca6416";
		reg = <0x21>;
		gpio-controller;
		#gpio-cells = <2>;
	};

	pca9548_1: i2c-mux@70 {
		compatible = "nxp,pca9548";
		#address-cells = <1>;
		#size-cells = <0>;
		reg = <0x70>;

		i2c@0 {
			#address-cells = <1>;
			#size-cells = <0>;
			reg = <0x0>;

			max7322: gpio@68 {
				compatible = "maxim,max7322";
				reg = <0x68>;
				gpio-controller;
				#gpio-cells = <2>;
				status = "disabled";
			};
		};

		i2c@4 {
			#address-cells = <1>;
			#size-cells = <0>;
			reg = <0x4>;
		};

		i2c@5 {
			#address-cells = <1>;
			#size-cells = <0>;
			reg = <0x5>;
		};

		i2c@6 {
			#address-cells = <1>;
			#size-cells = <0>;
			reg = <0x6>;
		};
	};
};

&i2c3 {
	#address-cells = <1>;
	#size-cells = <0>;
	clock-frequency = <100000>;
	pinctrl-names = "default";
	pinctrl-0 = <&pinctrl_i2c3>;
	status = "okay";

	pca6416_3: gpio@20 {
		compatible = "ti,tca6416";
		reg = <0x20>;
		gpio-controller;
		#gpio-cells = <2>;
		interrupt-parent = <&lsio_gpio2>;
		interrupts = <5 IRQ_TYPE_EDGE_RISING>;
	};

	pca9548_2: i2c-mux@70 {
		compatible = "nxp,pca9548";
		reg = <0x70>;
		#address-cells = <1>;
		#size-cells = <0>;

		i2c@0 {
			#address-cells = <1>;
			#size-cells = <0>;
			reg = <0x0>;
		};

		i2c@1 {
			#address-cells = <1>;
			#size-cells = <0>;
			reg = <0x1>;
		};

		i2c@2 {
			#address-cells = <1>;
			#size-cells = <0>;
			reg = <0x2>;
		};

		i2c@3 {
			#address-cells = <1>;
			#size-cells = <0>;
			reg = <0x3>;
		};

		i2c@4 {
			#address-cells = <1>;
			#size-cells = <0>;
			reg = <0x4>;
		};
	};
};

&lpuart0 {
	pinctrl-names = "default";
	pinctrl-0 = <&pinctrl_lpuart0>;
	status = "okay";
};

<<<<<<< HEAD
=======
&lpuart1 {
	pinctrl-names = "default";
	pinctrl-0 = <&pinctrl_lpuart1>;
	status = "okay";
};

>>>>>>> 0c383648
&flexcan2 {
	pinctrl-names = "default";
	pinctrl-0 = <&pinctrl_flexcan2>;
	xceiver-supply = <&reg_can0_stby>;
	status = "okay";
};

&flexcan3 {
	pinctrl-names = "default";
	pinctrl-0 = <&pinctrl_flexcan3>;
	xceiver-supply = <&reg_can1_stby>;
	status = "okay";
};

<<<<<<< HEAD
=======
&cm40_intmux {
	status = "disabled";
};

&cm40_lpuart {
	pinctrl-names = "default";
	pinctrl-0 = <&pinctrl_cm40_lpuart>;
	status = "disabled";
};

>>>>>>> 0c383648
&lsio_gpio4 {
	status = "okay";
};

&lsio_gpio5 {
	status = "okay";
};

&thermal_zones {
	pmic-thermal {
		polling-delay-passive = <250>;
		polling-delay = <2000>;
		thermal-sensors = <&tsens IMX_SC_R_PMIC_0>;

		trips {
			pmic_alert0: trip0 {
				temperature = <110000>;
				hysteresis = <2000>;
				type = "passive";
			};

			pmic_crit0: trip1 {
				temperature = <125000>;
				hysteresis = <2000>;
				type = "critical";
			};
		};

		cooling-maps {
			map0 {
				trip = <&pmic_alert0>;
				cooling-device =
					<&A35_0 THERMAL_NO_LIMIT THERMAL_NO_LIMIT>,
					<&A35_1 THERMAL_NO_LIMIT THERMAL_NO_LIMIT>;
			};
		};
	};
};

&usbphy1 {
	/* USB eye diagram tests result */
	fsl,tx-d-cal = <114>;
	status = "okay";
};

&usbotg1 {
	pinctrl-names = "default";
	pinctrl-0 = <&pinctrl_usbotg1>;
	srp-disable;
	hnp-disable;
	adp-disable;
	power-active-high;
	disable-over-current;
	status = "okay";
};

&usbphy2 {
	/* USB eye diagram tests result */
	fsl,tx-d-cal = <111>;
	status = "okay";
};

&usbotg2 {
	pinctrl-names = "default";
	pinctrl-0 = <&pinctrl_usbotg2>;
	srp-disable;
	hnp-disable;
	adp-disable;
	power-active-high;
	disable-over-current;
	status = "okay";
};

&usdhc1 {
	pinctrl-names = "default";
	pinctrl-0 = <&pinctrl_usdhc1>;
	bus-width = <8>;
	no-sd;
	no-sdio;
	non-removable;
	status = "okay";
};

&usdhc2 {
	pinctrl-names = "default";
	pinctrl-0 = <&pinctrl_usdhc2>, <&pinctrl_usdhc2_gpio>;
	bus-width = <4>;
	vmmc-supply = <&reg_usdhc2_vmmc>;
	cd-gpios = <&lsio_gpio5 1 GPIO_ACTIVE_LOW>;
	wp-gpios = <&lsio_gpio5 0 GPIO_ACTIVE_HIGH>;
	status = "okay";
};

&lpspi3 {
	fsl,spi-only-use-cs1-sel;
	pinctrl-names = "default";
	pinctrl-0 = <&pinctrl_lpspi3>;
	status = "okay";

	spidev0: spi@0 {
		reg = <0>;
		compatible = "rohm,dh2228fv";
		spi-max-frequency = <30000000>;
	};
};

&iomuxc {
	pinctrl-names = "default";
	pinctrl-0 = <&pinctrl_hog>;

	pinctrl_hog: hoggrp {
		fsl,pins = <
			IMX8DXL_COMP_CTL_GPIO_1V8_3V3_GPIORHB_PAD	0x000514a0
			IMX8DXL_COMP_CTL_GPIO_1V8_3V3_GPIORHK_PAD	0x000014a0
			IMX8DXL_SPI3_CS0_ADMA_ACM_MCLK_OUT1		0x0600004c
			IMX8DXL_SNVS_TAMPER_OUT1_LSIO_GPIO2_IO05_IN	0x0600004c
		>;
	};

	pinctrl_usbotg1: usbotg1grp {
		fsl,pins = <
			IMX8DXL_USB_SS3_TC0_CONN_USB_OTG1_PWR		0x00000021
		>;
	};

	pinctrl_usbotg2: usbotg2grp {
		fsl,pins = <
			IMX8DXL_USB_SS3_TC1_CONN_USB_OTG2_PWR		0x00000021
		>;
	};

	pinctrl_eqos: eqosgrp {
		fsl,pins = <
			IMX8DXL_ENET0_MDC_CONN_EQOS_MDC				0x06000020
			IMX8DXL_ENET0_MDIO_CONN_EQOS_MDIO			0x06000020
			IMX8DXL_ENET1_RGMII_RXC_CONN_EQOS_RGMII_RXC		0x06000020
			IMX8DXL_ENET1_RGMII_RXD0_CONN_EQOS_RGMII_RXD0		0x06000020
			IMX8DXL_ENET1_RGMII_RXD1_CONN_EQOS_RGMII_RXD1		0x06000020
			IMX8DXL_ENET1_RGMII_RXD2_CONN_EQOS_RGMII_RXD2		0x06000020
			IMX8DXL_ENET1_RGMII_RXD3_CONN_EQOS_RGMII_RXD3		0x06000020
			IMX8DXL_ENET1_RGMII_RX_CTL_CONN_EQOS_RGMII_RX_CTL	0x06000020
			IMX8DXL_ENET1_RGMII_TXC_CONN_EQOS_RGMII_TXC		0x06000020
			IMX8DXL_ENET1_RGMII_TXD0_CONN_EQOS_RGMII_TXD0		0x06000020
			IMX8DXL_ENET1_RGMII_TXD1_CONN_EQOS_RGMII_TXD1		0x06000020
			IMX8DXL_ENET1_RGMII_TXD2_CONN_EQOS_RGMII_TXD2		0x06000020
			IMX8DXL_ENET1_RGMII_TXD3_CONN_EQOS_RGMII_TXD3		0x06000020
			IMX8DXL_ENET1_RGMII_TX_CTL_CONN_EQOS_RGMII_TX_CTL	0x06000020
		>;
	};

	pinctrl_flexspi0: flexspi0grp {
		fsl,pins = <
			IMX8DXL_QSPI0A_DATA0_LSIO_QSPI0A_DATA0     0x06000021
			IMX8DXL_QSPI0A_DATA1_LSIO_QSPI0A_DATA1     0x06000021
			IMX8DXL_QSPI0A_DATA2_LSIO_QSPI0A_DATA2     0x06000021
			IMX8DXL_QSPI0A_DATA3_LSIO_QSPI0A_DATA3     0x06000021
			IMX8DXL_QSPI0A_DQS_LSIO_QSPI0A_DQS         0x06000021
			IMX8DXL_QSPI0A_SS0_B_LSIO_QSPI0A_SS0_B     0x06000021
			IMX8DXL_QSPI0A_SCLK_LSIO_QSPI0A_SCLK       0x06000021
			IMX8DXL_QSPI0B_SCLK_LSIO_QSPI0B_SCLK       0x06000021
			IMX8DXL_QSPI0B_DATA0_LSIO_QSPI0B_DATA0     0x06000021
			IMX8DXL_QSPI0B_DATA1_LSIO_QSPI0B_DATA1     0x06000021
			IMX8DXL_QSPI0B_DATA2_LSIO_QSPI0B_DATA2     0x06000021
			IMX8DXL_QSPI0B_DATA3_LSIO_QSPI0B_DATA3     0x06000021
			IMX8DXL_QSPI0B_DQS_LSIO_QSPI0B_DQS         0x06000021
			IMX8DXL_QSPI0B_SS0_B_LSIO_QSPI0B_SS0_B     0x06000021
		>;
	};

	pinctrl_flexcan2: flexcan2grp {
		fsl,pins = <
			IMX8DXL_UART2_TX_ADMA_FLEXCAN1_TX	0x00000021
			IMX8DXL_UART2_RX_ADMA_FLEXCAN1_RX	0x00000021
		>;
	};

	pinctrl_flexcan3: flexcan3grp {
		fsl,pins = <
			IMX8DXL_FLEXCAN2_TX_ADMA_FLEXCAN2_TX	0x00000021
			IMX8DXL_FLEXCAN2_RX_ADMA_FLEXCAN2_RX	0x00000021
		>;
	};

	pinctrl_fec1: fec1grp {
		fsl,pins = <
			IMX8DXL_COMP_CTL_GPIO_1V8_3V3_ENET_ENETB0_PAD		0x000014a0
			IMX8DXL_COMP_CTL_GPIO_1V8_3V3_ENET_ENETB1_PAD		0x000014a0
			IMX8DXL_ENET0_MDC_CONN_ENET0_MDC			0x06000020
			IMX8DXL_ENET0_MDIO_CONN_ENET0_MDIO			0x06000020
			IMX8DXL_ENET0_RGMII_RXC_CONN_ENET0_RGMII_RXC		0x00000060
			IMX8DXL_ENET0_RGMII_RXD0_CONN_ENET0_RGMII_RXD0		0x00000060
			IMX8DXL_ENET0_RGMII_RXD1_CONN_ENET0_RGMII_RXD1		0x00000060
			IMX8DXL_ENET0_RGMII_RXD2_CONN_ENET0_RGMII_RXD2		0x00000060
			IMX8DXL_ENET0_RGMII_RXD3_CONN_ENET0_RGMII_RXD3		0x00000060
			IMX8DXL_ENET0_RGMII_RX_CTL_CONN_ENET0_RGMII_RX_CTL	0x00000060
			IMX8DXL_ENET0_RGMII_TXC_CONN_ENET0_RGMII_TXC		0x00000060
			IMX8DXL_ENET0_RGMII_TXD0_CONN_ENET0_RGMII_TXD0		0x00000060
			IMX8DXL_ENET0_RGMII_TXD1_CONN_ENET0_RGMII_TXD1		0x00000060
			IMX8DXL_ENET0_RGMII_TXD2_CONN_ENET0_RGMII_TXD2		0x00000060
			IMX8DXL_ENET0_RGMII_TXD3_CONN_ENET0_RGMII_TXD3		0x00000060
			IMX8DXL_ENET0_RGMII_TX_CTL_CONN_ENET0_RGMII_TX_CTL	0x00000060
		>;
	};

	pinctrl_lpspi3: lpspi3grp {
		fsl,pins = <
			IMX8DXL_SPI3_SCK_ADMA_SPI3_SCK		0x6000040
			IMX8DXL_SPI3_SDO_ADMA_SPI3_SDO		0x6000040
			IMX8DXL_SPI3_SDI_ADMA_SPI3_SDI		0x6000040
			IMX8DXL_SPI3_CS1_ADMA_SPI3_CS1		0x6000040
		>;
	};

	pinctrl_i2c2: i2c2grp {
		fsl,pins = <
			IMX8DXL_SPI1_SCK_ADMA_I2C2_SDA		0x06000021
			IMX8DXL_SPI1_SDO_ADMA_I2C2_SCL		0x06000021
		>;
	};

	pinctrl_cm40_lpuart: cm40lpuartgrp {
		fsl,pins = <
			IMX8DXL_ADC_IN2_M40_UART0_RX		0x06000020
			IMX8DXL_ADC_IN3_M40_UART0_TX		0x06000020
		>;
	};

	pinctrl_i2c3: i2c3grp {
		fsl,pins = <
			IMX8DXL_SPI1_CS0_ADMA_I2C3_SDA		0x06000021
			IMX8DXL_SPI1_SDI_ADMA_I2C3_SCL		0x06000021
		>;
	};

	pinctrl_lpuart0: lpuart0grp {
		fsl,pins = <
			IMX8DXL_UART0_RX_ADMA_UART0_RX		0x06000020
			IMX8DXL_UART0_TX_ADMA_UART0_TX		0x06000020
		>;
	};

	pinctrl_lpuart1: lpuart1grp {
		fsl,pins = <
			IMX8DXL_UART1_TX_ADMA_UART1_TX          0x06000020
			IMX8DXL_UART1_RX_ADMA_UART1_RX          0x06000020
			IMX8DXL_UART1_RTS_B_ADMA_UART1_RTS_B    0x06000020
			IMX8DXL_UART1_CTS_B_ADMA_UART1_CTS_B    0x06000020
		>;
	};

	pinctrl_usdhc1: usdhc1grp {
		fsl,pins = <
			IMX8DXL_EMMC0_CLK_CONN_EMMC0_CLK	0x06000041
			IMX8DXL_EMMC0_CMD_CONN_EMMC0_CMD	0x00000021
			IMX8DXL_EMMC0_DATA0_CONN_EMMC0_DATA0	0x00000021
			IMX8DXL_EMMC0_DATA1_CONN_EMMC0_DATA1	0x00000021
			IMX8DXL_EMMC0_DATA2_CONN_EMMC0_DATA2	0x00000021
			IMX8DXL_EMMC0_DATA3_CONN_EMMC0_DATA3	0x00000021
			IMX8DXL_EMMC0_DATA4_CONN_EMMC0_DATA4	0x00000021
			IMX8DXL_EMMC0_DATA5_CONN_EMMC0_DATA5	0x00000021
			IMX8DXL_EMMC0_DATA6_CONN_EMMC0_DATA6	0x00000021
			IMX8DXL_EMMC0_DATA7_CONN_EMMC0_DATA7	0x00000021
			IMX8DXL_EMMC0_STROBE_CONN_EMMC0_STROBE	0x00000041
		>;
	};

	pinctrl_usdhc2_gpio: usdhc2gpiogrp {
		fsl,pins = <
			IMX8DXL_ENET0_RGMII_TX_CTL_LSIO_GPIO4_IO30	0x00000040 /* RESET_B */
			IMX8DXL_ENET0_RGMII_TXD1_LSIO_GPIO5_IO00	0x00000021 /* WP */
			IMX8DXL_ENET0_RGMII_TXD2_LSIO_GPIO5_IO01	0x00000021 /* CD */
		>;
	};

	pinctrl_usdhc2: usdhc2grp {
		fsl,pins = <
			IMX8DXL_ENET0_RGMII_RXC_CONN_USDHC1_CLK		0x06000041
			IMX8DXL_ENET0_RGMII_RX_CTL_CONN_USDHC1_CMD	0x00000021
			IMX8DXL_ENET0_RGMII_RXD0_CONN_USDHC1_DATA0	0x00000021
			IMX8DXL_ENET0_RGMII_RXD1_CONN_USDHC1_DATA1	0x00000021
			IMX8DXL_ENET0_RGMII_RXD2_CONN_USDHC1_DATA2	0x00000021
			IMX8DXL_ENET0_RGMII_RXD3_CONN_USDHC1_DATA3	0x00000021
			IMX8DXL_ENET0_RGMII_TXD0_CONN_USDHC1_VSELECT	0x00000021
		>;
	};
};<|MERGE_RESOLUTION|>--- conflicted
+++ resolved
@@ -352,15 +352,12 @@
 	status = "okay";
 };
 
-<<<<<<< HEAD
-=======
 &lpuart1 {
 	pinctrl-names = "default";
 	pinctrl-0 = <&pinctrl_lpuart1>;
 	status = "okay";
 };
 
->>>>>>> 0c383648
 &flexcan2 {
 	pinctrl-names = "default";
 	pinctrl-0 = <&pinctrl_flexcan2>;
@@ -375,8 +372,6 @@
 	status = "okay";
 };
 
-<<<<<<< HEAD
-=======
 &cm40_intmux {
 	status = "disabled";
 };
@@ -387,7 +382,6 @@
 	status = "disabled";
 };
 
->>>>>>> 0c383648
 &lsio_gpio4 {
 	status = "okay";
 };
