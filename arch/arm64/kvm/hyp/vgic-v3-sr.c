// SPDX-License-Identifier: GPL-2.0-only
/*
 * Copyright (C) 2012-2015 - ARM Ltd
 * Author: Marc Zyngier <marc.zyngier@arm.com>
 */

#include <hyp/adjust_pc.h>

#include <linux/compiler.h>
#include <linux/irqchip/arm-gic-v3.h>
#include <linux/kvm_host.h>

#include <asm/kvm_emulate.h>
#include <asm/kvm_hyp.h>
#include <asm/kvm_mmu.h>

#define vtr_to_max_lr_idx(v)		((v) & 0xf)
#define vtr_to_nr_pre_bits(v)		((((u32)(v) >> 26) & 7) + 1)
#define vtr_to_nr_apr_regs(v)		(1 << (vtr_to_nr_pre_bits(v) - 5))

u64 __gic_v3_get_lr(unsigned int lr)
{
	switch (lr & 0xf) {
	case 0:
		return read_gicreg(ICH_LR0_EL2);
	case 1:
		return read_gicreg(ICH_LR1_EL2);
	case 2:
		return read_gicreg(ICH_LR2_EL2);
	case 3:
		return read_gicreg(ICH_LR3_EL2);
	case 4:
		return read_gicreg(ICH_LR4_EL2);
	case 5:
		return read_gicreg(ICH_LR5_EL2);
	case 6:
		return read_gicreg(ICH_LR6_EL2);
	case 7:
		return read_gicreg(ICH_LR7_EL2);
	case 8:
		return read_gicreg(ICH_LR8_EL2);
	case 9:
		return read_gicreg(ICH_LR9_EL2);
	case 10:
		return read_gicreg(ICH_LR10_EL2);
	case 11:
		return read_gicreg(ICH_LR11_EL2);
	case 12:
		return read_gicreg(ICH_LR12_EL2);
	case 13:
		return read_gicreg(ICH_LR13_EL2);
	case 14:
		return read_gicreg(ICH_LR14_EL2);
	case 15:
		return read_gicreg(ICH_LR15_EL2);
	}

	unreachable();
}

static void __gic_v3_set_lr(u64 val, int lr)
{
	switch (lr & 0xf) {
	case 0:
		write_gicreg(val, ICH_LR0_EL2);
		break;
	case 1:
		write_gicreg(val, ICH_LR1_EL2);
		break;
	case 2:
		write_gicreg(val, ICH_LR2_EL2);
		break;
	case 3:
		write_gicreg(val, ICH_LR3_EL2);
		break;
	case 4:
		write_gicreg(val, ICH_LR4_EL2);
		break;
	case 5:
		write_gicreg(val, ICH_LR5_EL2);
		break;
	case 6:
		write_gicreg(val, ICH_LR6_EL2);
		break;
	case 7:
		write_gicreg(val, ICH_LR7_EL2);
		break;
	case 8:
		write_gicreg(val, ICH_LR8_EL2);
		break;
	case 9:
		write_gicreg(val, ICH_LR9_EL2);
		break;
	case 10:
		write_gicreg(val, ICH_LR10_EL2);
		break;
	case 11:
		write_gicreg(val, ICH_LR11_EL2);
		break;
	case 12:
		write_gicreg(val, ICH_LR12_EL2);
		break;
	case 13:
		write_gicreg(val, ICH_LR13_EL2);
		break;
	case 14:
		write_gicreg(val, ICH_LR14_EL2);
		break;
	case 15:
		write_gicreg(val, ICH_LR15_EL2);
		break;
	}
}

static void __vgic_v3_write_ap0rn(u32 val, int n)
{
	switch (n) {
	case 0:
		write_gicreg(val, ICH_AP0R0_EL2);
		break;
	case 1:
		write_gicreg(val, ICH_AP0R1_EL2);
		break;
	case 2:
		write_gicreg(val, ICH_AP0R2_EL2);
		break;
	case 3:
		write_gicreg(val, ICH_AP0R3_EL2);
		break;
	}
}

static void __vgic_v3_write_ap1rn(u32 val, int n)
{
	switch (n) {
	case 0:
		write_gicreg(val, ICH_AP1R0_EL2);
		break;
	case 1:
		write_gicreg(val, ICH_AP1R1_EL2);
		break;
	case 2:
		write_gicreg(val, ICH_AP1R2_EL2);
		break;
	case 3:
		write_gicreg(val, ICH_AP1R3_EL2);
		break;
	}
}

static u32 __vgic_v3_read_ap0rn(int n)
{
	u32 val;

	switch (n) {
	case 0:
		val = read_gicreg(ICH_AP0R0_EL2);
		break;
	case 1:
		val = read_gicreg(ICH_AP0R1_EL2);
		break;
	case 2:
		val = read_gicreg(ICH_AP0R2_EL2);
		break;
	case 3:
		val = read_gicreg(ICH_AP0R3_EL2);
		break;
	default:
		unreachable();
	}

	return val;
}

static u32 __vgic_v3_read_ap1rn(int n)
{
	u32 val;

	switch (n) {
	case 0:
		val = read_gicreg(ICH_AP1R0_EL2);
		break;
	case 1:
		val = read_gicreg(ICH_AP1R1_EL2);
		break;
	case 2:
		val = read_gicreg(ICH_AP1R2_EL2);
		break;
	case 3:
		val = read_gicreg(ICH_AP1R3_EL2);
		break;
	default:
		unreachable();
	}

	return val;
}

void __vgic_v3_save_state(struct vgic_v3_cpu_if *cpu_if)
{
	u64 used_lrs = cpu_if->used_lrs;

	/*
	 * Make sure stores to the GIC via the memory mapped interface
	 * are now visible to the system register interface when reading the
	 * LRs, and when reading back the VMCR on non-VHE systems.
	 */
	if (used_lrs || !has_vhe()) {
		if (!cpu_if->vgic_sre) {
			dsb(sy);
			isb();
		}
	}

	if (used_lrs || cpu_if->its_vpe.its_vm) {
		int i;
		u32 elrsr;

		elrsr = read_gicreg(ICH_ELRSR_EL2);

		write_gicreg(cpu_if->vgic_hcr & ~ICH_HCR_EL2_En, ICH_HCR_EL2);

		for (i = 0; i < used_lrs; i++) {
			if (elrsr & (1 << i))
				cpu_if->vgic_lr[i] &= ~ICH_LR_STATE;
			else
				cpu_if->vgic_lr[i] = __gic_v3_get_lr(i);

			__gic_v3_set_lr(0, i);
		}
	}
}

void __vgic_v3_restore_state(struct vgic_v3_cpu_if *cpu_if)
{
	u64 used_lrs = cpu_if->used_lrs;
	int i;

	if (used_lrs || cpu_if->its_vpe.its_vm) {
		write_gicreg(cpu_if->vgic_hcr, ICH_HCR_EL2);

		for (i = 0; i < used_lrs; i++)
			__gic_v3_set_lr(cpu_if->vgic_lr[i], i);
	}

	/*
	 * Ensure that writes to the LRs, and on non-VHE systems ensure that
	 * the write to the VMCR in __vgic_v3_activate_traps(), will have
	 * reached the (re)distributors. This ensure the guest will read the
	 * correct values from the memory-mapped interface.
	 */
	if (used_lrs || !has_vhe()) {
		if (!cpu_if->vgic_sre) {
			isb();
			dsb(sy);
		}
	}
}

void __vgic_v3_activate_traps(struct vgic_v3_cpu_if *cpu_if)
{
	/*
	 * VFIQEn is RES1 if ICC_SRE_EL1.SRE is 1. This causes a
	 * Group0 interrupt (as generated in GICv2 mode) to be
	 * delivered as a FIQ to the guest, with potentially fatal
	 * consequences. So we must make sure that ICC_SRE_EL1 has
	 * been actually programmed with the value we want before
	 * starting to mess with the rest of the GIC, and VMCR_EL2 in
	 * particular.  This logic must be called before
	 * __vgic_v3_restore_state().
	 *
	 * However, if the vgic is disabled (ICH_HCR_EL2.EN==0), no GIC is
	 * provisioned at all. In order to prevent illegal accesses to the
	 * system registers to trap to EL1 (duh), force ICC_SRE_EL1.SRE to 1
	 * so that the trap bits can take effect. Yes, we *loves* the GIC.
	 */
	if (!(cpu_if->vgic_hcr & ICH_HCR_EL2_En)) {
		write_gicreg(ICC_SRE_EL1_SRE, ICC_SRE_EL1);
		isb();
	} else if (!cpu_if->vgic_sre) {
		write_gicreg(0, ICC_SRE_EL1);
		isb();
		write_gicreg(cpu_if->vgic_vmcr, ICH_VMCR_EL2);


		if (has_vhe()) {
			/*
			 * Ensure that the write to the VMCR will have reached
			 * the (re)distributors. This ensure the guest will
			 * read the correct values from the memory-mapped
			 * interface.
			 */
			isb();
			dsb(sy);
		}
	}

	/*
	 * Prevent the guest from touching the ICC_SRE_EL1 system
	 * register. Note that this may not have any effect, as
	 * ICC_SRE_EL2.Enable being RAO/WI is a valid implementation.
	 */
	write_gicreg(read_gicreg(ICC_SRE_EL2) & ~ICC_SRE_EL2_ENABLE,
		     ICC_SRE_EL2);

	/*
	 * If we need to trap system registers, we must write
	 * ICH_HCR_EL2 anyway, even if no interrupts are being
	 * injected. Note that this also applies if we don't expect
	 * any system register access (no vgic at all).
	 */
	if (static_branch_unlikely(&vgic_v3_cpuif_trap) ||
	    cpu_if->its_vpe.its_vm || !cpu_if->vgic_sre)
		write_gicreg(cpu_if->vgic_hcr, ICH_HCR_EL2);
}

void __vgic_v3_deactivate_traps(struct vgic_v3_cpu_if *cpu_if)
{
	u64 val;

	if (!cpu_if->vgic_sre) {
		cpu_if->vgic_vmcr = read_gicreg(ICH_VMCR_EL2);
	}

	val = read_gicreg(ICC_SRE_EL2);
	write_gicreg(val | ICC_SRE_EL2_ENABLE, ICC_SRE_EL2);

	if (!cpu_if->vgic_sre) {
		/* Make sure ENABLE is set at EL2 before setting SRE at EL1 */
		isb();
		write_gicreg(1, ICC_SRE_EL1);
	}

	/*
	 * If we were trapping system registers, we enabled the VGIC even if
	 * no interrupts were being injected, and we disable it again here.
	 */
	if (static_branch_unlikely(&vgic_v3_cpuif_trap) ||
	    cpu_if->its_vpe.its_vm || !cpu_if->vgic_sre)
		write_gicreg(0, ICH_HCR_EL2);
}

static void __vgic_v3_save_aprs(struct vgic_v3_cpu_if *cpu_if)
{
	u64 val;
	u32 nr_pre_bits;

	val = read_gicreg(ICH_VTR_EL2);
	nr_pre_bits = vtr_to_nr_pre_bits(val);

	switch (nr_pre_bits) {
	case 7:
		cpu_if->vgic_ap0r[3] = __vgic_v3_read_ap0rn(3);
		cpu_if->vgic_ap0r[2] = __vgic_v3_read_ap0rn(2);
		fallthrough;
	case 6:
		cpu_if->vgic_ap0r[1] = __vgic_v3_read_ap0rn(1);
		fallthrough;
	default:
		cpu_if->vgic_ap0r[0] = __vgic_v3_read_ap0rn(0);
	}

	switch (nr_pre_bits) {
	case 7:
		cpu_if->vgic_ap1r[3] = __vgic_v3_read_ap1rn(3);
		cpu_if->vgic_ap1r[2] = __vgic_v3_read_ap1rn(2);
		fallthrough;
	case 6:
		cpu_if->vgic_ap1r[1] = __vgic_v3_read_ap1rn(1);
		fallthrough;
	default:
		cpu_if->vgic_ap1r[0] = __vgic_v3_read_ap1rn(0);
	}
}

static void __vgic_v3_restore_aprs(struct vgic_v3_cpu_if *cpu_if)
{
	u64 val;
	u32 nr_pre_bits;

	val = read_gicreg(ICH_VTR_EL2);
	nr_pre_bits = vtr_to_nr_pre_bits(val);

	switch (nr_pre_bits) {
	case 7:
		__vgic_v3_write_ap0rn(cpu_if->vgic_ap0r[3], 3);
		__vgic_v3_write_ap0rn(cpu_if->vgic_ap0r[2], 2);
		fallthrough;
	case 6:
		__vgic_v3_write_ap0rn(cpu_if->vgic_ap0r[1], 1);
		fallthrough;
	default:
		__vgic_v3_write_ap0rn(cpu_if->vgic_ap0r[0], 0);
	}

	switch (nr_pre_bits) {
	case 7:
		__vgic_v3_write_ap1rn(cpu_if->vgic_ap1r[3], 3);
		__vgic_v3_write_ap1rn(cpu_if->vgic_ap1r[2], 2);
		fallthrough;
	case 6:
		__vgic_v3_write_ap1rn(cpu_if->vgic_ap1r[1], 1);
		fallthrough;
	default:
		__vgic_v3_write_ap1rn(cpu_if->vgic_ap1r[0], 0);
	}
}

void __vgic_v3_init_lrs(void)
{
	int max_lr_idx = vtr_to_max_lr_idx(read_gicreg(ICH_VTR_EL2));
	int i;

	for (i = 0; i <= max_lr_idx; i++)
		__gic_v3_set_lr(0, i);
}

/*
 * Return the GIC CPU configuration:
 * - [31:0]  ICH_VTR_EL2
 * - [62:32] RES0
 * - [63]    MMIO (GICv2) capable
 */
u64 __vgic_v3_get_gic_config(void)
{
	u64 val, sre = read_gicreg(ICC_SRE_EL1);
	unsigned long flags = 0;

	/*
	 * To check whether we have a MMIO-based (GICv2 compatible)
	 * CPU interface, we need to disable the system register
	 * view.
	 *
	 * Table 11-2 "Permitted ICC_SRE_ELx.SRE settings" indicates
	 * that to be able to set ICC_SRE_EL1.SRE to 0, all the
	 * interrupt overrides must be set. You've got to love this.
	 *
	 * As we always run VHE with HCR_xMO set, no extra xMO
	 * manipulation is required in that case.
	 *
	 * To safely disable SRE, we have to prevent any interrupt
	 * from firing (which would be deadly). This only makes sense
	 * on VHE, as interrupts are already masked for nVHE as part
	 * of the exception entry to EL2.
	 */
	if (has_vhe()) {
		flags = local_daif_save();
	} else {
<<<<<<< HEAD
		sysreg_clear_set(hcr_el2, 0, HCR_AMO | HCR_FMO | HCR_IMO);
=======
		sysreg_clear_set_hcr(0, HCR_AMO | HCR_FMO | HCR_IMO);
>>>>>>> 1b85d923
		isb();
	}

	write_gicreg(0, ICC_SRE_EL1);
	isb();

	val = read_gicreg(ICC_SRE_EL1);

	write_gicreg(sre, ICC_SRE_EL1);
	isb();

	if (has_vhe()) {
		local_daif_restore(flags);
	} else {
<<<<<<< HEAD
		sysreg_clear_set(hcr_el2, HCR_AMO | HCR_FMO | HCR_IMO, 0);
=======
		sysreg_clear_set_hcr(HCR_AMO | HCR_FMO | HCR_IMO, 0);
>>>>>>> 1b85d923
		isb();
	}

	val  = (val & ICC_SRE_EL1_SRE) ? 0 : (1ULL << 63);
	val |= read_gicreg(ICH_VTR_EL2);

	return val;
}

static u64 __vgic_v3_read_vmcr(void)
{
	return read_gicreg(ICH_VMCR_EL2);
}

static void __vgic_v3_write_vmcr(u32 vmcr)
{
	write_gicreg(vmcr, ICH_VMCR_EL2);
}

void __vgic_v3_save_vmcr_aprs(struct vgic_v3_cpu_if *cpu_if)
{
	__vgic_v3_save_aprs(cpu_if);
	if (cpu_if->vgic_sre)
		cpu_if->vgic_vmcr = __vgic_v3_read_vmcr();
}

void __vgic_v3_restore_vmcr_aprs(struct vgic_v3_cpu_if *cpu_if)
{
	/*
	 * If dealing with a GICv2 emulation on GICv3, VMCR_EL2.VFIQen
	 * is dependent on ICC_SRE_EL1.SRE, and we have to perform the
	 * VMCR_EL2 save/restore in the world switch.
	 */
	if (cpu_if->vgic_sre)
		__vgic_v3_write_vmcr(cpu_if->vgic_vmcr);
	__vgic_v3_restore_aprs(cpu_if);
}

static int __vgic_v3_bpr_min(void)
{
	/* See Pseudocode for VPriorityGroup */
	return 8 - vtr_to_nr_pre_bits(read_gicreg(ICH_VTR_EL2));
}

static int __vgic_v3_get_group(struct kvm_vcpu *vcpu)
{
	u64 esr = kvm_vcpu_get_esr(vcpu);
	u8 crm = (esr & ESR_ELx_SYS64_ISS_CRM_MASK) >> ESR_ELx_SYS64_ISS_CRM_SHIFT;

	return crm != 8;
}

#define GICv3_IDLE_PRIORITY	0xff

static int __vgic_v3_highest_priority_lr(struct kvm_vcpu *vcpu, u32 vmcr,
					 u64 *lr_val)
{
	unsigned int used_lrs = vcpu->arch.vgic_cpu.vgic_v3.used_lrs;
	u8 priority = GICv3_IDLE_PRIORITY;
	int i, lr = -1;

	for (i = 0; i < used_lrs; i++) {
		u64 val = __gic_v3_get_lr(i);
		u8 lr_prio = (val & ICH_LR_PRIORITY_MASK) >> ICH_LR_PRIORITY_SHIFT;

		/* Not pending in the state? */
		if ((val & ICH_LR_STATE) != ICH_LR_PENDING_BIT)
			continue;

		/* Group-0 interrupt, but Group-0 disabled? */
		if (!(val & ICH_LR_GROUP) && !(vmcr & ICH_VMCR_ENG0_MASK))
			continue;

		/* Group-1 interrupt, but Group-1 disabled? */
		if ((val & ICH_LR_GROUP) && !(vmcr & ICH_VMCR_ENG1_MASK))
			continue;

		/* Not the highest priority? */
		if (lr_prio >= priority)
			continue;

		/* This is a candidate */
		priority = lr_prio;
		*lr_val = val;
		lr = i;
	}

	if (lr == -1)
		*lr_val = ICC_IAR1_EL1_SPURIOUS;

	return lr;
}

static int __vgic_v3_find_active_lr(struct kvm_vcpu *vcpu, int intid,
				    u64 *lr_val)
{
	unsigned int used_lrs = vcpu->arch.vgic_cpu.vgic_v3.used_lrs;
	int i;

	for (i = 0; i < used_lrs; i++) {
		u64 val = __gic_v3_get_lr(i);

		if ((val & ICH_LR_VIRTUAL_ID_MASK) == intid &&
		    (val & ICH_LR_ACTIVE_BIT)) {
			*lr_val = val;
			return i;
		}
	}

	*lr_val = ICC_IAR1_EL1_SPURIOUS;
	return -1;
}

static int __vgic_v3_get_highest_active_priority(void)
{
	u8 nr_apr_regs = vtr_to_nr_apr_regs(read_gicreg(ICH_VTR_EL2));
	u32 hap = 0;
	int i;

	for (i = 0; i < nr_apr_regs; i++) {
		u32 val;

		/*
		 * The ICH_AP0Rn_EL2 and ICH_AP1Rn_EL2 registers
		 * contain the active priority levels for this VCPU
		 * for the maximum number of supported priority
		 * levels, and we return the full priority level only
		 * if the BPR is programmed to its minimum, otherwise
		 * we return a combination of the priority level and
		 * subpriority, as determined by the setting of the
		 * BPR, but without the full subpriority.
		 */
		val  = __vgic_v3_read_ap0rn(i);
		val |= __vgic_v3_read_ap1rn(i);
		if (!val) {
			hap += 32;
			continue;
		}

		return (hap + __ffs(val)) << __vgic_v3_bpr_min();
	}

	return GICv3_IDLE_PRIORITY;
}

static unsigned int __vgic_v3_get_bpr0(u32 vmcr)
{
	return (vmcr & ICH_VMCR_BPR0_MASK) >> ICH_VMCR_BPR0_SHIFT;
}

static unsigned int __vgic_v3_get_bpr1(u32 vmcr)
{
	unsigned int bpr;

	if (vmcr & ICH_VMCR_CBPR_MASK) {
		bpr = __vgic_v3_get_bpr0(vmcr);
		if (bpr < 7)
			bpr++;
	} else {
		bpr = (vmcr & ICH_VMCR_BPR1_MASK) >> ICH_VMCR_BPR1_SHIFT;
	}

	return bpr;
}

/*
 * Convert a priority to a preemption level, taking the relevant BPR
 * into account by zeroing the sub-priority bits.
 */
static u8 __vgic_v3_pri_to_pre(u8 pri, u32 vmcr, int grp)
{
	unsigned int bpr;

	if (!grp)
		bpr = __vgic_v3_get_bpr0(vmcr) + 1;
	else
		bpr = __vgic_v3_get_bpr1(vmcr);

	return pri & (GENMASK(7, 0) << bpr);
}

/*
 * The priority value is independent of any of the BPR values, so we
 * normalize it using the minimal BPR value. This guarantees that no
 * matter what the guest does with its BPR, we can always set/get the
 * same value of a priority.
 */
static void __vgic_v3_set_active_priority(u8 pri, u32 vmcr, int grp)
{
	u8 pre, ap;
	u32 val;
	int apr;

	pre = __vgic_v3_pri_to_pre(pri, vmcr, grp);
	ap = pre >> __vgic_v3_bpr_min();
	apr = ap / 32;

	if (!grp) {
		val = __vgic_v3_read_ap0rn(apr);
		__vgic_v3_write_ap0rn(val | BIT(ap % 32), apr);
	} else {
		val = __vgic_v3_read_ap1rn(apr);
		__vgic_v3_write_ap1rn(val | BIT(ap % 32), apr);
	}
}

static int __vgic_v3_clear_highest_active_priority(void)
{
	u8 nr_apr_regs = vtr_to_nr_apr_regs(read_gicreg(ICH_VTR_EL2));
	u32 hap = 0;
	int i;

	for (i = 0; i < nr_apr_regs; i++) {
		u32 ap0, ap1;
		int c0, c1;

		ap0 = __vgic_v3_read_ap0rn(i);
		ap1 = __vgic_v3_read_ap1rn(i);
		if (!ap0 && !ap1) {
			hap += 32;
			continue;
		}

		c0 = ap0 ? __ffs(ap0) : 32;
		c1 = ap1 ? __ffs(ap1) : 32;

		/* Always clear the LSB, which is the highest priority */
		if (c0 < c1) {
			ap0 &= ~BIT(c0);
			__vgic_v3_write_ap0rn(ap0, i);
			hap += c0;
		} else {
			ap1 &= ~BIT(c1);
			__vgic_v3_write_ap1rn(ap1, i);
			hap += c1;
		}

		/* Rescale to 8 bits of priority */
		return hap << __vgic_v3_bpr_min();
	}

	return GICv3_IDLE_PRIORITY;
}

static void __vgic_v3_read_iar(struct kvm_vcpu *vcpu, u32 vmcr, int rt)
{
	u64 lr_val;
	u8 lr_prio, pmr;
	int lr, grp;

	grp = __vgic_v3_get_group(vcpu);

	lr = __vgic_v3_highest_priority_lr(vcpu, vmcr, &lr_val);
	if (lr < 0)
		goto spurious;

	if (grp != !!(lr_val & ICH_LR_GROUP))
		goto spurious;

	pmr = (vmcr & ICH_VMCR_PMR_MASK) >> ICH_VMCR_PMR_SHIFT;
	lr_prio = (lr_val & ICH_LR_PRIORITY_MASK) >> ICH_LR_PRIORITY_SHIFT;
	if (pmr <= lr_prio)
		goto spurious;

	if (__vgic_v3_get_highest_active_priority() <= __vgic_v3_pri_to_pre(lr_prio, vmcr, grp))
		goto spurious;

	lr_val &= ~ICH_LR_STATE;
	lr_val |= ICH_LR_ACTIVE_BIT;
	__gic_v3_set_lr(lr_val, lr);
	__vgic_v3_set_active_priority(lr_prio, vmcr, grp);
	vcpu_set_reg(vcpu, rt, lr_val & ICH_LR_VIRTUAL_ID_MASK);
	return;

spurious:
	vcpu_set_reg(vcpu, rt, ICC_IAR1_EL1_SPURIOUS);
}

static void __vgic_v3_clear_active_lr(int lr, u64 lr_val)
{
	lr_val &= ~ICH_LR_ACTIVE_BIT;
	if (lr_val & ICH_LR_HW) {
		u32 pid;

		pid = (lr_val & ICH_LR_PHYS_ID_MASK) >> ICH_LR_PHYS_ID_SHIFT;
		gic_write_dir(pid);
	}

	__gic_v3_set_lr(lr_val, lr);
}

static void __vgic_v3_bump_eoicount(void)
{
	u32 hcr;

	hcr = read_gicreg(ICH_HCR_EL2);
	hcr += 1 << ICH_HCR_EL2_EOIcount_SHIFT;
	write_gicreg(hcr, ICH_HCR_EL2);
}

static void __vgic_v3_write_dir(struct kvm_vcpu *vcpu, u32 vmcr, int rt)
{
	u32 vid = vcpu_get_reg(vcpu, rt);
	u64 lr_val;
	int lr;

	/* EOImode == 0, nothing to be done here */
	if (!(vmcr & ICH_VMCR_EOIM_MASK))
		return;

	/* No deactivate to be performed on an LPI */
	if (vid >= VGIC_MIN_LPI)
		return;

	lr = __vgic_v3_find_active_lr(vcpu, vid, &lr_val);
	if (lr == -1) {
		__vgic_v3_bump_eoicount();
		return;
	}

	__vgic_v3_clear_active_lr(lr, lr_val);
}

static void __vgic_v3_write_eoir(struct kvm_vcpu *vcpu, u32 vmcr, int rt)
{
	u32 vid = vcpu_get_reg(vcpu, rt);
	u64 lr_val;
	u8 lr_prio, act_prio;
	int lr, grp;

	grp = __vgic_v3_get_group(vcpu);

	/* Drop priority in any case */
	act_prio = __vgic_v3_clear_highest_active_priority();

	lr = __vgic_v3_find_active_lr(vcpu, vid, &lr_val);
	if (lr == -1) {
		/* Do not bump EOIcount for LPIs that aren't in the LRs */
		if (!(vid >= VGIC_MIN_LPI))
			__vgic_v3_bump_eoicount();
		return;
	}

	/* EOImode == 1 and not an LPI, nothing to be done here */
	if ((vmcr & ICH_VMCR_EOIM_MASK) && !(vid >= VGIC_MIN_LPI))
		return;

	lr_prio = (lr_val & ICH_LR_PRIORITY_MASK) >> ICH_LR_PRIORITY_SHIFT;

	/* If priorities or group do not match, the guest has fscked-up. */
	if (grp != !!(lr_val & ICH_LR_GROUP) ||
	    __vgic_v3_pri_to_pre(lr_prio, vmcr, grp) != act_prio)
		return;

	/* Let's now perform the deactivation */
	__vgic_v3_clear_active_lr(lr, lr_val);
}

static void __vgic_v3_read_igrpen0(struct kvm_vcpu *vcpu, u32 vmcr, int rt)
{
	vcpu_set_reg(vcpu, rt, !!(vmcr & ICH_VMCR_ENG0_MASK));
}

static void __vgic_v3_read_igrpen1(struct kvm_vcpu *vcpu, u32 vmcr, int rt)
{
	vcpu_set_reg(vcpu, rt, !!(vmcr & ICH_VMCR_ENG1_MASK));
}

static void __vgic_v3_write_igrpen0(struct kvm_vcpu *vcpu, u32 vmcr, int rt)
{
	u64 val = vcpu_get_reg(vcpu, rt);

	if (val & 1)
		vmcr |= ICH_VMCR_ENG0_MASK;
	else
		vmcr &= ~ICH_VMCR_ENG0_MASK;

	__vgic_v3_write_vmcr(vmcr);
}

static void __vgic_v3_write_igrpen1(struct kvm_vcpu *vcpu, u32 vmcr, int rt)
{
	u64 val = vcpu_get_reg(vcpu, rt);

	if (val & 1)
		vmcr |= ICH_VMCR_ENG1_MASK;
	else
		vmcr &= ~ICH_VMCR_ENG1_MASK;

	__vgic_v3_write_vmcr(vmcr);
}

static void __vgic_v3_read_bpr0(struct kvm_vcpu *vcpu, u32 vmcr, int rt)
{
	vcpu_set_reg(vcpu, rt, __vgic_v3_get_bpr0(vmcr));
}

static void __vgic_v3_read_bpr1(struct kvm_vcpu *vcpu, u32 vmcr, int rt)
{
	vcpu_set_reg(vcpu, rt, __vgic_v3_get_bpr1(vmcr));
}

static void __vgic_v3_write_bpr0(struct kvm_vcpu *vcpu, u32 vmcr, int rt)
{
	u64 val = vcpu_get_reg(vcpu, rt);
	u8 bpr_min = __vgic_v3_bpr_min() - 1;

	/* Enforce BPR limiting */
	if (val < bpr_min)
		val = bpr_min;

	val <<= ICH_VMCR_BPR0_SHIFT;
	val &= ICH_VMCR_BPR0_MASK;
	vmcr &= ~ICH_VMCR_BPR0_MASK;
	vmcr |= val;

	__vgic_v3_write_vmcr(vmcr);
}

static void __vgic_v3_write_bpr1(struct kvm_vcpu *vcpu, u32 vmcr, int rt)
{
	u64 val = vcpu_get_reg(vcpu, rt);
	u8 bpr_min = __vgic_v3_bpr_min();

	if (vmcr & ICH_VMCR_CBPR_MASK)
		return;

	/* Enforce BPR limiting */
	if (val < bpr_min)
		val = bpr_min;

	val <<= ICH_VMCR_BPR1_SHIFT;
	val &= ICH_VMCR_BPR1_MASK;
	vmcr &= ~ICH_VMCR_BPR1_MASK;
	vmcr |= val;

	__vgic_v3_write_vmcr(vmcr);
}

static void __vgic_v3_read_apxrn(struct kvm_vcpu *vcpu, int rt, int n)
{
	u32 val;

	if (!__vgic_v3_get_group(vcpu))
		val = __vgic_v3_read_ap0rn(n);
	else
		val = __vgic_v3_read_ap1rn(n);

	vcpu_set_reg(vcpu, rt, val);
}

static void __vgic_v3_write_apxrn(struct kvm_vcpu *vcpu, int rt, int n)
{
	u32 val = vcpu_get_reg(vcpu, rt);

	if (!__vgic_v3_get_group(vcpu))
		__vgic_v3_write_ap0rn(val, n);
	else
		__vgic_v3_write_ap1rn(val, n);
}

static void __vgic_v3_read_apxr0(struct kvm_vcpu *vcpu,
					    u32 vmcr, int rt)
{
	__vgic_v3_read_apxrn(vcpu, rt, 0);
}

static void __vgic_v3_read_apxr1(struct kvm_vcpu *vcpu,
					    u32 vmcr, int rt)
{
	__vgic_v3_read_apxrn(vcpu, rt, 1);
}

static void __vgic_v3_read_apxr2(struct kvm_vcpu *vcpu, u32 vmcr, int rt)
{
	__vgic_v3_read_apxrn(vcpu, rt, 2);
}

static void __vgic_v3_read_apxr3(struct kvm_vcpu *vcpu, u32 vmcr, int rt)
{
	__vgic_v3_read_apxrn(vcpu, rt, 3);
}

static void __vgic_v3_write_apxr0(struct kvm_vcpu *vcpu, u32 vmcr, int rt)
{
	__vgic_v3_write_apxrn(vcpu, rt, 0);
}

static void __vgic_v3_write_apxr1(struct kvm_vcpu *vcpu, u32 vmcr, int rt)
{
	__vgic_v3_write_apxrn(vcpu, rt, 1);
}

static void __vgic_v3_write_apxr2(struct kvm_vcpu *vcpu, u32 vmcr, int rt)
{
	__vgic_v3_write_apxrn(vcpu, rt, 2);
}

static void __vgic_v3_write_apxr3(struct kvm_vcpu *vcpu, u32 vmcr, int rt)
{
	__vgic_v3_write_apxrn(vcpu, rt, 3);
}

static void __vgic_v3_read_hppir(struct kvm_vcpu *vcpu, u32 vmcr, int rt)
{
	u64 lr_val;
	int lr, lr_grp, grp;

	grp = __vgic_v3_get_group(vcpu);

	lr = __vgic_v3_highest_priority_lr(vcpu, vmcr, &lr_val);
	if (lr == -1)
		goto spurious;

	lr_grp = !!(lr_val & ICH_LR_GROUP);
	if (lr_grp != grp)
		lr_val = ICC_IAR1_EL1_SPURIOUS;

spurious:
	vcpu_set_reg(vcpu, rt, lr_val & ICH_LR_VIRTUAL_ID_MASK);
}

static void __vgic_v3_read_pmr(struct kvm_vcpu *vcpu, u32 vmcr, int rt)
{
	vmcr &= ICH_VMCR_PMR_MASK;
	vmcr >>= ICH_VMCR_PMR_SHIFT;
	vcpu_set_reg(vcpu, rt, vmcr);
}

static void __vgic_v3_write_pmr(struct kvm_vcpu *vcpu, u32 vmcr, int rt)
{
	u32 val = vcpu_get_reg(vcpu, rt);

	val <<= ICH_VMCR_PMR_SHIFT;
	val &= ICH_VMCR_PMR_MASK;
	vmcr &= ~ICH_VMCR_PMR_MASK;
	vmcr |= val;

	write_gicreg(vmcr, ICH_VMCR_EL2);
}

static void __vgic_v3_read_rpr(struct kvm_vcpu *vcpu, u32 vmcr, int rt)
{
	u32 val = __vgic_v3_get_highest_active_priority();
	vcpu_set_reg(vcpu, rt, val);
}

static void __vgic_v3_read_ctlr(struct kvm_vcpu *vcpu, u32 vmcr, int rt)
{
	u32 vtr, val;

	vtr = read_gicreg(ICH_VTR_EL2);
	/* PRIbits */
	val = ((vtr >> 29) & 7) << ICC_CTLR_EL1_PRI_BITS_SHIFT;
	/* IDbits */
	val |= ((vtr >> 23) & 7) << ICC_CTLR_EL1_ID_BITS_SHIFT;
	/* A3V */
	val |= ((vtr >> 21) & 1) << ICC_CTLR_EL1_A3V_SHIFT;
	/* EOImode */
	val |= ((vmcr & ICH_VMCR_EOIM_MASK) >> ICH_VMCR_EOIM_SHIFT) << ICC_CTLR_EL1_EOImode_SHIFT;
	/* CBPR */
	val |= (vmcr & ICH_VMCR_CBPR_MASK) >> ICH_VMCR_CBPR_SHIFT;

	vcpu_set_reg(vcpu, rt, val);
}

static void __vgic_v3_write_ctlr(struct kvm_vcpu *vcpu, u32 vmcr, int rt)
{
	u32 val = vcpu_get_reg(vcpu, rt);

	if (val & ICC_CTLR_EL1_CBPR_MASK)
		vmcr |= ICH_VMCR_CBPR_MASK;
	else
		vmcr &= ~ICH_VMCR_CBPR_MASK;

	if (val & ICC_CTLR_EL1_EOImode_MASK)
		vmcr |= ICH_VMCR_EOIM_MASK;
	else
		vmcr &= ~ICH_VMCR_EOIM_MASK;

	write_gicreg(vmcr, ICH_VMCR_EL2);
}

static bool __vgic_v3_check_trap_forwarding(struct kvm_vcpu *vcpu,
					    u32 sysreg, bool is_read)
{
	u64 ich_hcr;

	if (!vcpu_has_nv(vcpu) || is_hyp_ctxt(vcpu))
		return false;

	ich_hcr = __vcpu_sys_reg(vcpu, ICH_HCR_EL2);

	switch (sysreg) {
	case SYS_ICC_IGRPEN0_EL1:
		if (is_read &&
		    (__vcpu_sys_reg(vcpu, HFGRTR_EL2) & HFGRTR_EL2_ICC_IGRPENn_EL1))
			return true;

		if (!is_read &&
		    (__vcpu_sys_reg(vcpu, HFGWTR_EL2) & HFGWTR_EL2_ICC_IGRPENn_EL1))
			return true;

		fallthrough;

	case SYS_ICC_AP0Rn_EL1(0):
	case SYS_ICC_AP0Rn_EL1(1):
	case SYS_ICC_AP0Rn_EL1(2):
	case SYS_ICC_AP0Rn_EL1(3):
	case SYS_ICC_BPR0_EL1:
	case SYS_ICC_EOIR0_EL1:
	case SYS_ICC_HPPIR0_EL1:
	case SYS_ICC_IAR0_EL1:
		return ich_hcr & ICH_HCR_EL2_TALL0;

	case SYS_ICC_IGRPEN1_EL1:
		if (is_read &&
		    (__vcpu_sys_reg(vcpu, HFGRTR_EL2) & HFGRTR_EL2_ICC_IGRPENn_EL1))
			return true;

		if (!is_read &&
		    (__vcpu_sys_reg(vcpu, HFGWTR_EL2) & HFGWTR_EL2_ICC_IGRPENn_EL1))
			return true;

		fallthrough;

	case SYS_ICC_AP1Rn_EL1(0):
	case SYS_ICC_AP1Rn_EL1(1):
	case SYS_ICC_AP1Rn_EL1(2):
	case SYS_ICC_AP1Rn_EL1(3):
	case SYS_ICC_BPR1_EL1:
	case SYS_ICC_EOIR1_EL1:
	case SYS_ICC_HPPIR1_EL1:
	case SYS_ICC_IAR1_EL1:
		return ich_hcr & ICH_HCR_EL2_TALL1;

	case SYS_ICC_DIR_EL1:
		if (ich_hcr & ICH_HCR_EL2_TDIR)
			return true;

		fallthrough;

	case SYS_ICC_RPR_EL1:
	case SYS_ICC_CTLR_EL1:
	case SYS_ICC_PMR_EL1:
		return ich_hcr & ICH_HCR_EL2_TC;

	default:
		return false;
	}
}

int __vgic_v3_perform_cpuif_access(struct kvm_vcpu *vcpu)
{
	int rt;
	u64 esr;
	u32 vmcr;
	void (*fn)(struct kvm_vcpu *, u32, int);
	bool is_read;
	u32 sysreg;

	if (kern_hyp_va(vcpu->kvm)->arch.vgic.vgic_model != KVM_DEV_TYPE_ARM_VGIC_V3)
		return 0;

	esr = kvm_vcpu_get_esr(vcpu);
	if (vcpu_mode_is_32bit(vcpu)) {
		if (!kvm_condition_valid(vcpu)) {
			__kvm_skip_instr(vcpu);
			return 1;
		}

		sysreg = esr_cp15_to_sysreg(esr);
	} else {
		sysreg = esr_sys64_to_sysreg(esr);
	}

	is_read = (esr & ESR_ELx_SYS64_ISS_DIR_MASK) == ESR_ELx_SYS64_ISS_DIR_READ;

	if (__vgic_v3_check_trap_forwarding(vcpu, sysreg, is_read))
		return 0;

	switch (sysreg) {
	case SYS_ICC_IAR0_EL1:
	case SYS_ICC_IAR1_EL1:
		if (unlikely(!is_read))
			return 0;
		fn = __vgic_v3_read_iar;
		break;
	case SYS_ICC_EOIR0_EL1:
	case SYS_ICC_EOIR1_EL1:
		if (unlikely(is_read))
			return 0;
		fn = __vgic_v3_write_eoir;
		break;
	case SYS_ICC_IGRPEN1_EL1:
		if (is_read)
			fn = __vgic_v3_read_igrpen1;
		else
			fn = __vgic_v3_write_igrpen1;
		break;
	case SYS_ICC_BPR1_EL1:
		if (is_read)
			fn = __vgic_v3_read_bpr1;
		else
			fn = __vgic_v3_write_bpr1;
		break;
	case SYS_ICC_AP0Rn_EL1(0):
	case SYS_ICC_AP1Rn_EL1(0):
		if (is_read)
			fn = __vgic_v3_read_apxr0;
		else
			fn = __vgic_v3_write_apxr0;
		break;
	case SYS_ICC_AP0Rn_EL1(1):
	case SYS_ICC_AP1Rn_EL1(1):
		if (is_read)
			fn = __vgic_v3_read_apxr1;
		else
			fn = __vgic_v3_write_apxr1;
		break;
	case SYS_ICC_AP0Rn_EL1(2):
	case SYS_ICC_AP1Rn_EL1(2):
		if (is_read)
			fn = __vgic_v3_read_apxr2;
		else
			fn = __vgic_v3_write_apxr2;
		break;
	case SYS_ICC_AP0Rn_EL1(3):
	case SYS_ICC_AP1Rn_EL1(3):
		if (is_read)
			fn = __vgic_v3_read_apxr3;
		else
			fn = __vgic_v3_write_apxr3;
		break;
	case SYS_ICC_HPPIR0_EL1:
	case SYS_ICC_HPPIR1_EL1:
		if (unlikely(!is_read))
			return 0;
		fn = __vgic_v3_read_hppir;
		break;
	case SYS_ICC_IGRPEN0_EL1:
		if (is_read)
			fn = __vgic_v3_read_igrpen0;
		else
			fn = __vgic_v3_write_igrpen0;
		break;
	case SYS_ICC_BPR0_EL1:
		if (is_read)
			fn = __vgic_v3_read_bpr0;
		else
			fn = __vgic_v3_write_bpr0;
		break;
	case SYS_ICC_DIR_EL1:
		if (unlikely(is_read))
			return 0;
		fn = __vgic_v3_write_dir;
		break;
	case SYS_ICC_RPR_EL1:
		if (unlikely(!is_read))
			return 0;
		fn = __vgic_v3_read_rpr;
		break;
	case SYS_ICC_CTLR_EL1:
		if (is_read)
			fn = __vgic_v3_read_ctlr;
		else
			fn = __vgic_v3_write_ctlr;
		break;
	case SYS_ICC_PMR_EL1:
		if (is_read)
			fn = __vgic_v3_read_pmr;
		else
			fn = __vgic_v3_write_pmr;
		break;
	default:
		return 0;
	}

	vmcr = __vgic_v3_read_vmcr();
	rt = kvm_vcpu_sys_get_rt(vcpu);
	fn(vcpu, vmcr, rt);

	__kvm_skip_instr(vcpu);

	return 1;
}<|MERGE_RESOLUTION|>--- conflicted
+++ resolved
@@ -446,11 +446,7 @@
 	if (has_vhe()) {
 		flags = local_daif_save();
 	} else {
-<<<<<<< HEAD
-		sysreg_clear_set(hcr_el2, 0, HCR_AMO | HCR_FMO | HCR_IMO);
-=======
 		sysreg_clear_set_hcr(0, HCR_AMO | HCR_FMO | HCR_IMO);
->>>>>>> 1b85d923
 		isb();
 	}
 
@@ -465,11 +461,7 @@
 	if (has_vhe()) {
 		local_daif_restore(flags);
 	} else {
-<<<<<<< HEAD
-		sysreg_clear_set(hcr_el2, HCR_AMO | HCR_FMO | HCR_IMO, 0);
-=======
 		sysreg_clear_set_hcr(HCR_AMO | HCR_FMO | HCR_IMO, 0);
->>>>>>> 1b85d923
 		isb();
 	}
 
