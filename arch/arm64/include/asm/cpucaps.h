/* SPDX-License-Identifier: GPL-2.0-only */
/*
 * arch/arm64/include/asm/cpucaps.h
 *
 * Copyright (C) 2016 ARM Ltd.
 */
#ifndef __ASM_CPUCAPS_H
#define __ASM_CPUCAPS_H

#define ARM64_WORKAROUND_CLEAN_CACHE		0
#define ARM64_WORKAROUND_DEVICE_LOAD_ACQUIRE	1
#define ARM64_WORKAROUND_845719			2
#define ARM64_HAS_SYSREG_GIC_CPUIF		3
#define ARM64_HAS_PAN				4
#define ARM64_HAS_LSE_ATOMICS			5
#define ARM64_WORKAROUND_CAVIUM_23154		6
#define ARM64_WORKAROUND_834220			7
#define ARM64_HAS_NO_HW_PREFETCH		8
#define ARM64_HAS_UAO				9
#define ARM64_ALT_PAN_NOT_UAO			10
#define ARM64_HAS_VIRT_HOST_EXTN		11
#define ARM64_WORKAROUND_CAVIUM_27456		12
#define ARM64_HAS_32BIT_EL0			13
#define ARM64_HARDEN_EL2_VECTORS		14
#define ARM64_HAS_CNP				15
#define ARM64_HAS_NO_FPSIMD			16
#define ARM64_WORKAROUND_REPEAT_TLBI		17
#define ARM64_WORKAROUND_QCOM_FALKOR_E1003	18
#define ARM64_WORKAROUND_858921			19
#define ARM64_WORKAROUND_CAVIUM_30115		20
#define ARM64_HAS_DCPOP				21
#define ARM64_SVE				22
#define ARM64_UNMAP_KERNEL_AT_EL0		23
#define ARM64_HARDEN_BRANCH_PREDICTOR		24
#define ARM64_HAS_RAS_EXTN			25
#define ARM64_WORKAROUND_843419			26
#define ARM64_HAS_CACHE_IDC			27
#define ARM64_HAS_CACHE_DIC			28
#define ARM64_HW_DBM				29
#define ARM64_SSBD				30
#define ARM64_MISMATCHED_CACHE_TYPE		31
#define ARM64_HAS_STAGE2_FWB			32
#define ARM64_HAS_CRC32				33
#define ARM64_SSBS				34
#define ARM64_WORKAROUND_1418040		35
#define ARM64_HAS_SB				36
#define ARM64_WORKAROUND_SPECULATIVE_AT_VHE	37
#define ARM64_HAS_ADDRESS_AUTH_ARCH		38
#define ARM64_HAS_ADDRESS_AUTH_IMP_DEF		39
#define ARM64_HAS_GENERIC_AUTH_ARCH		40
#define ARM64_HAS_GENERIC_AUTH_IMP_DEF		41
#define ARM64_HAS_IRQ_PRIO_MASKING		42
#define ARM64_HAS_DCPODP			43
#define ARM64_WORKAROUND_1463225		44
#define ARM64_WORKAROUND_CAVIUM_TX2_219_TVM	45
#define ARM64_WORKAROUND_CAVIUM_TX2_219_PRFM	46
#define ARM64_WORKAROUND_1542419		47
<<<<<<< HEAD
#define ARM64_WORKAROUND_1319367		48
#define ARM64_HAS_E0PD				49
=======
#define ARM64_WORKAROUND_SPECULATIVE_AT_NVHE	48
>>>>>>> 275fa0ea

#define ARM64_NCAPS				50

#endif /* __ASM_CPUCAPS_H */<|MERGE_RESOLUTION|>--- conflicted
+++ resolved
@@ -55,12 +55,8 @@
 #define ARM64_WORKAROUND_CAVIUM_TX2_219_TVM	45
 #define ARM64_WORKAROUND_CAVIUM_TX2_219_PRFM	46
 #define ARM64_WORKAROUND_1542419		47
-<<<<<<< HEAD
-#define ARM64_WORKAROUND_1319367		48
+#define ARM64_WORKAROUND_SPECULATIVE_AT_NVHE	48
 #define ARM64_HAS_E0PD				49
-=======
-#define ARM64_WORKAROUND_SPECULATIVE_AT_NVHE	48
->>>>>>> 275fa0ea
 
 #define ARM64_NCAPS				50
 
