/*
 * Copyright (C) 2012 ARM Ltd.
 *
 * This program is free software; you can redistribute it and/or modify
 * it under the terms of the GNU General Public License version 2 as
 * published by the Free Software Foundation.
 *
 * This program is distributed in the hope that it will be useful,
 * but WITHOUT ANY WARRANTY; without even the implied warranty of
 * MERCHANTABILITY or FITNESS FOR A PARTICULAR PURPOSE.  See the
 * GNU General Public License for more details.
 *
 * You should have received a copy of the GNU General Public License
 * along with this program.  If not, see <http://www.gnu.org/licenses/>.
 */
#ifndef __ASM_STACKTRACE_H
#define __ASM_STACKTRACE_H

#include <linux/percpu.h>
#include <linux/sched.h>
#include <linux/sched/task_stack.h>

#include <asm/memory.h>
#include <asm/ptrace.h>

struct stackframe {
	unsigned long fp;
	unsigned long pc;
#ifdef CONFIG_FUNCTION_GRAPH_TRACER
	unsigned int graph;
#endif
};

extern int unwind_frame(struct task_struct *tsk, struct stackframe *frame);
extern void walk_stackframe(struct task_struct *tsk, struct stackframe *frame,
			    int (*fn)(struct stackframe *, void *), void *data);
extern void dump_backtrace(struct pt_regs *regs, struct task_struct *tsk);
<<<<<<< HEAD
=======

DECLARE_PER_CPU(unsigned long *, irq_stack_ptr);

static inline bool on_irq_stack(unsigned long sp)
{
	unsigned long low = (unsigned long)raw_cpu_read(irq_stack_ptr);
	unsigned long high = low + IRQ_STACK_SIZE;

	if (!low)
		return false;

	return (low <= sp && sp < high);
}

static inline bool on_task_stack(struct task_struct *tsk, unsigned long sp)
{
	unsigned long low = (unsigned long)task_stack_page(tsk);
	unsigned long high = low + THREAD_SIZE;

	return (low <= sp && sp < high);
}

#ifdef CONFIG_VMAP_STACK
DECLARE_PER_CPU(unsigned long [OVERFLOW_STACK_SIZE/sizeof(long)], overflow_stack);

static inline bool on_overflow_stack(unsigned long sp)
{
	unsigned long low = (unsigned long)raw_cpu_ptr(overflow_stack);
	unsigned long high = low + OVERFLOW_STACK_SIZE;

	return (low <= sp && sp < high);
}
#else
static inline bool on_overflow_stack(unsigned long sp) { return false; }
#endif

/*
 * We can only safely access per-cpu stacks from current in a non-preemptible
 * context.
 */
static inline bool on_accessible_stack(struct task_struct *tsk, unsigned long sp)
{
	if (on_task_stack(tsk, sp))
		return true;
	if (tsk != current || preemptible())
		return false;
	if (on_irq_stack(sp))
		return true;
	if (on_overflow_stack(sp))
		return true;

	return false;
}
>>>>>>> bb176f67

#endif	/* __ASM_STACKTRACE_H */<|MERGE_RESOLUTION|>--- conflicted
+++ resolved
@@ -35,8 +35,6 @@
 extern void walk_stackframe(struct task_struct *tsk, struct stackframe *frame,
 			    int (*fn)(struct stackframe *, void *), void *data);
 extern void dump_backtrace(struct pt_regs *regs, struct task_struct *tsk);
-<<<<<<< HEAD
-=======
 
 DECLARE_PER_CPU(unsigned long *, irq_stack_ptr);
 
@@ -90,6 +88,5 @@
 
 	return false;
 }
->>>>>>> bb176f67
 
 #endif	/* __ASM_STACKTRACE_H */