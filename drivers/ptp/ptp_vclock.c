--- conflicted
+++ resolved
@@ -95,11 +95,7 @@
 	int err;
 	u64 ns;
 
-<<<<<<< HEAD
-	err = pptp->info->gettimex64(pptp->info, &pts, sts);
-=======
 	err = pptp->info->getcyclesx64(pptp->info, &pts, sts);
->>>>>>> 88084a3d
 	if (err)
 		return err;
 
@@ -135,11 +131,7 @@
 	int err;
 	u64 ns;
 
-<<<<<<< HEAD
-	err = pptp->info->getcrosststamp(pptp->info, xtstamp);
-=======
 	err = pptp->info->getcrosscycles(pptp->info, xtstamp);
->>>>>>> 88084a3d
 	if (err)
 		return err;
 
@@ -200,19 +192,11 @@
 
 	vclock->pclock = pclock;
 	vclock->info = ptp_vclock_info;
-<<<<<<< HEAD
-	if (pclock->info->gettimex64)
-		vclock->info.gettimex64 = ptp_vclock_gettimex;
-	else
-		vclock->info.gettime64 = ptp_vclock_gettime;
-	if (pclock->info->getcrosststamp)
-=======
 	if (pclock->info->getcyclesx64)
 		vclock->info.gettimex64 = ptp_vclock_gettimex;
 	else
 		vclock->info.gettime64 = ptp_vclock_gettime;
 	if (pclock->info->getcrosscycles)
->>>>>>> 88084a3d
 		vclock->info.getcrosststamp = ptp_vclock_getcrosststamp;
 	vclock->cc = ptp_vclock_cc;
 
