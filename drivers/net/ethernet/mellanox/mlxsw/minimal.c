--- conflicted
+++ resolved
@@ -136,8 +136,6 @@
 						   page, extack);
 }
 
-<<<<<<< HEAD
-=======
 static int mlxsw_m_reset(struct net_device *netdev, u32 *flags)
 {
 	struct mlxsw_m_port *mlxsw_m_port = netdev_priv(netdev);
@@ -171,18 +169,14 @@
 					       params->policy, extack);
 }
 
->>>>>>> df0cc57e
 static const struct ethtool_ops mlxsw_m_port_ethtool_ops = {
 	.get_drvinfo		= mlxsw_m_module_get_drvinfo,
 	.get_module_info	= mlxsw_m_get_module_info,
 	.get_module_eeprom	= mlxsw_m_get_module_eeprom,
 	.get_module_eeprom_by_page = mlxsw_m_get_module_eeprom_by_page,
-<<<<<<< HEAD
-=======
 	.reset			= mlxsw_m_reset,
 	.get_module_power_mode	= mlxsw_m_get_module_power_mode,
 	.set_module_power_mode	= mlxsw_m_set_module_power_mode,
->>>>>>> df0cc57e
 };
 
 static int
@@ -316,10 +310,7 @@
 
 	if (WARN_ON_ONCE(module >= max_ports))
 		return -EINVAL;
-<<<<<<< HEAD
-=======
 	mlxsw_env_module_port_map(mlxsw_m->core, module);
->>>>>>> df0cc57e
 	mlxsw_m->module_to_port[module] = ++mlxsw_m->max_ports;
 
 	return 0;
