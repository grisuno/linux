--- conflicted
+++ resolved
@@ -66,13 +66,8 @@
 
 #define DRV_MODULE_NAME		"tg3"
 #define PFX DRV_MODULE_NAME	": "
-<<<<<<< HEAD
 #define DRV_MODULE_VERSION	"3.93"
 #define DRV_MODULE_RELDATE	"May 22, 2008"
-=======
-#define DRV_MODULE_VERSION	"3.92.1"
-#define DRV_MODULE_RELDATE	"June 9, 2008"
->>>>>>> 2e761e05
 
 #define TG3_DEF_MAC_MODE	0
 #define TG3_DEF_RX_MODE		0
