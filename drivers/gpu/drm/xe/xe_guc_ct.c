// SPDX-License-Identifier: MIT
/*
 * Copyright © 2022 Intel Corporation
 */

#include "xe_guc_ct.h"

#include <linux/bitfield.h>
#include <linux/circ_buf.h>
#include <linux/delay.h>
#include <linux/fault-inject.h>

#include <kunit/static_stub.h>

#include <drm/drm_managed.h>

#include "abi/guc_actions_abi.h"
#include "abi/guc_actions_sriov_abi.h"
#include "abi/guc_klvs_abi.h"
#include "xe_bo.h"
#include "xe_devcoredump.h"
#include "xe_device.h"
#include "xe_gt.h"
#include "xe_gt_pagefault.h"
#include "xe_gt_printk.h"
#include "xe_gt_sriov_pf_control.h"
#include "xe_gt_sriov_pf_monitor.h"
#include "xe_gt_tlb_invalidation.h"
#include "xe_guc.h"
#include "xe_guc_log.h"
#include "xe_guc_relay.h"
#include "xe_guc_submit.h"
#include "xe_map.h"
#include "xe_pm.h"
#include "xe_trace_guc.h"

#if IS_ENABLED(CONFIG_DRM_XE_DEBUG)
enum {
	/* Internal states, not error conditions */
	CT_DEAD_STATE_REARM,			/* 0x0001 */
	CT_DEAD_STATE_CAPTURE,			/* 0x0002 */

	/* Error conditions */
	CT_DEAD_SETUP,				/* 0x0004 */
	CT_DEAD_H2G_WRITE,			/* 0x0008 */
	CT_DEAD_H2G_HAS_ROOM,			/* 0x0010 */
	CT_DEAD_G2H_READ,			/* 0x0020 */
	CT_DEAD_G2H_RECV,			/* 0x0040 */
	CT_DEAD_G2H_RELEASE,			/* 0x0080 */
	CT_DEAD_DEADLOCK,			/* 0x0100 */
	CT_DEAD_PROCESS_FAILED,			/* 0x0200 */
	CT_DEAD_FAST_G2H,			/* 0x0400 */
	CT_DEAD_PARSE_G2H_RESPONSE,		/* 0x0800 */
	CT_DEAD_PARSE_G2H_UNKNOWN,		/* 0x1000 */
	CT_DEAD_PARSE_G2H_ORIGIN,		/* 0x2000 */
	CT_DEAD_PARSE_G2H_TYPE,			/* 0x4000 */
	CT_DEAD_CRASH,				/* 0x8000 */
};

static void ct_dead_worker_func(struct work_struct *w);
static void ct_dead_capture(struct xe_guc_ct *ct, struct guc_ctb *ctb, u32 reason_code);

#define CT_DEAD(ct, ctb, reason_code)		ct_dead_capture((ct), (ctb), CT_DEAD_##reason_code)
#else
#define CT_DEAD(ct, ctb, reason)			\
	do {						\
		struct guc_ctb *_ctb = (ctb);		\
		if (_ctb)				\
			_ctb->info.broken = true;	\
	} while (0)
#endif

/* Used when a CT send wants to block and / or receive data */
struct g2h_fence {
	u32 *response_buffer;
	u32 seqno;
	u32 response_data;
	u16 response_len;
	u16 error;
	u16 hint;
	u16 reason;
	bool retry;
	bool fail;
	bool done;
};

static void g2h_fence_init(struct g2h_fence *g2h_fence, u32 *response_buffer)
{
	g2h_fence->response_buffer = response_buffer;
	g2h_fence->response_data = 0;
	g2h_fence->response_len = 0;
	g2h_fence->fail = false;
	g2h_fence->retry = false;
	g2h_fence->done = false;
	g2h_fence->seqno = ~0x0;
}

static bool g2h_fence_needs_alloc(struct g2h_fence *g2h_fence)
{
	return g2h_fence->seqno == ~0x0;
}

static struct xe_guc *
ct_to_guc(struct xe_guc_ct *ct)
{
	return container_of(ct, struct xe_guc, ct);
}

static struct xe_gt *
ct_to_gt(struct xe_guc_ct *ct)
{
	return container_of(ct, struct xe_gt, uc.guc.ct);
}

static struct xe_device *
ct_to_xe(struct xe_guc_ct *ct)
{
	return gt_to_xe(ct_to_gt(ct));
}

/**
 * DOC: GuC CTB Blob
 *
 * We allocate single blob to hold both CTB descriptors and buffers:
 *
 *      +--------+-----------------------------------------------+------+
 *      | offset | contents                                      | size |
 *      +========+===============================================+======+
 *      | 0x0000 | H2G CTB Descriptor (send)                     |      |
 *      +--------+-----------------------------------------------+  4K  |
 *      | 0x0800 | G2H CTB Descriptor (g2h)                      |      |
 *      +--------+-----------------------------------------------+------+
 *      | 0x1000 | H2G CT Buffer (send)                          | n*4K |
 *      |        |                                               |      |
 *      +--------+-----------------------------------------------+------+
 *      | 0x1000 | G2H CT Buffer (g2h)                           | m*4K |
 *      | + n*4K |                                               |      |
 *      +--------+-----------------------------------------------+------+
 *
 * Size of each ``CT Buffer`` must be multiple of 4K.
 * We don't expect too many messages in flight at any time, unless we are
 * using the GuC submission. In that case each request requires a minimum
 * 2 dwords which gives us a maximum 256 queue'd requests. Hopefully this
 * enough space to avoid backpressure on the driver. We increase the size
 * of the receive buffer (relative to the send) to ensure a G2H response
 * CTB has a landing spot.
 *
 * In addition to submissions, the G2H buffer needs to be able to hold
 * enough space for recoverable page fault notifications. The number of
 * page faults is interrupt driven and can be as much as the number of
 * compute resources available. However, most of the actual work for these
 * is in a separate page fault worker thread. Therefore we only need to
 * make sure the queue has enough space to handle all of the submissions
 * and responses and an extra buffer for incoming page faults.
 */

#define CTB_DESC_SIZE		ALIGN(sizeof(struct guc_ct_buffer_desc), SZ_2K)
#define CTB_H2G_BUFFER_SIZE	(SZ_4K)
#define CTB_G2H_BUFFER_SIZE	(SZ_128K)
#define G2H_ROOM_BUFFER_SIZE	(CTB_G2H_BUFFER_SIZE / 2)

/**
 * xe_guc_ct_queue_proc_time_jiffies - Return maximum time to process a full
 * CT command queue
 * @ct: the &xe_guc_ct. Unused at this moment but will be used in the future.
 *
 * Observation is that a 4KiB buffer full of commands takes a little over a
 * second to process. Use that to calculate maximum time to process a full CT
 * command queue.
 *
 * Return: Maximum time to process a full CT queue in jiffies.
 */
long xe_guc_ct_queue_proc_time_jiffies(struct xe_guc_ct *ct)
{
	BUILD_BUG_ON(!IS_ALIGNED(CTB_H2G_BUFFER_SIZE, SZ_4));
	return (CTB_H2G_BUFFER_SIZE / SZ_4K) * HZ;
}

static size_t guc_ct_size(void)
{
	return 2 * CTB_DESC_SIZE + CTB_H2G_BUFFER_SIZE +
		CTB_G2H_BUFFER_SIZE;
}

static void guc_ct_fini(struct drm_device *drm, void *arg)
{
	struct xe_guc_ct *ct = arg;

	destroy_workqueue(ct->g2h_wq);
	xa_destroy(&ct->fence_lookup);
}

static void receive_g2h(struct xe_guc_ct *ct);
static void g2h_worker_func(struct work_struct *w);
static void safe_mode_worker_func(struct work_struct *w);

static void primelockdep(struct xe_guc_ct *ct)
{
	if (!IS_ENABLED(CONFIG_LOCKDEP))
		return;

	fs_reclaim_acquire(GFP_KERNEL);
	might_lock(&ct->lock);
	fs_reclaim_release(GFP_KERNEL);
}

int xe_guc_ct_init(struct xe_guc_ct *ct)
{
	struct xe_device *xe = ct_to_xe(ct);
	struct xe_gt *gt = ct_to_gt(ct);
	struct xe_tile *tile = gt_to_tile(gt);
	struct xe_bo *bo;
	int err;

	xe_gt_assert(gt, !(guc_ct_size() % PAGE_SIZE));

	ct->g2h_wq = alloc_ordered_workqueue("xe-g2h-wq", WQ_MEM_RECLAIM);
	if (!ct->g2h_wq)
		return -ENOMEM;

	spin_lock_init(&ct->fast_lock);
	xa_init(&ct->fence_lookup);
	INIT_WORK(&ct->g2h_worker, g2h_worker_func);
	INIT_DELAYED_WORK(&ct->safe_mode_worker, safe_mode_worker_func);
#if IS_ENABLED(CONFIG_DRM_XE_DEBUG)
	spin_lock_init(&ct->dead.lock);
	INIT_WORK(&ct->dead.worker, ct_dead_worker_func);
#endif
	init_waitqueue_head(&ct->wq);
	init_waitqueue_head(&ct->g2h_fence_wq);

	err = drmm_mutex_init(&xe->drm, &ct->lock);
	if (err)
		return err;

	primelockdep(ct);

	bo = xe_managed_bo_create_pin_map(xe, tile, guc_ct_size(),
					  XE_BO_FLAG_SYSTEM |
					  XE_BO_FLAG_GGTT |
					  XE_BO_FLAG_GGTT_INVALIDATE);
	if (IS_ERR(bo))
		return PTR_ERR(bo);

	ct->bo = bo;

	err = drmm_add_action_or_reset(&xe->drm, guc_ct_fini, ct);
	if (err)
		return err;

	xe_gt_assert(gt, ct->state == XE_GUC_CT_STATE_NOT_INITIALIZED);
	ct->state = XE_GUC_CT_STATE_DISABLED;
	return 0;
}
ALLOW_ERROR_INJECTION(xe_guc_ct_init, ERRNO); /* See xe_pci_probe() */

#define desc_read(xe_, guc_ctb__, field_)			\
	xe_map_rd_field(xe_, &guc_ctb__->desc, 0,		\
			struct guc_ct_buffer_desc, field_)

#define desc_write(xe_, guc_ctb__, field_, val_)		\
	xe_map_wr_field(xe_, &guc_ctb__->desc, 0,		\
			struct guc_ct_buffer_desc, field_, val_)

static void guc_ct_ctb_h2g_init(struct xe_device *xe, struct guc_ctb *h2g,
				struct iosys_map *map)
{
	h2g->info.size = CTB_H2G_BUFFER_SIZE / sizeof(u32);
	h2g->info.resv_space = 0;
	h2g->info.tail = 0;
	h2g->info.head = 0;
	h2g->info.space = CIRC_SPACE(h2g->info.tail, h2g->info.head,
				     h2g->info.size) -
			  h2g->info.resv_space;
	h2g->info.broken = false;

	h2g->desc = *map;
	xe_map_memset(xe, &h2g->desc, 0, 0, sizeof(struct guc_ct_buffer_desc));

	h2g->cmds = IOSYS_MAP_INIT_OFFSET(map, CTB_DESC_SIZE * 2);
}

static void guc_ct_ctb_g2h_init(struct xe_device *xe, struct guc_ctb *g2h,
				struct iosys_map *map)
{
	g2h->info.size = CTB_G2H_BUFFER_SIZE / sizeof(u32);
	g2h->info.resv_space = G2H_ROOM_BUFFER_SIZE / sizeof(u32);
	g2h->info.head = 0;
	g2h->info.tail = 0;
	g2h->info.space = CIRC_SPACE(g2h->info.tail, g2h->info.head,
				     g2h->info.size) -
			  g2h->info.resv_space;
	g2h->info.broken = false;

	g2h->desc = IOSYS_MAP_INIT_OFFSET(map, CTB_DESC_SIZE);
	xe_map_memset(xe, &g2h->desc, 0, 0, sizeof(struct guc_ct_buffer_desc));

	g2h->cmds = IOSYS_MAP_INIT_OFFSET(map, CTB_DESC_SIZE * 2 +
					    CTB_H2G_BUFFER_SIZE);
}

static int guc_ct_ctb_h2g_register(struct xe_guc_ct *ct)
{
	struct xe_guc *guc = ct_to_guc(ct);
	u32 desc_addr, ctb_addr, size;
	int err;

	desc_addr = xe_bo_ggtt_addr(ct->bo);
	ctb_addr = xe_bo_ggtt_addr(ct->bo) + CTB_DESC_SIZE * 2;
	size = ct->ctbs.h2g.info.size * sizeof(u32);

	err = xe_guc_self_cfg64(guc,
				GUC_KLV_SELF_CFG_H2G_CTB_DESCRIPTOR_ADDR_KEY,
				desc_addr);
	if (err)
		return err;

	err = xe_guc_self_cfg64(guc,
				GUC_KLV_SELF_CFG_H2G_CTB_ADDR_KEY,
				ctb_addr);
	if (err)
		return err;

	return xe_guc_self_cfg32(guc,
				 GUC_KLV_SELF_CFG_H2G_CTB_SIZE_KEY,
				 size);
}

static int guc_ct_ctb_g2h_register(struct xe_guc_ct *ct)
{
	struct xe_guc *guc = ct_to_guc(ct);
	u32 desc_addr, ctb_addr, size;
	int err;

	desc_addr = xe_bo_ggtt_addr(ct->bo) + CTB_DESC_SIZE;
	ctb_addr = xe_bo_ggtt_addr(ct->bo) + CTB_DESC_SIZE * 2 +
		CTB_H2G_BUFFER_SIZE;
	size = ct->ctbs.g2h.info.size * sizeof(u32);

	err = xe_guc_self_cfg64(guc,
				GUC_KLV_SELF_CFG_G2H_CTB_DESCRIPTOR_ADDR_KEY,
				desc_addr);
	if (err)
		return err;

	err = xe_guc_self_cfg64(guc,
				GUC_KLV_SELF_CFG_G2H_CTB_ADDR_KEY,
				ctb_addr);
	if (err)
		return err;

	return xe_guc_self_cfg32(guc,
				 GUC_KLV_SELF_CFG_G2H_CTB_SIZE_KEY,
				 size);
}

static int guc_ct_control_toggle(struct xe_guc_ct *ct, bool enable)
{
	u32 request[HOST2GUC_CONTROL_CTB_REQUEST_MSG_LEN] = {
		FIELD_PREP(GUC_HXG_MSG_0_ORIGIN, GUC_HXG_ORIGIN_HOST) |
		FIELD_PREP(GUC_HXG_MSG_0_TYPE, GUC_HXG_TYPE_REQUEST) |
		FIELD_PREP(GUC_HXG_REQUEST_MSG_0_ACTION,
			   GUC_ACTION_HOST2GUC_CONTROL_CTB),
		FIELD_PREP(HOST2GUC_CONTROL_CTB_REQUEST_MSG_1_CONTROL,
			   enable ? GUC_CTB_CONTROL_ENABLE :
			   GUC_CTB_CONTROL_DISABLE),
	};
	int ret = xe_guc_mmio_send(ct_to_guc(ct), request, ARRAY_SIZE(request));

	return ret > 0 ? -EPROTO : ret;
}

static void xe_guc_ct_set_state(struct xe_guc_ct *ct,
				enum xe_guc_ct_state state)
{
	mutex_lock(&ct->lock);		/* Serialise dequeue_one_g2h() */
	spin_lock_irq(&ct->fast_lock);	/* Serialise CT fast-path */

	xe_gt_assert(ct_to_gt(ct), ct->g2h_outstanding == 0 ||
		     state == XE_GUC_CT_STATE_STOPPED);

	if (ct->g2h_outstanding)
		xe_pm_runtime_put(ct_to_xe(ct));
	ct->g2h_outstanding = 0;
	ct->state = state;

	spin_unlock_irq(&ct->fast_lock);

	/*
	 * Lockdep doesn't like this under the fast lock and he destroy only
	 * needs to be serialized with the send path which ct lock provides.
	 */
	xa_destroy(&ct->fence_lookup);

	mutex_unlock(&ct->lock);
}

static bool ct_needs_safe_mode(struct xe_guc_ct *ct)
{
	return !pci_dev_msi_enabled(to_pci_dev(ct_to_xe(ct)->drm.dev));
}

static bool ct_restart_safe_mode_worker(struct xe_guc_ct *ct)
{
	if (!ct_needs_safe_mode(ct))
		return false;

	queue_delayed_work(ct->g2h_wq, &ct->safe_mode_worker, HZ / 10);
	return true;
}

static void safe_mode_worker_func(struct work_struct *w)
{
	struct xe_guc_ct *ct = container_of(w, struct xe_guc_ct, safe_mode_worker.work);

	receive_g2h(ct);

	if (!ct_restart_safe_mode_worker(ct))
		xe_gt_dbg(ct_to_gt(ct), "GuC CT safe-mode canceled\n");
}

static void ct_enter_safe_mode(struct xe_guc_ct *ct)
{
	if (ct_restart_safe_mode_worker(ct))
		xe_gt_dbg(ct_to_gt(ct), "GuC CT safe-mode enabled\n");
}

static void ct_exit_safe_mode(struct xe_guc_ct *ct)
{
	if (cancel_delayed_work_sync(&ct->safe_mode_worker))
		xe_gt_dbg(ct_to_gt(ct), "GuC CT safe-mode disabled\n");
}

int xe_guc_ct_enable(struct xe_guc_ct *ct)
{
	struct xe_device *xe = ct_to_xe(ct);
	struct xe_gt *gt = ct_to_gt(ct);
	int err;

	xe_gt_assert(gt, !xe_guc_ct_enabled(ct));

	xe_map_memset(xe, &ct->bo->vmap, 0, 0, ct->bo->size);
	guc_ct_ctb_h2g_init(xe, &ct->ctbs.h2g, &ct->bo->vmap);
	guc_ct_ctb_g2h_init(xe, &ct->ctbs.g2h, &ct->bo->vmap);

	err = guc_ct_ctb_h2g_register(ct);
	if (err)
		goto err_out;

	err = guc_ct_ctb_g2h_register(ct);
	if (err)
		goto err_out;

	err = guc_ct_control_toggle(ct, true);
	if (err)
		goto err_out;

	xe_guc_ct_set_state(ct, XE_GUC_CT_STATE_ENABLED);

	smp_mb();
	wake_up_all(&ct->wq);
	xe_gt_dbg(gt, "GuC CT communication channel enabled\n");

	if (ct_needs_safe_mode(ct))
		ct_enter_safe_mode(ct);

#if IS_ENABLED(CONFIG_DRM_XE_DEBUG)
	/*
	 * The CT has now been reset so the dumper can be re-armed
	 * after any existing dead state has been dumped.
	 */
	spin_lock_irq(&ct->dead.lock);
	if (ct->dead.reason) {
		ct->dead.reason |= (1 << CT_DEAD_STATE_REARM);
		queue_work(system_unbound_wq, &ct->dead.worker);
	}
	spin_unlock_irq(&ct->dead.lock);
#endif

	return 0;

err_out:
	xe_gt_err(gt, "Failed to enable GuC CT (%pe)\n", ERR_PTR(err));
	CT_DEAD(ct, NULL, SETUP);

	return err;
}

static void stop_g2h_handler(struct xe_guc_ct *ct)
{
	cancel_work_sync(&ct->g2h_worker);
}

/**
 * xe_guc_ct_disable - Set GuC to disabled state
 * @ct: the &xe_guc_ct
 *
 * Set GuC CT to disabled state and stop g2h handler. No outstanding g2h expected
 * in this transition.
 */
void xe_guc_ct_disable(struct xe_guc_ct *ct)
{
	xe_guc_ct_set_state(ct, XE_GUC_CT_STATE_DISABLED);
	ct_exit_safe_mode(ct);
	stop_g2h_handler(ct);
}

/**
 * xe_guc_ct_stop - Set GuC to stopped state
 * @ct: the &xe_guc_ct
 *
 * Set GuC CT to stopped state, stop g2h handler, and clear any outstanding g2h
 */
void xe_guc_ct_stop(struct xe_guc_ct *ct)
{
	xe_guc_ct_set_state(ct, XE_GUC_CT_STATE_STOPPED);
	stop_g2h_handler(ct);
}

static bool h2g_has_room(struct xe_guc_ct *ct, u32 cmd_len)
{
	struct guc_ctb *h2g = &ct->ctbs.h2g;

	lockdep_assert_held(&ct->lock);

	if (cmd_len > h2g->info.space) {
		h2g->info.head = desc_read(ct_to_xe(ct), h2g, head);

		if (h2g->info.head > h2g->info.size) {
			struct xe_device *xe = ct_to_xe(ct);
			u32 desc_status = desc_read(xe, h2g, status);

			desc_write(xe, h2g, status, desc_status | GUC_CTB_STATUS_OVERFLOW);

			xe_gt_err(ct_to_gt(ct), "CT: invalid head offset %u >= %u)\n",
				  h2g->info.head, h2g->info.size);
			CT_DEAD(ct, h2g, H2G_HAS_ROOM);
			return false;
		}

		h2g->info.space = CIRC_SPACE(h2g->info.tail, h2g->info.head,
					     h2g->info.size) -
				  h2g->info.resv_space;
		if (cmd_len > h2g->info.space)
			return false;
	}

	return true;
}

static bool g2h_has_room(struct xe_guc_ct *ct, u32 g2h_len)
{
	if (!g2h_len)
		return true;

	lockdep_assert_held(&ct->fast_lock);

	return ct->ctbs.g2h.info.space > g2h_len;
}

static int has_room(struct xe_guc_ct *ct, u32 cmd_len, u32 g2h_len)
{
	lockdep_assert_held(&ct->lock);

	if (!g2h_has_room(ct, g2h_len) || !h2g_has_room(ct, cmd_len))
		return -EBUSY;

	return 0;
}

static void h2g_reserve_space(struct xe_guc_ct *ct, u32 cmd_len)
{
	lockdep_assert_held(&ct->lock);
	ct->ctbs.h2g.info.space -= cmd_len;
}

static void __g2h_reserve_space(struct xe_guc_ct *ct, u32 g2h_len, u32 num_g2h)
{
	xe_gt_assert(ct_to_gt(ct), g2h_len <= ct->ctbs.g2h.info.space);
	xe_gt_assert(ct_to_gt(ct), (!g2h_len && !num_g2h) ||
		     (g2h_len && num_g2h));

	if (g2h_len) {
		lockdep_assert_held(&ct->fast_lock);

		if (!ct->g2h_outstanding)
			xe_pm_runtime_get_noresume(ct_to_xe(ct));

		ct->ctbs.g2h.info.space -= g2h_len;
		ct->g2h_outstanding += num_g2h;
	}
}

static void __g2h_release_space(struct xe_guc_ct *ct, u32 g2h_len)
{
	bool bad = false;

	lockdep_assert_held(&ct->fast_lock);

	bad = ct->ctbs.g2h.info.space + g2h_len >
		     ct->ctbs.g2h.info.size - ct->ctbs.g2h.info.resv_space;
	bad |= !ct->g2h_outstanding;

	if (bad) {
		xe_gt_err(ct_to_gt(ct), "Invalid G2H release: %d + %d vs %d - %d -> %d vs %d, outstanding = %d!\n",
			  ct->ctbs.g2h.info.space, g2h_len,
			  ct->ctbs.g2h.info.size, ct->ctbs.g2h.info.resv_space,
			  ct->ctbs.g2h.info.space + g2h_len,
			  ct->ctbs.g2h.info.size - ct->ctbs.g2h.info.resv_space,
			  ct->g2h_outstanding);
		CT_DEAD(ct, &ct->ctbs.g2h, G2H_RELEASE);
		return;
	}

	ct->ctbs.g2h.info.space += g2h_len;
	if (!--ct->g2h_outstanding)
		xe_pm_runtime_put(ct_to_xe(ct));
}

static void g2h_release_space(struct xe_guc_ct *ct, u32 g2h_len)
{
	spin_lock_irq(&ct->fast_lock);
	__g2h_release_space(ct, g2h_len);
	spin_unlock_irq(&ct->fast_lock);
}

#define H2G_CT_HEADERS (GUC_CTB_HDR_LEN + 1) /* one DW CTB header and one DW HxG header */

static int h2g_write(struct xe_guc_ct *ct, const u32 *action, u32 len,
		     u32 ct_fence_value, bool want_response)
{
	struct xe_device *xe = ct_to_xe(ct);
	struct xe_gt *gt = ct_to_gt(ct);
	struct guc_ctb *h2g = &ct->ctbs.h2g;
	u32 cmd[H2G_CT_HEADERS];
	u32 tail = h2g->info.tail;
	u32 full_len;
	struct iosys_map map = IOSYS_MAP_INIT_OFFSET(&h2g->cmds,
							 tail * sizeof(u32));
	u32 desc_status;

	full_len = len + GUC_CTB_HDR_LEN;

	lockdep_assert_held(&ct->lock);
	xe_gt_assert(gt, full_len <= GUC_CTB_MSG_MAX_LEN);

	desc_status = desc_read(xe, h2g, status);
	if (desc_status) {
		xe_gt_err(gt, "CT write: non-zero status: %u\n", desc_status);
		goto corrupted;
	}

	if (IS_ENABLED(CONFIG_DRM_XE_DEBUG)) {
		u32 desc_tail = desc_read(xe, h2g, tail);
		u32 desc_head = desc_read(xe, h2g, head);

		if (tail != desc_tail) {
			desc_write(xe, h2g, status, desc_status | GUC_CTB_STATUS_MISMATCH);
			xe_gt_err(gt, "CT write: tail was modified %u != %u\n", desc_tail, tail);
			goto corrupted;
		}

		if (tail > h2g->info.size) {
			desc_write(xe, h2g, status, desc_status | GUC_CTB_STATUS_OVERFLOW);
			xe_gt_err(gt, "CT write: tail out of range: %u vs %u\n",
				  tail, h2g->info.size);
			goto corrupted;
		}

		if (desc_head >= h2g->info.size) {
			desc_write(xe, h2g, status, desc_status | GUC_CTB_STATUS_OVERFLOW);
			xe_gt_err(gt, "CT write: invalid head offset %u >= %u)\n",
				  desc_head, h2g->info.size);
			goto corrupted;
		}
	}

	/* Command will wrap, zero fill (NOPs), return and check credits again */
	if (tail + full_len > h2g->info.size) {
		xe_map_memset(xe, &map, 0, 0,
			      (h2g->info.size - tail) * sizeof(u32));
		h2g_reserve_space(ct, (h2g->info.size - tail));
		h2g->info.tail = 0;
		desc_write(xe, h2g, tail, h2g->info.tail);

		return -EAGAIN;
	}

	/*
	 * dw0: CT header (including fence)
	 * dw1: HXG header (including action code)
	 * dw2+: action data
	 */
	cmd[0] = FIELD_PREP(GUC_CTB_MSG_0_FORMAT, GUC_CTB_FORMAT_HXG) |
		FIELD_PREP(GUC_CTB_MSG_0_NUM_DWORDS, len) |
		FIELD_PREP(GUC_CTB_MSG_0_FENCE, ct_fence_value);
	if (want_response) {
		cmd[1] =
			FIELD_PREP(GUC_HXG_MSG_0_TYPE, GUC_HXG_TYPE_REQUEST) |
			FIELD_PREP(GUC_HXG_EVENT_MSG_0_ACTION |
				   GUC_HXG_EVENT_MSG_0_DATA0, action[0]);
	} else {
		cmd[1] =
			FIELD_PREP(GUC_HXG_MSG_0_TYPE, GUC_HXG_TYPE_FAST_REQUEST) |
			FIELD_PREP(GUC_HXG_EVENT_MSG_0_ACTION |
				   GUC_HXG_EVENT_MSG_0_DATA0, action[0]);
	}

	/* H2G header in cmd[1] replaces action[0] so: */
	--len;
	++action;

	/* Write H2G ensuring visible before descriptor update */
	xe_map_memcpy_to(xe, &map, 0, cmd, H2G_CT_HEADERS * sizeof(u32));
	xe_map_memcpy_to(xe, &map, H2G_CT_HEADERS * sizeof(u32), action, len * sizeof(u32));
	xe_device_wmb(xe);

	/* Update local copies */
	h2g->info.tail = (tail + full_len) % h2g->info.size;
	h2g_reserve_space(ct, full_len);

	/* Update descriptor */
	desc_write(xe, h2g, tail, h2g->info.tail);

	trace_xe_guc_ctb_h2g(xe, gt->info.id, *(action - 1), full_len,
			     desc_read(xe, h2g, head), h2g->info.tail);

	return 0;

corrupted:
	CT_DEAD(ct, &ct->ctbs.h2g, H2G_WRITE);
	return -EPIPE;
}

/*
 * The CT protocol accepts a 16 bits fence. This field is fully owned by the
 * driver, the GuC will just copy it to the reply message. Since we need to
 * be able to distinguish between replies to REQUEST and FAST_REQUEST messages,
 * we use one bit of the seqno as an indicator for that and a rolling counter
 * for the remaining 15 bits.
 */
#define CT_SEQNO_MASK GENMASK(14, 0)
#define CT_SEQNO_UNTRACKED BIT(15)
static u16 next_ct_seqno(struct xe_guc_ct *ct, bool is_g2h_fence)
{
	u32 seqno = ct->fence_seqno++ & CT_SEQNO_MASK;

	if (!is_g2h_fence)
		seqno |= CT_SEQNO_UNTRACKED;

	return seqno;
}

static int __guc_ct_send_locked(struct xe_guc_ct *ct, const u32 *action,
				u32 len, u32 g2h_len, u32 num_g2h,
				struct g2h_fence *g2h_fence)
{
	struct xe_gt *gt __maybe_unused = ct_to_gt(ct);
	u16 seqno;
	int ret;

	xe_gt_assert(gt, ct->state != XE_GUC_CT_STATE_NOT_INITIALIZED);
	xe_gt_assert(gt, !g2h_len || !g2h_fence);
	xe_gt_assert(gt, !num_g2h || !g2h_fence);
	xe_gt_assert(gt, !g2h_len || num_g2h);
	xe_gt_assert(gt, g2h_len || !num_g2h);
	lockdep_assert_held(&ct->lock);

	if (unlikely(ct->ctbs.h2g.info.broken)) {
		ret = -EPIPE;
		goto out;
	}

	if (ct->state == XE_GUC_CT_STATE_DISABLED) {
		ret = -ENODEV;
		goto out;
	}

	if (ct->state == XE_GUC_CT_STATE_STOPPED) {
		ret = -ECANCELED;
		goto out;
	}

	xe_gt_assert(gt, xe_guc_ct_enabled(ct));

	if (g2h_fence) {
		g2h_len = GUC_CTB_HXG_MSG_MAX_LEN;
		num_g2h = 1;

		if (g2h_fence_needs_alloc(g2h_fence)) {
			g2h_fence->seqno = next_ct_seqno(ct, true);
			ret = xa_err(xa_store(&ct->fence_lookup,
					      g2h_fence->seqno, g2h_fence,
					      GFP_ATOMIC));
			if (ret)
				goto out;
		}

		seqno = g2h_fence->seqno;
	} else {
		seqno = next_ct_seqno(ct, false);
	}

	if (g2h_len)
		spin_lock_irq(&ct->fast_lock);
retry:
	ret = has_room(ct, len + GUC_CTB_HDR_LEN, g2h_len);
	if (unlikely(ret))
		goto out_unlock;

	ret = h2g_write(ct, action, len, seqno, !!g2h_fence);
	if (unlikely(ret)) {
		if (ret == -EAGAIN)
			goto retry;
		goto out_unlock;
	}

	__g2h_reserve_space(ct, g2h_len, num_g2h);
	xe_guc_notify(ct_to_guc(ct));
out_unlock:
	if (g2h_len)
		spin_unlock_irq(&ct->fast_lock);
out:
	return ret;
}

static void kick_reset(struct xe_guc_ct *ct)
{
	xe_gt_reset_async(ct_to_gt(ct));
}

static int dequeue_one_g2h(struct xe_guc_ct *ct);

static int guc_ct_send_locked(struct xe_guc_ct *ct, const u32 *action, u32 len,
			      u32 g2h_len, u32 num_g2h,
			      struct g2h_fence *g2h_fence)
{
	struct xe_device *xe = ct_to_xe(ct);
	struct xe_gt *gt = ct_to_gt(ct);
	unsigned int sleep_period_ms = 1;
	int ret;

	xe_gt_assert(gt, !g2h_len || !g2h_fence);
	lockdep_assert_held(&ct->lock);
	xe_device_assert_mem_access(ct_to_xe(ct));

try_again:
	ret = __guc_ct_send_locked(ct, action, len, g2h_len, num_g2h,
				   g2h_fence);

	/*
	 * We wait to try to restore credits for about 1 second before bailing.
	 * In the case of H2G credits we have no choice but just to wait for the
	 * GuC to consume H2Gs in the channel so we use a wait / sleep loop. In
	 * the case of G2H we process any G2H in the channel, hopefully freeing
	 * credits as we consume the G2H messages.
	 */
	if (unlikely(ret == -EBUSY &&
		     !h2g_has_room(ct, len + GUC_CTB_HDR_LEN))) {
		struct guc_ctb *h2g = &ct->ctbs.h2g;

		if (sleep_period_ms == 1024)
			goto broken;

		trace_xe_guc_ct_h2g_flow_control(xe, h2g->info.head, h2g->info.tail,
						 h2g->info.size,
						 h2g->info.space,
						 len + GUC_CTB_HDR_LEN);
		msleep(sleep_period_ms);
		sleep_period_ms <<= 1;

		goto try_again;
	} else if (unlikely(ret == -EBUSY)) {
		struct xe_device *xe = ct_to_xe(ct);
		struct guc_ctb *g2h = &ct->ctbs.g2h;

		trace_xe_guc_ct_g2h_flow_control(xe, g2h->info.head,
						 desc_read(xe, g2h, tail),
						 g2h->info.size,
						 g2h->info.space,
						 g2h_fence ?
						 GUC_CTB_HXG_MSG_MAX_LEN :
						 g2h_len);

#define g2h_avail(ct)	\
	(desc_read(ct_to_xe(ct), (&ct->ctbs.g2h), tail) != ct->ctbs.g2h.info.head)
		if (!wait_event_timeout(ct->wq, !ct->g2h_outstanding ||
					g2h_avail(ct), HZ))
			goto broken;
#undef g2h_avail

		ret = dequeue_one_g2h(ct);
		if (ret < 0) {
			if (ret != -ECANCELED)
				xe_gt_err(ct_to_gt(ct), "CTB receive failed (%pe)",
					  ERR_PTR(ret));
			goto broken;
		}

		goto try_again;
	}

	return ret;

broken:
	xe_gt_err(gt, "No forward process on H2G, reset required\n");
	CT_DEAD(ct, &ct->ctbs.h2g, DEADLOCK);

	return -EDEADLK;
}

static int guc_ct_send(struct xe_guc_ct *ct, const u32 *action, u32 len,
		       u32 g2h_len, u32 num_g2h, struct g2h_fence *g2h_fence)
{
	int ret;

	xe_gt_assert(ct_to_gt(ct), !g2h_len || !g2h_fence);

	mutex_lock(&ct->lock);
	ret = guc_ct_send_locked(ct, action, len, g2h_len, num_g2h, g2h_fence);
	mutex_unlock(&ct->lock);

	return ret;
}

int xe_guc_ct_send(struct xe_guc_ct *ct, const u32 *action, u32 len,
		   u32 g2h_len, u32 num_g2h)
{
	int ret;

	ret = guc_ct_send(ct, action, len, g2h_len, num_g2h, NULL);
	if (ret == -EDEADLK)
		kick_reset(ct);

	return ret;
}

int xe_guc_ct_send_locked(struct xe_guc_ct *ct, const u32 *action, u32 len,
			  u32 g2h_len, u32 num_g2h)
{
	int ret;

	ret = guc_ct_send_locked(ct, action, len, g2h_len, num_g2h, NULL);
	if (ret == -EDEADLK)
		kick_reset(ct);

	return ret;
}

int xe_guc_ct_send_g2h_handler(struct xe_guc_ct *ct, const u32 *action, u32 len)
{
	int ret;

	lockdep_assert_held(&ct->lock);

	ret = guc_ct_send_locked(ct, action, len, 0, 0, NULL);
	if (ret == -EDEADLK)
		kick_reset(ct);

	return ret;
}

/*
 * Check if a GT reset is in progress or will occur and if GT reset brought the
 * CT back up. Randomly picking 5 seconds for an upper limit to do a GT a reset.
 */
static bool retry_failure(struct xe_guc_ct *ct, int ret)
{
	if (!(ret == -EDEADLK || ret == -EPIPE || ret == -ENODEV))
		return false;

#define ct_alive(ct)	\
	(xe_guc_ct_enabled(ct) && !ct->ctbs.h2g.info.broken && \
	 !ct->ctbs.g2h.info.broken)
	if (!wait_event_interruptible_timeout(ct->wq, ct_alive(ct), HZ * 5))
		return false;
#undef ct_alive

	return true;
}

static int guc_ct_send_recv(struct xe_guc_ct *ct, const u32 *action, u32 len,
			    u32 *response_buffer, bool no_fail)
{
	struct xe_gt *gt = ct_to_gt(ct);
	struct g2h_fence g2h_fence;
	int ret = 0;

	/*
	 * We use a fence to implement blocking sends / receiving response data.
	 * The seqno of the fence is sent in the H2G, returned in the G2H, and
	 * an xarray is used as storage media with the seqno being to key.
	 * Fields in the fence hold success, failure, retry status and the
	 * response data. Safe to allocate on the stack as the xarray is the
	 * only reference and it cannot be present after this function exits.
	 */
retry:
	g2h_fence_init(&g2h_fence, response_buffer);
retry_same_fence:
	ret = guc_ct_send(ct, action, len, 0, 0, &g2h_fence);
	if (unlikely(ret == -ENOMEM)) {
		/* Retry allocation /w GFP_KERNEL */
		ret = xa_err(xa_store(&ct->fence_lookup, g2h_fence.seqno,
				      &g2h_fence, GFP_KERNEL));
		if (ret)
			return ret;

		goto retry_same_fence;
	} else if (unlikely(ret)) {
		if (ret == -EDEADLK)
			kick_reset(ct);

		if (no_fail && retry_failure(ct, ret))
			goto retry_same_fence;

		if (!g2h_fence_needs_alloc(&g2h_fence))
			xa_erase(&ct->fence_lookup, g2h_fence.seqno);

		return ret;
	}

	ret = wait_event_timeout(ct->g2h_fence_wq, g2h_fence.done, HZ);
	if (!ret) {
		LNL_FLUSH_WORK(&ct->g2h_worker);
		if (g2h_fence.done) {
			xe_gt_warn(gt, "G2H fence %u, action %04x, done\n",
				   g2h_fence.seqno, action[0]);
			ret = 1;
		}
	}

	/*
	 * Ensure we serialize with completion side to prevent UAF with fence going out of scope on
	 * the stack, since we have no clue if it will fire after the timeout before we can erase
	 * from the xa. Also we have some dependent loads and stores below for which we need the
	 * correct ordering, and we lack the needed barriers.
	 */
	mutex_lock(&ct->lock);
	if (!ret) {
		xe_gt_err(gt, "Timed out wait for G2H, fence %u, action %04x, done %s",
			  g2h_fence.seqno, action[0], str_yes_no(g2h_fence.done));
		xa_erase(&ct->fence_lookup, g2h_fence.seqno);
		mutex_unlock(&ct->lock);
		return -ETIME;
	}

	if (g2h_fence.retry) {
		xe_gt_dbg(gt, "H2G action %#x retrying: reason %#x\n",
			  action[0], g2h_fence.reason);
		mutex_unlock(&ct->lock);
		goto retry;
	}
	if (g2h_fence.fail) {
		xe_gt_err(gt, "H2G request %#x failed: error %#x hint %#x\n",
			  action[0], g2h_fence.error, g2h_fence.hint);
		ret = -EIO;
	}

	if (ret > 0)
		ret = response_buffer ? g2h_fence.response_len : g2h_fence.response_data;

	mutex_unlock(&ct->lock);

	return ret;
}

/**
 * xe_guc_ct_send_recv - Send and receive HXG to the GuC
 * @ct: the &xe_guc_ct
 * @action: the dword array with `HXG Request`_ message (can't be NULL)
 * @len: length of the `HXG Request`_ message (in dwords, can't be 0)
 * @response_buffer: placeholder for the `HXG Response`_ message (can be NULL)
 *
 * Send a `HXG Request`_ message to the GuC over CT communication channel and
 * blocks until GuC replies with a `HXG Response`_ message.
 *
 * For non-blocking communication with GuC use xe_guc_ct_send().
 *
 * Note: The size of &response_buffer must be at least GUC_CTB_MAX_DWORDS_.
 *
 * Return: response length (in dwords) if &response_buffer was not NULL, or
 *         DATA0 from `HXG Response`_ if &response_buffer was NULL, or
 *         a negative error code on failure.
 */
int xe_guc_ct_send_recv(struct xe_guc_ct *ct, const u32 *action, u32 len,
			u32 *response_buffer)
{
	KUNIT_STATIC_STUB_REDIRECT(xe_guc_ct_send_recv, ct, action, len, response_buffer);
	return guc_ct_send_recv(ct, action, len, response_buffer, false);
}

int xe_guc_ct_send_recv_no_fail(struct xe_guc_ct *ct, const u32 *action,
				u32 len, u32 *response_buffer)
{
	return guc_ct_send_recv(ct, action, len, response_buffer, true);
}

static u32 *msg_to_hxg(u32 *msg)
{
	return msg + GUC_CTB_MSG_MIN_LEN;
}

static u32 msg_len_to_hxg_len(u32 len)
{
	return len - GUC_CTB_MSG_MIN_LEN;
}

static int parse_g2h_event(struct xe_guc_ct *ct, u32 *msg, u32 len)
{
	u32 *hxg = msg_to_hxg(msg);
	u32 action = FIELD_GET(GUC_HXG_EVENT_MSG_0_ACTION, hxg[0]);

	lockdep_assert_held(&ct->lock);

	switch (action) {
	case XE_GUC_ACTION_SCHED_CONTEXT_MODE_DONE:
	case XE_GUC_ACTION_DEREGISTER_CONTEXT_DONE:
	case XE_GUC_ACTION_SCHED_ENGINE_MODE_DONE:
	case XE_GUC_ACTION_TLB_INVALIDATION_DONE:
		g2h_release_space(ct, len);
	}

	return 0;
}

static int guc_crash_process_msg(struct xe_guc_ct *ct, u32 action)
{
	struct xe_gt *gt = ct_to_gt(ct);

	if (action == XE_GUC_ACTION_NOTIFY_CRASH_DUMP_POSTED)
		xe_gt_err(gt, "GuC Crash dump notification\n");
	else if (action == XE_GUC_ACTION_NOTIFY_EXCEPTION)
		xe_gt_err(gt, "GuC Exception notification\n");
	else
		xe_gt_err(gt, "Unknown GuC crash notification: 0x%04X\n", action);

	CT_DEAD(ct, NULL, CRASH);

	kick_reset(ct);

	return 0;
}

static int parse_g2h_response(struct xe_guc_ct *ct, u32 *msg, u32 len)
{
	struct xe_gt *gt =  ct_to_gt(ct);
	u32 *hxg = msg_to_hxg(msg);
	u32 hxg_len = msg_len_to_hxg_len(len);
	u32 fence = FIELD_GET(GUC_CTB_MSG_0_FENCE, msg[0]);
	u32 type = FIELD_GET(GUC_HXG_MSG_0_TYPE, hxg[0]);
	struct g2h_fence *g2h_fence;

	lockdep_assert_held(&ct->lock);

	/*
	 * Fences for FAST_REQUEST messages are not tracked in ct->fence_lookup.
	 * Those messages should never fail, so if we do get an error back it
	 * means we're likely doing an illegal operation and the GuC is
	 * rejecting it. We have no way to inform the code that submitted the
	 * H2G that the message was rejected, so we need to escalate the
	 * failure to trigger a reset.
	 */
	if (fence & CT_SEQNO_UNTRACKED) {
		if (type == GUC_HXG_TYPE_RESPONSE_FAILURE)
			xe_gt_err(gt, "FAST_REQ H2G fence 0x%x failed! e=0x%x, h=%u\n",
				  fence,
				  FIELD_GET(GUC_HXG_FAILURE_MSG_0_ERROR, hxg[0]),
				  FIELD_GET(GUC_HXG_FAILURE_MSG_0_HINT, hxg[0]));
		else
			xe_gt_err(gt, "unexpected response %u for FAST_REQ H2G fence 0x%x!\n",
				  type, fence);
		CT_DEAD(ct, NULL, PARSE_G2H_RESPONSE);

		return -EPROTO;
	}

	g2h_fence = xa_erase(&ct->fence_lookup, fence);
	if (unlikely(!g2h_fence)) {
		/* Don't tear down channel, as send could've timed out */
		/* CT_DEAD(ct, NULL, PARSE_G2H_UNKNOWN); */
		xe_gt_warn(gt, "G2H fence (%u) not found!\n", fence);
		g2h_release_space(ct, GUC_CTB_HXG_MSG_MAX_LEN);
		return 0;
	}

	xe_gt_assert(gt, fence == g2h_fence->seqno);

	if (type == GUC_HXG_TYPE_RESPONSE_FAILURE) {
		g2h_fence->fail = true;
		g2h_fence->error = FIELD_GET(GUC_HXG_FAILURE_MSG_0_ERROR, hxg[0]);
		g2h_fence->hint = FIELD_GET(GUC_HXG_FAILURE_MSG_0_HINT, hxg[0]);
	} else if (type == GUC_HXG_TYPE_NO_RESPONSE_RETRY) {
		g2h_fence->retry = true;
		g2h_fence->reason = FIELD_GET(GUC_HXG_RETRY_MSG_0_REASON, hxg[0]);
	} else if (g2h_fence->response_buffer) {
		g2h_fence->response_len = hxg_len;
		memcpy(g2h_fence->response_buffer, hxg, hxg_len * sizeof(u32));
	} else {
		g2h_fence->response_data = FIELD_GET(GUC_HXG_RESPONSE_MSG_0_DATA0, hxg[0]);
	}

	g2h_release_space(ct, GUC_CTB_HXG_MSG_MAX_LEN);

	g2h_fence->done = true;
	smp_mb();

	wake_up_all(&ct->g2h_fence_wq);

	return 0;
}

static int parse_g2h_msg(struct xe_guc_ct *ct, u32 *msg, u32 len)
{
	struct xe_gt *gt = ct_to_gt(ct);
	u32 *hxg = msg_to_hxg(msg);
	u32 origin, type;
	int ret;

	lockdep_assert_held(&ct->lock);

	origin = FIELD_GET(GUC_HXG_MSG_0_ORIGIN, hxg[0]);
	if (unlikely(origin != GUC_HXG_ORIGIN_GUC)) {
		xe_gt_err(gt, "G2H channel broken on read, origin=%u, reset required\n",
			  origin);
		CT_DEAD(ct, &ct->ctbs.g2h, PARSE_G2H_ORIGIN);

		return -EPROTO;
	}

	type = FIELD_GET(GUC_HXG_MSG_0_TYPE, hxg[0]);
	switch (type) {
	case GUC_HXG_TYPE_EVENT:
		ret = parse_g2h_event(ct, msg, len);
		break;
	case GUC_HXG_TYPE_RESPONSE_SUCCESS:
	case GUC_HXG_TYPE_RESPONSE_FAILURE:
	case GUC_HXG_TYPE_NO_RESPONSE_RETRY:
		ret = parse_g2h_response(ct, msg, len);
		break;
	default:
		xe_gt_err(gt, "G2H channel broken on read, type=%u, reset required\n",
			  type);
		CT_DEAD(ct, &ct->ctbs.g2h, PARSE_G2H_TYPE);

		ret = -EOPNOTSUPP;
	}

	return ret;
}

static int process_g2h_msg(struct xe_guc_ct *ct, u32 *msg, u32 len)
{
	struct xe_guc *guc = ct_to_guc(ct);
	struct xe_gt *gt = ct_to_gt(ct);
	u32 hxg_len = msg_len_to_hxg_len(len);
	u32 *hxg = msg_to_hxg(msg);
	u32 action, adj_len;
	u32 *payload;
	int ret = 0;

	if (FIELD_GET(GUC_HXG_MSG_0_TYPE, hxg[0]) != GUC_HXG_TYPE_EVENT)
		return 0;

	action = FIELD_GET(GUC_HXG_EVENT_MSG_0_ACTION, hxg[0]);
	payload = hxg + GUC_HXG_EVENT_MSG_MIN_LEN;
	adj_len = hxg_len - GUC_HXG_EVENT_MSG_MIN_LEN;

	switch (action) {
	case XE_GUC_ACTION_SCHED_CONTEXT_MODE_DONE:
		ret = xe_guc_sched_done_handler(guc, payload, adj_len);
		break;
	case XE_GUC_ACTION_DEREGISTER_CONTEXT_DONE:
		ret = xe_guc_deregister_done_handler(guc, payload, adj_len);
		break;
	case XE_GUC_ACTION_CONTEXT_RESET_NOTIFICATION:
		ret = xe_guc_exec_queue_reset_handler(guc, payload, adj_len);
		break;
	case XE_GUC_ACTION_ENGINE_FAILURE_NOTIFICATION:
		ret = xe_guc_exec_queue_reset_failure_handler(guc, payload,
							      adj_len);
		break;
	case XE_GUC_ACTION_SCHED_ENGINE_MODE_DONE:
		/* Selftest only at the moment */
		break;
	case XE_GUC_ACTION_STATE_CAPTURE_NOTIFICATION:
		ret = xe_guc_error_capture_handler(guc, payload, adj_len);
		break;
	case XE_GUC_ACTION_NOTIFY_FLUSH_LOG_BUFFER_TO_FILE:
		/* FIXME: Handle this */
		break;
	case XE_GUC_ACTION_NOTIFY_MEMORY_CAT_ERROR:
		ret = xe_guc_exec_queue_memory_cat_error_handler(guc, payload,
								 adj_len);
		break;
	case XE_GUC_ACTION_REPORT_PAGE_FAULT_REQ_DESC:
		ret = xe_guc_pagefault_handler(guc, payload, adj_len);
		break;
	case XE_GUC_ACTION_TLB_INVALIDATION_DONE:
		ret = xe_guc_tlb_invalidation_done_handler(guc, payload,
							   adj_len);
		break;
	case XE_GUC_ACTION_ACCESS_COUNTER_NOTIFY:
		ret = xe_guc_access_counter_notify_handler(guc, payload,
							   adj_len);
		break;
	case XE_GUC_ACTION_GUC2PF_RELAY_FROM_VF:
		ret = xe_guc_relay_process_guc2pf(&guc->relay, hxg, hxg_len);
		break;
	case XE_GUC_ACTION_GUC2VF_RELAY_FROM_PF:
		ret = xe_guc_relay_process_guc2vf(&guc->relay, hxg, hxg_len);
		break;
	case GUC_ACTION_GUC2PF_VF_STATE_NOTIFY:
		ret = xe_gt_sriov_pf_control_process_guc2pf(gt, hxg, hxg_len);
		break;
	case GUC_ACTION_GUC2PF_ADVERSE_EVENT:
		ret = xe_gt_sriov_pf_monitor_process_guc2pf(gt, hxg, hxg_len);
		break;
	case XE_GUC_ACTION_NOTIFY_CRASH_DUMP_POSTED:
	case XE_GUC_ACTION_NOTIFY_EXCEPTION:
		ret = guc_crash_process_msg(ct, action);
		break;
	default:
		xe_gt_err(gt, "unexpected G2H action 0x%04x\n", action);
	}

	if (ret) {
		xe_gt_err(gt, "G2H action %#04x failed (%pe) len %u msg %*ph\n",
			  action, ERR_PTR(ret), hxg_len, (int)sizeof(u32) * hxg_len, hxg);
		CT_DEAD(ct, NULL, PROCESS_FAILED);
	}

	return 0;
}

static int g2h_read(struct xe_guc_ct *ct, u32 *msg, bool fast_path)
{
	struct xe_device *xe = ct_to_xe(ct);
	struct xe_gt *gt = ct_to_gt(ct);
	struct guc_ctb *g2h = &ct->ctbs.g2h;
	u32 tail, head, len, desc_status;
	s32 avail;
	u32 action;
	u32 *hxg;

	xe_gt_assert(gt, ct->state != XE_GUC_CT_STATE_NOT_INITIALIZED);
	lockdep_assert_held(&ct->fast_lock);

	if (ct->state == XE_GUC_CT_STATE_DISABLED)
		return -ENODEV;

	if (ct->state == XE_GUC_CT_STATE_STOPPED)
		return -ECANCELED;

	if (g2h->info.broken)
		return -EPIPE;

	xe_gt_assert(gt, xe_guc_ct_enabled(ct));

	desc_status = desc_read(xe, g2h, status);
	if (desc_status) {
		if (desc_status & GUC_CTB_STATUS_DISABLED) {
			/*
			 * Potentially valid if a CLIENT_RESET request resulted in
			 * contexts/engines being reset. But should never happen as
			 * no contexts should be active when CLIENT_RESET is sent.
			 */
			xe_gt_err(gt, "CT read: unexpected G2H after GuC has stopped!\n");
			desc_status &= ~GUC_CTB_STATUS_DISABLED;
		}

		if (desc_status) {
			xe_gt_err(gt, "CT read: non-zero status: %u\n", desc_status);
			goto corrupted;
		}
	}

	if (IS_ENABLED(CONFIG_DRM_XE_DEBUG)) {
		u32 desc_tail = desc_read(xe, g2h, tail);
		/*
		u32 desc_head = desc_read(xe, g2h, head);

		 * info.head and desc_head are updated back-to-back at the end of
		 * this function and nowhere else. Hence, they cannot be different
		 * unless two g2h_read calls are running concurrently. Which is not
		 * possible because it is guarded by ct->fast_lock. And yet, some
		 * discrete platforms are regularly hitting this error :(.
		 *
		 * desc_head rolling backwards shouldn't cause any noticeable
		 * problems - just a delay in GuC being allowed to proceed past that
		 * point in the queue. So for now, just disable the error until it
		 * can be root caused.
		 *
		if (g2h->info.head != desc_head) {
			desc_write(xe, g2h, status, desc_status | GUC_CTB_STATUS_MISMATCH);
			xe_gt_err(gt, "CT read: head was modified %u != %u\n",
				  desc_head, g2h->info.head);
			goto corrupted;
		}
		 */

		if (g2h->info.head > g2h->info.size) {
			desc_write(xe, g2h, status, desc_status | GUC_CTB_STATUS_OVERFLOW);
			xe_gt_err(gt, "CT read: head out of range: %u vs %u\n",
				  g2h->info.head, g2h->info.size);
			goto corrupted;
		}

		if (desc_tail >= g2h->info.size) {
			desc_write(xe, g2h, status, desc_status | GUC_CTB_STATUS_OVERFLOW);
			xe_gt_err(gt, "CT read: invalid tail offset %u >= %u)\n",
				  desc_tail, g2h->info.size);
			goto corrupted;
		}
	}

	/* Calculate DW available to read */
	tail = desc_read(xe, g2h, tail);
	avail = tail - g2h->info.head;
	if (unlikely(avail == 0))
		return 0;

	if (avail < 0)
		avail += g2h->info.size;

	/* Read header */
	xe_map_memcpy_from(xe, msg, &g2h->cmds, sizeof(u32) * g2h->info.head,
			   sizeof(u32));
	len = FIELD_GET(GUC_CTB_MSG_0_NUM_DWORDS, msg[0]) + GUC_CTB_MSG_MIN_LEN;
	if (len > avail) {
		xe_gt_err(gt, "G2H channel broken on read, avail=%d, len=%d, reset required\n",
			  avail, len);
		goto corrupted;
	}

	head = (g2h->info.head + 1) % g2h->info.size;
	avail = len - 1;

	/* Read G2H message */
	if (avail + head > g2h->info.size) {
		u32 avail_til_wrap = g2h->info.size - head;

		xe_map_memcpy_from(xe, msg + 1,
				   &g2h->cmds, sizeof(u32) * head,
				   avail_til_wrap * sizeof(u32));
		xe_map_memcpy_from(xe, msg + 1 + avail_til_wrap,
				   &g2h->cmds, 0,
				   (avail - avail_til_wrap) * sizeof(u32));
	} else {
		xe_map_memcpy_from(xe, msg + 1,
				   &g2h->cmds, sizeof(u32) * head,
				   avail * sizeof(u32));
	}

	hxg = msg_to_hxg(msg);
	action = FIELD_GET(GUC_HXG_EVENT_MSG_0_ACTION, hxg[0]);

	if (fast_path) {
		if (FIELD_GET(GUC_HXG_MSG_0_TYPE, hxg[0]) != GUC_HXG_TYPE_EVENT)
			return 0;

		switch (action) {
		case XE_GUC_ACTION_REPORT_PAGE_FAULT_REQ_DESC:
		case XE_GUC_ACTION_TLB_INVALIDATION_DONE:
			break;	/* Process these in fast-path */
		default:
			return 0;
		}
	}

	/* Update local / descriptor header */
	g2h->info.head = (head + avail) % g2h->info.size;
	desc_write(xe, g2h, head, g2h->info.head);

	trace_xe_guc_ctb_g2h(xe, ct_to_gt(ct)->info.id,
			     action, len, g2h->info.head, tail);

	return len;

corrupted:
	CT_DEAD(ct, &ct->ctbs.g2h, G2H_READ);
	return -EPROTO;
}

static void g2h_fast_path(struct xe_guc_ct *ct, u32 *msg, u32 len)
{
	struct xe_gt *gt = ct_to_gt(ct);
	struct xe_guc *guc = ct_to_guc(ct);
	u32 hxg_len = msg_len_to_hxg_len(len);
	u32 *hxg = msg_to_hxg(msg);
	u32 action = FIELD_GET(GUC_HXG_EVENT_MSG_0_ACTION, hxg[0]);
	u32 *payload = hxg + GUC_HXG_MSG_MIN_LEN;
	u32 adj_len = hxg_len - GUC_HXG_MSG_MIN_LEN;
	int ret = 0;

	switch (action) {
	case XE_GUC_ACTION_REPORT_PAGE_FAULT_REQ_DESC:
		ret = xe_guc_pagefault_handler(guc, payload, adj_len);
		break;
	case XE_GUC_ACTION_TLB_INVALIDATION_DONE:
		__g2h_release_space(ct, len);
		ret = xe_guc_tlb_invalidation_done_handler(guc, payload,
							   adj_len);
		break;
	default:
		xe_gt_warn(gt, "NOT_POSSIBLE");
	}

	if (ret) {
		xe_gt_err(gt, "G2H action 0x%04x failed (%pe)\n",
			  action, ERR_PTR(ret));
		CT_DEAD(ct, NULL, FAST_G2H);
	}
}

/**
 * xe_guc_ct_fast_path - process critical G2H in the IRQ handler
 * @ct: GuC CT object
 *
 * Anything related to page faults is critical for performance, process these
 * critical G2H in the IRQ. This is safe as these handlers either just wake up
 * waiters or queue another worker.
 */
void xe_guc_ct_fast_path(struct xe_guc_ct *ct)
{
	struct xe_device *xe = ct_to_xe(ct);
	bool ongoing;
	int len;

	ongoing = xe_pm_runtime_get_if_active(ct_to_xe(ct));
	if (!ongoing && xe_pm_read_callback_task(ct_to_xe(ct)) == NULL)
		return;

	spin_lock(&ct->fast_lock);
	do {
		len = g2h_read(ct, ct->fast_msg, true);
		if (len > 0)
			g2h_fast_path(ct, ct->fast_msg, len);
	} while (len > 0);
	spin_unlock(&ct->fast_lock);

	if (ongoing)
		xe_pm_runtime_put(xe);
}

/* Returns less than zero on error, 0 on done, 1 on more available */
static int dequeue_one_g2h(struct xe_guc_ct *ct)
{
	int len;
	int ret;

	lockdep_assert_held(&ct->lock);

	spin_lock_irq(&ct->fast_lock);
	len = g2h_read(ct, ct->msg, false);
	spin_unlock_irq(&ct->fast_lock);
	if (len <= 0)
		return len;

	ret = parse_g2h_msg(ct, ct->msg, len);
	if (unlikely(ret < 0))
		return ret;

	ret = process_g2h_msg(ct, ct->msg, len);
	if (unlikely(ret < 0))
		return ret;

	return 1;
}

static void receive_g2h(struct xe_guc_ct *ct)
{
	bool ongoing;
	int ret;

	/*
	 * Normal users must always hold mem_access.ref around CT calls. However
	 * during the runtime pm callbacks we rely on CT to talk to the GuC, but
	 * at this stage we can't rely on mem_access.ref and even the
	 * callback_task will be different than current.  For such cases we just
	 * need to ensure we always process the responses from any blocking
	 * ct_send requests or where we otherwise expect some response when
	 * initiated from those callbacks (which will need to wait for the below
	 * dequeue_one_g2h()).  The dequeue_one_g2h() will gracefully fail if
	 * the device has suspended to the point that the CT communication has
	 * been disabled.
	 *
	 * If we are inside the runtime pm callback, we can be the only task
	 * still issuing CT requests (since that requires having the
	 * mem_access.ref).  It seems like it might in theory be possible to
	 * receive unsolicited events from the GuC just as we are
	 * suspending-resuming, but those will currently anyway be lost when
	 * eventually exiting from suspend, hence no need to wake up the device
	 * here. If we ever need something stronger than get_if_ongoing() then
	 * we need to be careful with blocking the pm callbacks from getting CT
	 * responses, if the worker here is blocked on those callbacks
	 * completing, creating a deadlock.
	 */
	ongoing = xe_pm_runtime_get_if_active(ct_to_xe(ct));
	if (!ongoing && xe_pm_read_callback_task(ct_to_xe(ct)) == NULL)
		return;

	do {
		mutex_lock(&ct->lock);
		ret = dequeue_one_g2h(ct);
		mutex_unlock(&ct->lock);

		if (unlikely(ret == -EPROTO || ret == -EOPNOTSUPP)) {
			xe_gt_err(ct_to_gt(ct), "CT dequeue failed: %d", ret);
			CT_DEAD(ct, NULL, G2H_RECV);
			kick_reset(ct);
		}
	} while (ret == 1);

	if (ongoing)
		xe_pm_runtime_put(ct_to_xe(ct));
}

static void g2h_worker_func(struct work_struct *w)
{
	struct xe_guc_ct *ct = container_of(w, struct xe_guc_ct, g2h_worker);

	receive_g2h(ct);
}

static struct xe_guc_ct_snapshot *guc_ct_snapshot_alloc(struct xe_guc_ct *ct, bool atomic,
							bool want_ctb)
{
	struct xe_guc_ct_snapshot *snapshot;

	snapshot = kzalloc(sizeof(*snapshot), atomic ? GFP_ATOMIC : GFP_KERNEL);
	if (!snapshot)
		return NULL;

	if (ct->bo && want_ctb) {
		snapshot->ctb_size = ct->bo->size;
		snapshot->ctb = kmalloc(snapshot->ctb_size, atomic ? GFP_ATOMIC : GFP_KERNEL);
	}

	return snapshot;
}

static void guc_ctb_snapshot_capture(struct xe_device *xe, struct guc_ctb *ctb,
				     struct guc_ctb_snapshot *snapshot)
{
	xe_map_memcpy_from(xe, &snapshot->desc, &ctb->desc, 0,
			   sizeof(struct guc_ct_buffer_desc));
	memcpy(&snapshot->info, &ctb->info, sizeof(struct guc_ctb_info));
}

static void guc_ctb_snapshot_print(struct guc_ctb_snapshot *snapshot,
				   struct drm_printer *p)
{
	drm_printf(p, "\tsize: %d\n", snapshot->info.size);
	drm_printf(p, "\tresv_space: %d\n", snapshot->info.resv_space);
	drm_printf(p, "\thead: %d\n", snapshot->info.head);
	drm_printf(p, "\ttail: %d\n", snapshot->info.tail);
	drm_printf(p, "\tspace: %d\n", snapshot->info.space);
	drm_printf(p, "\tbroken: %d\n", snapshot->info.broken);
	drm_printf(p, "\thead (memory): %d\n", snapshot->desc.head);
	drm_printf(p, "\ttail (memory): %d\n", snapshot->desc.tail);
	drm_printf(p, "\tstatus (memory): 0x%x\n", snapshot->desc.status);
}

static struct xe_guc_ct_snapshot *guc_ct_snapshot_capture(struct xe_guc_ct *ct, bool atomic,
							  bool want_ctb)
{
	struct xe_device *xe = ct_to_xe(ct);
	struct xe_guc_ct_snapshot *snapshot;

	snapshot = guc_ct_snapshot_alloc(ct, atomic, want_ctb);
	if (!snapshot) {
		xe_gt_err(ct_to_gt(ct), "Skipping CTB snapshot entirely.\n");
		return NULL;
	}

	if (xe_guc_ct_enabled(ct) || ct->state == XE_GUC_CT_STATE_STOPPED) {
		snapshot->ct_enabled = true;
		snapshot->g2h_outstanding = READ_ONCE(ct->g2h_outstanding);
		guc_ctb_snapshot_capture(xe, &ct->ctbs.h2g, &snapshot->h2g);
		guc_ctb_snapshot_capture(xe, &ct->ctbs.g2h, &snapshot->g2h);
	}

	if (ct->bo && snapshot->ctb)
		xe_map_memcpy_from(xe, snapshot->ctb, &ct->bo->vmap, 0, snapshot->ctb_size);

	return snapshot;
}

/**
 * xe_guc_ct_snapshot_capture - Take a quick snapshot of the CT state.
 * @ct: GuC CT object.
 *
 * This can be printed out in a later stage like during dev_coredump
 * analysis. This is safe to be called during atomic context.
 *
 * Returns: a GuC CT snapshot object that must be freed by the caller
 * by using `xe_guc_ct_snapshot_free`.
 */
struct xe_guc_ct_snapshot *xe_guc_ct_snapshot_capture(struct xe_guc_ct *ct)
{
	return guc_ct_snapshot_capture(ct, true, true);
}

/**
 * xe_guc_ct_snapshot_print - Print out a given GuC CT snapshot.
 * @snapshot: GuC CT snapshot object.
 * @p: drm_printer where it will be printed out.
 *
 * This function prints out a given GuC CT snapshot object.
 */
void xe_guc_ct_snapshot_print(struct xe_guc_ct_snapshot *snapshot,
			      struct drm_printer *p)
{
	if (!snapshot)
		return;

	if (snapshot->ct_enabled) {
		drm_puts(p, "H2G CTB (all sizes in DW):\n");
		guc_ctb_snapshot_print(&snapshot->h2g, p);

		drm_puts(p, "G2H CTB (all sizes in DW):\n");
		guc_ctb_snapshot_print(&snapshot->g2h, p);
		drm_printf(p, "\tg2h outstanding: %d\n",
			   snapshot->g2h_outstanding);

<<<<<<< HEAD
		if (snapshot->ctb)
			xe_print_blob_ascii85(p, "CTB data", '\n',
					      snapshot->ctb, 0, snapshot->ctb_size);
=======
		if (snapshot->ctb) {
			drm_printf(p, "[CTB].length: 0x%zx\n", snapshot->ctb_size);
			xe_print_blob_ascii85(p, "[CTB].data", '\n',
					      snapshot->ctb, 0, snapshot->ctb_size);
		}
>>>>>>> fe0fb583
	} else {
		drm_puts(p, "CT disabled\n");
	}
}

/**
 * xe_guc_ct_snapshot_free - Free all allocated objects for a given snapshot.
 * @snapshot: GuC CT snapshot object.
 *
 * This function free all the memory that needed to be allocated at capture
 * time.
 */
void xe_guc_ct_snapshot_free(struct xe_guc_ct_snapshot *snapshot)
{
	if (!snapshot)
		return;

	kfree(snapshot->ctb);
	kfree(snapshot);
}

/**
 * xe_guc_ct_print - GuC CT Print.
 * @ct: GuC CT.
 * @p: drm_printer where it will be printed out.
 * @want_ctb: Should the full CTB content be dumped (vs just the headers)
 *
 * This function will quickly capture a snapshot of the CT state
 * and immediately print it out.
 */
void xe_guc_ct_print(struct xe_guc_ct *ct, struct drm_printer *p, bool want_ctb)
{
	struct xe_guc_ct_snapshot *snapshot;

	snapshot = guc_ct_snapshot_capture(ct, false, want_ctb);
	xe_guc_ct_snapshot_print(snapshot, p);
	xe_guc_ct_snapshot_free(snapshot);
}

#if IS_ENABLED(CONFIG_DRM_XE_DEBUG)
static void ct_dead_capture(struct xe_guc_ct *ct, struct guc_ctb *ctb, u32 reason_code)
{
	struct xe_guc_log_snapshot *snapshot_log;
	struct xe_guc_ct_snapshot *snapshot_ct;
	struct xe_guc *guc = ct_to_guc(ct);
	unsigned long flags;
	bool have_capture;

	if (ctb)
		ctb->info.broken = true;

	/* Ignore further errors after the first dump until a reset */
	if (ct->dead.reported)
		return;

	spin_lock_irqsave(&ct->dead.lock, flags);

	/* And only capture one dump at a time */
	have_capture = ct->dead.reason & (1 << CT_DEAD_STATE_CAPTURE);
	ct->dead.reason |= (1 << reason_code) |
			   (1 << CT_DEAD_STATE_CAPTURE);

	spin_unlock_irqrestore(&ct->dead.lock, flags);

	if (have_capture)
		return;

	snapshot_log = xe_guc_log_snapshot_capture(&guc->log, true);
	snapshot_ct = xe_guc_ct_snapshot_capture((ct));

	spin_lock_irqsave(&ct->dead.lock, flags);

	if (ct->dead.snapshot_log || ct->dead.snapshot_ct) {
		xe_gt_err(ct_to_gt(ct), "Got unexpected dead CT capture!\n");
		xe_guc_log_snapshot_free(snapshot_log);
		xe_guc_ct_snapshot_free(snapshot_ct);
	} else {
		ct->dead.snapshot_log = snapshot_log;
		ct->dead.snapshot_ct = snapshot_ct;
	}

	spin_unlock_irqrestore(&ct->dead.lock, flags);

	queue_work(system_unbound_wq, &(ct)->dead.worker);
}

static void ct_dead_print(struct xe_dead_ct *dead)
{
	struct xe_guc_ct *ct = container_of(dead, struct xe_guc_ct, dead);
	struct xe_device *xe = ct_to_xe(ct);
	struct xe_gt *gt = ct_to_gt(ct);
	static int g_count;
	struct drm_printer ip = xe_gt_info_printer(gt);
	struct drm_printer lp = drm_line_printer(&ip, "Capture", ++g_count);

	if (!dead->reason) {
		xe_gt_err(gt, "CTB is dead for no reason!?\n");
		return;
	}

	drm_printf(&lp, "CTB is dead - reason=0x%X\n", dead->reason);

	/* Can't generate a genuine core dump at this point, so just do the good bits */
	drm_puts(&lp, "**** Xe Device Coredump ****\n");
	xe_device_snapshot_print(xe, &lp);

	drm_printf(&lp, "**** GT #%d ****\n", gt->info.id);
	drm_printf(&lp, "\tTile: %d\n", gt->tile->id);

	drm_puts(&lp, "**** GuC Log ****\n");
	xe_guc_log_snapshot_print(dead->snapshot_log, &lp);

	drm_puts(&lp, "**** GuC CT ****\n");
	xe_guc_ct_snapshot_print(dead->snapshot_ct, &lp);

	drm_puts(&lp, "Done.\n");
}

static void ct_dead_worker_func(struct work_struct *w)
{
	struct xe_guc_ct *ct = container_of(w, struct xe_guc_ct, dead.worker);

	if (!ct->dead.reported) {
		ct->dead.reported = true;
		ct_dead_print(&ct->dead);
	}

	spin_lock_irq(&ct->dead.lock);

	xe_guc_log_snapshot_free(ct->dead.snapshot_log);
	ct->dead.snapshot_log = NULL;
	xe_guc_ct_snapshot_free(ct->dead.snapshot_ct);
	ct->dead.snapshot_ct = NULL;

	if (ct->dead.reason & (1 << CT_DEAD_STATE_REARM)) {
		/* A reset has occurred so re-arm the error reporting */
		ct->dead.reason = 0;
		ct->dead.reported = false;
	}

	spin_unlock_irq(&ct->dead.lock);
}
#endif<|MERGE_RESOLUTION|>--- conflicted
+++ resolved
@@ -1723,17 +1723,11 @@
 		drm_printf(p, "\tg2h outstanding: %d\n",
 			   snapshot->g2h_outstanding);
 
-<<<<<<< HEAD
-		if (snapshot->ctb)
-			xe_print_blob_ascii85(p, "CTB data", '\n',
-					      snapshot->ctb, 0, snapshot->ctb_size);
-=======
 		if (snapshot->ctb) {
 			drm_printf(p, "[CTB].length: 0x%zx\n", snapshot->ctb_size);
 			xe_print_blob_ascii85(p, "[CTB].data", '\n',
 					      snapshot->ctb, 0, snapshot->ctb_size);
 		}
->>>>>>> fe0fb583
 	} else {
 		drm_puts(p, "CT disabled\n");
 	}
