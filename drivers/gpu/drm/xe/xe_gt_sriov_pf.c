--- conflicted
+++ resolved
@@ -89,15 +89,12 @@
  */
 int xe_gt_sriov_pf_init(struct xe_gt *gt)
 {
-<<<<<<< HEAD
-=======
 	int err;
 
 	err = xe_gt_sriov_pf_config_init(gt);
 	if (err)
 		return err;
 
->>>>>>> b7b68c6e
 	return xe_gt_sriov_pf_migration_init(gt);
 }
 
