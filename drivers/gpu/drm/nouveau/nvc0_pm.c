/*
 * Copyright 2011 Red Hat Inc.
 *
 * Permission is hereby granted, free of charge, to any person obtaining a
 * copy of this software and associated documentation files (the "Software"),
 * to deal in the Software without restriction, including without limitation
 * the rights to use, copy, modify, merge, publish, distribute, sublicense,
 * and/or sell copies of the Software, and to permit persons to whom the
 * Software is furnished to do so, subject to the following conditions:
 *
 * The above copyright notice and this permission notice shall be included in
 * all copies or substantial portions of the Software.
 *
 * THE SOFTWARE IS PROVIDED "AS IS", WITHOUT WARRANTY OF ANY KIND, EXPRESS OR
 * IMPLIED, INCLUDING BUT NOT LIMITED TO THE WARRANTIES OF MERCHANTABILITY,
 * FITNESS FOR A PARTICULAR PURPOSE AND NONINFRINGEMENT.  IN NO EVENT SHALL
 * THE COPYRIGHT HOLDER(S) OR AUTHOR(S) BE LIABLE FOR ANY CLAIM, DAMAGES OR
 * OTHER LIABILITY, WHETHER IN AN ACTION OF CONTRACT, TORT OR OTHERWISE,
 * ARISING FROM, OUT OF OR IN CONNECTION WITH THE SOFTWARE OR THE USE OR
 * OTHER DEALINGS IN THE SOFTWARE.
 *
 * Authors: Ben Skeggs
 */

#include "nouveau_drm.h"
#include "nouveau_bios.h"
#include "nouveau_pm.h"

#include <subdev/bios/pll.h>
#include <subdev/bios.h>
#include <subdev/clock.h>
#include <subdev/timer.h>
#include <subdev/fb.h>

static u32 read_div(struct drm_device *, int, u32, u32);
static u32 read_pll(struct drm_device *, u32);

static u32
read_vco(struct drm_device *dev, u32 dsrc)
{
	struct nouveau_device *device = nouveau_dev(dev);
	u32 ssrc = nv_rd32(device, dsrc);
	if (!(ssrc & 0x00000100))
		return read_pll(dev, 0x00e800);
	return read_pll(dev, 0x00e820);
}

static u32
read_pll(struct drm_device *dev, u32 pll)
{
	struct nouveau_device *device = nouveau_dev(dev);
	u32 ctrl = nv_rd32(device, pll + 0);
	u32 coef = nv_rd32(device, pll + 4);
	u32 P = (coef & 0x003f0000) >> 16;
	u32 N = (coef & 0x0000ff00) >> 8;
	u32 M = (coef & 0x000000ff) >> 0;
	u32 sclk, doff;

	if (!(ctrl & 0x00000001))
		return 0;

	switch (pll & 0xfff000) {
	case 0x00e000:
		sclk = 27000;
		P = 1;
		break;
	case 0x137000:
		doff = (pll - 0x137000) / 0x20;
		sclk = read_div(dev, doff, 0x137120, 0x137140);
		break;
	case 0x132000:
		switch (pll) {
		case 0x132000:
			sclk = read_pll(dev, 0x132020);
			break;
		case 0x132020:
			sclk = read_div(dev, 0, 0x137320, 0x137330);
			break;
		default:
			return 0;
		}
		break;
	default:
		return 0;
	}

	return sclk * N / M / P;
}

static u32
read_div(struct drm_device *dev, int doff, u32 dsrc, u32 dctl)
{
	struct nouveau_device *device = nouveau_dev(dev);
	u32 ssrc = nv_rd32(device, dsrc + (doff * 4));
	u32 sctl = nv_rd32(device, dctl + (doff * 4));

	switch (ssrc & 0x00000003) {
	case 0:
		if ((ssrc & 0x00030000) != 0x00030000)
			return 27000;
		return 108000;
	case 2:
		return 100000;
	case 3:
		if (sctl & 0x80000000) {
			u32 sclk = read_vco(dev, dsrc + (doff * 4));
			u32 sdiv = (sctl & 0x0000003f) + 2;
			return (sclk * 2) / sdiv;
		}

		return read_vco(dev, dsrc + (doff * 4));
	default:
		return 0;
	}
}

static u32
read_mem(struct drm_device *dev)
{
	struct nouveau_device *device = nouveau_dev(dev);
	u32 ssel = nv_rd32(device, 0x1373f0);
	if (ssel & 0x00000001)
		return read_div(dev, 0, 0x137300, 0x137310);
	return read_pll(dev, 0x132000);
}

static u32
read_clk(struct drm_device *dev, int clk)
{
	struct nouveau_device *device = nouveau_dev(dev);
	u32 sctl = nv_rd32(device, 0x137250 + (clk * 4));
	u32 ssel = nv_rd32(device, 0x137100);
	u32 sclk, sdiv;

	if (ssel & (1 << clk)) {
		if (clk < 7)
			sclk = read_pll(dev, 0x137000 + (clk * 0x20));
		else
			sclk = read_pll(dev, 0x1370e0);
		sdiv = ((sctl & 0x00003f00) >> 8) + 2;
	} else {
		sclk = read_div(dev, clk, 0x137160, 0x1371d0);
		sdiv = ((sctl & 0x0000003f) >> 0) + 2;
	}

	if (sctl & 0x80000000)
		return (sclk * 2) / sdiv;
	return sclk;
}

int
nvc0_pm_clocks_get(struct drm_device *dev, struct nouveau_pm_level *perflvl)
{
	perflvl->shader = read_clk(dev, 0x00);
	perflvl->core   = perflvl->shader / 2;
	perflvl->memory = read_mem(dev);
	perflvl->rop    = read_clk(dev, 0x01);
	perflvl->hub07  = read_clk(dev, 0x02);
	perflvl->hub06  = read_clk(dev, 0x07);
	perflvl->hub01  = read_clk(dev, 0x08);
	perflvl->copy   = read_clk(dev, 0x09);
	perflvl->daemon = read_clk(dev, 0x0c);
	perflvl->vdec   = read_clk(dev, 0x0e);
	return 0;
}

struct nvc0_pm_clock {
	u32 freq;
	u32 ssel;
	u32 mdiv;
	u32 dsrc;
	u32 ddiv;
	u32 coef;
};

struct nvc0_pm_state {
	struct nouveau_pm_level *perflvl;
	struct nvc0_pm_clock eng[16];
	struct nvc0_pm_clock mem;
};

static u32
calc_div(struct drm_device *dev, int clk, u32 ref, u32 freq, u32 *ddiv)
{
	u32 div = min((ref * 2) / freq, (u32)65);
	if (div < 2)
		div = 2;

	*ddiv = div - 2;
	return (ref * 2) / div;
}

static u32
calc_src(struct drm_device *dev, int clk, u32 freq, u32 *dsrc, u32 *ddiv)
{
	u32 sclk;

	/* use one of the fixed frequencies if possible */
	*ddiv = 0x00000000;
	switch (freq) {
	case  27000:
	case 108000:
		*dsrc = 0x00000000;
		if (freq == 108000)
			*dsrc |= 0x00030000;
		return freq;
	case 100000:
		*dsrc = 0x00000002;
		return freq;
	default:
		*dsrc = 0x00000003;
		break;
	}

	/* otherwise, calculate the closest divider */
	sclk = read_vco(dev, clk);
	if (clk < 7)
		sclk = calc_div(dev, clk, sclk, freq, ddiv);
	return sclk;
}

static u32
calc_pll(struct drm_device *dev, int clk, u32 freq, u32 *coef)
{
	struct nouveau_device *device = nouveau_dev(dev);
	struct nouveau_bios *bios = nouveau_bios(device);
	struct nvbios_pll limits;
	int N, M, P, ret;

	ret = nvbios_pll_parse(bios, 0x137000 + (clk * 0x20), &limits);
	if (ret)
		return 0;

	limits.refclk = read_div(dev, clk, 0x137120, 0x137140);
	if (!limits.refclk)
		return 0;

	ret = nva3_calc_pll(dev, &limits, freq, &N, NULL, &M, &P);
	if (ret <= 0)
		return 0;

	*coef = (P << 16) | (N << 8) | M;
	return ret;
}

/* A (likely rather simplified and incomplete) view of the clock tree
 *
 * Key:
 *
 * S: source select
 * D: divider
 * P: pll
 * F: switch
 *
 * Engine clocks:
 *
 * 137250(D) ---- 137100(F0) ---- 137160(S)/1371d0(D) ------------------- ref
 *                      (F1) ---- 1370X0(P) ---- 137120(S)/137140(D) ---- ref
 *
 * Not all registers exist for all clocks.  For example: clocks >= 8 don't
 * have their own PLL (all tied to clock 7's PLL when in PLL mode), nor do
 * they have the divider at 1371d0, though the source selection at 137160
 * still exists.  You must use the divider at 137250 for these instead.
 *
 * Memory clock:
 *
 * TBD, read_mem() above is likely very wrong...
 *
 */

static int
calc_clk(struct drm_device *dev, int clk, struct nvc0_pm_clock *info, u32 freq)
{
	u32 src0, div0, div1D, div1P = 0;
	u32 clk0, clk1 = 0;

	/* invalid clock domain */
	if (!freq)
		return 0;

	/* first possible path, using only dividers */
	clk0 = calc_src(dev, clk, freq, &src0, &div0);
	clk0 = calc_div(dev, clk, clk0, freq, &div1D);

	/* see if we can get any closer using PLLs */
	if (clk0 != freq && (0x00004387 & (1 << clk))) {
		if (clk < 7)
			clk1 = calc_pll(dev, clk, freq, &info->coef);
		else
			clk1 = read_pll(dev, 0x1370e0);
		clk1 = calc_div(dev, clk, clk1, freq, &div1P);
	}

	/* select the method which gets closest to target freq */
	if (abs((int)freq - clk0) <= abs((int)freq - clk1)) {
		info->dsrc = src0;
		if (div0) {
			info->ddiv |= 0x80000000;
			info->ddiv |= div0 << 8;
			info->ddiv |= div0;
		}
		if (div1D) {
			info->mdiv |= 0x80000000;
			info->mdiv |= div1D;
		}
		info->ssel = 0;
		info->freq = clk0;
	} else {
		if (div1P) {
			info->mdiv |= 0x80000000;
			info->mdiv |= div1P << 8;
		}
		info->ssel = (1 << clk);
		info->freq = clk1;
	}

	return 0;
}

static int
calc_mem(struct drm_device *dev, struct nvc0_pm_clock *info, u32 freq)
{
	struct nouveau_device *device = nouveau_dev(dev);
	struct nouveau_bios *bios = nouveau_bios(device);
	struct nvbios_pll pll;
	int N, M, P, ret;
	u32 ctrl;

	/* mclk pll input freq comes from another pll, make sure it's on */
	ctrl = nv_rd32(device, 0x132020);
	if (!(ctrl & 0x00000001)) {
		/* if not, program it to 567MHz.  nfi where this value comes
		 * from - it looks like it's in the pll limits table for
		 * 132000 but the binary driver ignores all my attempts to
		 * change this value.
		 */
		nv_wr32(device, 0x137320, 0x00000103);
		nv_wr32(device, 0x137330, 0x81200606);
		nv_wait(device, 0x132020, 0x00010000, 0x00010000);
		nv_wr32(device, 0x132024, 0x0001150f);
		nv_mask(device, 0x132020, 0x00000001, 0x00000001);
		nv_wait(device, 0x137390, 0x00020000, 0x00020000);
		nv_mask(device, 0x132020, 0x00000004, 0x00000004);
	}

	/* for the moment, until the clock tree is better understood, use
	 * pll mode for all clock frequencies
	 */
	ret = nvbios_pll_parse(bios, 0x132000, &pll);
	if (ret == 0) {
		pll.refclk = read_pll(dev, 0x132020);
		if (pll.refclk) {
			ret = nva3_calc_pll(dev, &pll, freq, &N, NULL, &M, &P);
			if (ret > 0) {
				info->coef = (P << 16) | (N << 8) | M;
				return 0;
			}
		}
	}

	return -EINVAL;
}

void *
nvc0_pm_clocks_pre(struct drm_device *dev, struct nouveau_pm_level *perflvl)
{
	struct nouveau_device *device = nouveau_dev(dev);
	struct nvc0_pm_state *info;
	int ret;

	info = kzalloc(sizeof(*info), GFP_KERNEL);
	if (!info)
		return ERR_PTR(-ENOMEM);

	/* NFI why this is still in the performance table, the ROPCs appear
	 * to get their clock from clock 2 ("hub07", actually hub05 on this
	 * chip, but, anyway...) as well.  nvatiming confirms hub05 and ROP
	 * are always the same freq with the binary driver even when the
	 * performance table says they should differ.
	 */
	if (device->chipset == 0xd9)
		perflvl->rop = 0;

	if ((ret = calc_clk(dev, 0x00, &info->eng[0x00], perflvl->shader)) ||
	    (ret = calc_clk(dev, 0x01, &info->eng[0x01], perflvl->rop)) ||
	    (ret = calc_clk(dev, 0x02, &info->eng[0x02], perflvl->hub07)) ||
	    (ret = calc_clk(dev, 0x07, &info->eng[0x07], perflvl->hub06)) ||
	    (ret = calc_clk(dev, 0x08, &info->eng[0x08], perflvl->hub01)) ||
	    (ret = calc_clk(dev, 0x09, &info->eng[0x09], perflvl->copy)) ||
	    (ret = calc_clk(dev, 0x0c, &info->eng[0x0c], perflvl->daemon)) ||
	    (ret = calc_clk(dev, 0x0e, &info->eng[0x0e], perflvl->vdec))) {
		kfree(info);
		return ERR_PTR(ret);
	}

	if (perflvl->memory) {
		ret = calc_mem(dev, &info->mem, perflvl->memory);
		if (ret) {
			kfree(info);
			return ERR_PTR(ret);
		}
	}

	info->perflvl = perflvl;
	return info;
}

static void
prog_clk(struct drm_device *dev, int clk, struct nvc0_pm_clock *info)
{
	struct nouveau_device *device = nouveau_dev(dev);

	/* program dividers at 137160/1371d0 first */
	if (clk < 7 && !info->ssel) {
		nv_mask(device, 0x1371d0 + (clk * 0x04), 0x80003f3f, info->ddiv);
		nv_wr32(device, 0x137160 + (clk * 0x04), info->dsrc);
	}

	/* switch clock to non-pll mode */
	nv_mask(device, 0x137100, (1 << clk), 0x00000000);
	nv_wait(device, 0x137100, (1 << clk), 0x00000000);

	/* reprogram pll */
	if (clk < 7) {
		/* make sure it's disabled first... */
		u32 base = 0x137000 + (clk * 0x20);
		u32 ctrl = nv_rd32(device, base + 0x00);
		if (ctrl & 0x00000001) {
			nv_mask(device, base + 0x00, 0x00000004, 0x00000000);
			nv_mask(device, base + 0x00, 0x00000001, 0x00000000);
		}
		/* program it to new values, if necessary */
		if (info->ssel) {
			nv_wr32(device, base + 0x04, info->coef);
			nv_mask(device, base + 0x00, 0x00000001, 0x00000001);
			nv_wait(device, base + 0x00, 0x00020000, 0x00020000);
			nv_mask(device, base + 0x00, 0x00020004, 0x00000004);
		}
	}

	/* select pll/non-pll mode, and program final clock divider */
	nv_mask(device, 0x137100, (1 << clk), info->ssel);
	nv_wait(device, 0x137100, (1 << clk), info->ssel);
	nv_mask(device, 0x137250 + (clk * 0x04), 0x00003f3f, info->mdiv);
}

static void
mclk_precharge(struct nouveau_mem_exec_func *exec)
{
}

static void
mclk_refresh(struct nouveau_mem_exec_func *exec)
{
}

static void
mclk_refresh_auto(struct nouveau_mem_exec_func *exec, bool enable)
{
	struct nouveau_device *device = nouveau_dev(exec->dev);
	nv_wr32(device, 0x10f210, enable ? 0x80000000 : 0x00000000);
}

static void
mclk_refresh_self(struct nouveau_mem_exec_func *exec, bool enable)
{
}

static void
mclk_wait(struct nouveau_mem_exec_func *exec, u32 nsec)
{
	udelay((nsec + 500) / 1000);
}

static u32
mclk_mrg(struct nouveau_mem_exec_func *exec, int mr)
{
	struct nouveau_device *device = nouveau_dev(exec->dev);
	struct nouveau_fb *pfb = nouveau_fb(device);
	if (pfb->ram.type != NV_MEM_TYPE_GDDR5) {
		if (mr <= 1)
			return nv_rd32(device, 0x10f300 + ((mr - 0) * 4));
		return nv_rd32(device, 0x10f320 + ((mr - 2) * 4));
	} else {
		if (mr == 0)
			return nv_rd32(device, 0x10f300 + (mr * 4));
		else
		if (mr <= 7)
			return nv_rd32(device, 0x10f32c + (mr * 4));
		return nv_rd32(device, 0x10f34c);
	}
}

static void
mclk_mrs(struct nouveau_mem_exec_func *exec, int mr, u32 data)
{
	struct nouveau_device *device = nouveau_dev(exec->dev);
	struct nouveau_fb *pfb = nouveau_fb(device);
	if (pfb->ram.type != NV_MEM_TYPE_GDDR5) {
		if (mr <= 1) {
			nv_wr32(device, 0x10f300 + ((mr - 0) * 4), data);
			if (pfb->ram.ranks > 1)
				nv_wr32(device, 0x10f308 + ((mr - 0) * 4), data);
		} else
		if (mr <= 3) {
			nv_wr32(device, 0x10f320 + ((mr - 2) * 4), data);
			if (pfb->ram.ranks > 1)
				nv_wr32(device, 0x10f328 + ((mr - 2) * 4), data);
		}
	} else {
		if      (mr ==  0) nv_wr32(device, 0x10f300 + (mr * 4), data);
		else if (mr <=  7) nv_wr32(device, 0x10f32c + (mr * 4), data);
		else if (mr == 15) nv_wr32(device, 0x10f34c, data);
	}
}

static void
mclk_clock_set(struct nouveau_mem_exec_func *exec)
{
	struct nouveau_device *device = nouveau_dev(exec->dev);
	struct nvc0_pm_state *info = exec->priv;
	u32 ctrl = nv_rd32(device, 0x132000);

	nv_wr32(device, 0x137360, 0x00000001);
	nv_wr32(device, 0x137370, 0x00000000);
	nv_wr32(device, 0x137380, 0x00000000);
	if (ctrl & 0x00000001)
		nv_wr32(device, 0x132000, (ctrl &= ~0x00000001));

	nv_wr32(device, 0x132004, info->mem.coef);
	nv_wr32(device, 0x132000, (ctrl |= 0x00000001));
	nv_wait(device, 0x137390, 0x00000002, 0x00000002);
	nv_wr32(device, 0x132018, 0x00005000);

	nv_wr32(device, 0x137370, 0x00000001);
	nv_wr32(device, 0x137380, 0x00000001);
	nv_wr32(device, 0x137360, 0x00000000);
}

static void
mclk_timing_set(struct nouveau_mem_exec_func *exec)
{
	struct nouveau_device *device = nouveau_dev(exec->dev);
	struct nvc0_pm_state *info = exec->priv;
	struct nouveau_pm_level *perflvl = info->perflvl;
	int i;

	for (i = 0; i < 5; i++)
		nv_wr32(device, 0x10f290 + (i * 4), perflvl->timing.reg[i]);
}

static void
prog_mem(struct drm_device *dev, struct nvc0_pm_state *info)
{
	struct nouveau_device *device = nouveau_dev(dev);
	struct nouveau_mem_exec_func exec = {
		.dev = dev,
		.precharge = mclk_precharge,
		.refresh = mclk_refresh,
		.refresh_auto = mclk_refresh_auto,
		.refresh_self = mclk_refresh_self,
		.wait = mclk_wait,
		.mrg = mclk_mrg,
		.mrs = mclk_mrs,
		.clock_set = mclk_clock_set,
		.timing_set = mclk_timing_set,
		.priv = info
	};

	if (device->chipset < 0xd0)
		nv_wr32(device, 0x611200, 0x00003300);
	else
		nv_wr32(device, 0x62c000, 0x03030000);

	nouveau_mem_exec(&exec, info->perflvl);

<<<<<<< HEAD
	if (dev_priv->chipset < 0xd0)
		nv_wr32(dev, 0x611200, 0x00003330);
=======
	if (device->chipset < 0xd0)
		nv_wr32(device, 0x611200, 0x00003330);
>>>>>>> 4a8e43fe
	else
		nv_wr32(device, 0x62c000, 0x03030300);
}
int
nvc0_pm_clocks_set(struct drm_device *dev, void *data)
{
	struct nvc0_pm_state *info = data;
	int i;

	if (info->mem.coef)
		prog_mem(dev, info);

	for (i = 0; i < 16; i++) {
		if (!info->eng[i].freq)
			continue;
		prog_clk(dev, i, &info->eng[i]);
	}

	kfree(info);
	return 0;
}<|MERGE_RESOLUTION|>--- conflicted
+++ resolved
@@ -574,13 +574,8 @@
 
 	nouveau_mem_exec(&exec, info->perflvl);
 
-<<<<<<< HEAD
-	if (dev_priv->chipset < 0xd0)
-		nv_wr32(dev, 0x611200, 0x00003330);
-=======
 	if (device->chipset < 0xd0)
 		nv_wr32(device, 0x611200, 0x00003330);
->>>>>>> 4a8e43fe
 	else
 		nv_wr32(device, 0x62c000, 0x03030300);
 }
