--- conflicted
+++ resolved
@@ -741,25 +741,8 @@
 {
 	int ret;
 
-<<<<<<< HEAD
-	/*
-	 * HP ZR24w corrupts the first DPCD access after entering power save
-	 * mode. Eg. on a read, the entire buffer will be filled with the same
-	 * byte. Do a throw away read to avoid corrupting anything we care
-	 * about. Afterwards things will work correctly until the monitor
-	 * gets woken up and subsequently re-enters power save mode.
-	 *
-	 * The user pressing any button on the monitor is enough to wake it
-	 * up, so there is no particularly good place to do the workaround.
-	 * We just have to do it before any DPCD access and hope that the
-	 * monitor doesn't power down exactly after the throw away read.
-	 */
-	if (!aux->is_remote) {
+	if (dpcd_access_needs_probe(aux)) {
 		ret = drm_dp_dpcd_probe(aux, DP_TRAINING_PATTERN_SET);
-=======
-	if (dpcd_access_needs_probe(aux)) {
-		ret = drm_dp_dpcd_probe(aux, DP_LANE0_1_STATUS);
->>>>>>> 711fa266
 		if (ret < 0)
 			return ret;
 	}
