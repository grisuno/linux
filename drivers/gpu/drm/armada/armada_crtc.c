--- conflicted
+++ resolved
@@ -1064,17 +1064,9 @@
 	if (ret)
 		return ret;
 
-<<<<<<< HEAD
-	base = devm_ioremap_resource(dev->dev, res);
+	base = devm_ioremap_resource(dev, res);
 	if (IS_ERR(base))
 		return PTR_ERR(base);
-=======
-	base = devm_request_and_ioremap(dev, res);
-	if (!base) {
-		DRM_ERROR("failed to ioremap register\n");
-		return -ENOMEM;
-	}
->>>>>>> 7963e9db
 
 	dcrtc = kzalloc(sizeof(*dcrtc), GFP_KERNEL);
 	if (!dcrtc) {
