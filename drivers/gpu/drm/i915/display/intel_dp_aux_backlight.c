--- conflicted
+++ resolved
@@ -530,11 +530,7 @@
 				     luminance_range->max_luminance,
 				     panel->vbt.backlight.pwm_freq_hz,
 				     intel_dp->edp_dpcd, &current_level, &current_mode,
-<<<<<<< HEAD
-				     false);
-=======
 				     panel->backlight.edp.vesa.luminance_control_support);
->>>>>>> 65805c2e
 	if (ret < 0)
 		return ret;
 
