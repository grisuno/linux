/*
 * Copyright © 2006-2007 Intel Corporation
 *
 * Permission is hereby granted, free of charge, to any person obtaining a
 * copy of this software and associated documentation files (the "Software"),
 * to deal in the Software without restriction, including without limitation
 * the rights to use, copy, modify, merge, publish, distribute, sublicense,
 * and/or sell copies of the Software, and to permit persons to whom the
 * Software is furnished to do so, subject to the following conditions:
 *
 * The above copyright notice and this permission notice (including the next
 * paragraph) shall be included in all copies or substantial portions of the
 * Software.
 *
 * THE SOFTWARE IS PROVIDED "AS IS", WITHOUT WARRANTY OF ANY KIND, EXPRESS OR
 * IMPLIED, INCLUDING BUT NOT LIMITED TO THE WARRANTIES OF MERCHANTABILITY,
 * FITNESS FOR A PARTICULAR PURPOSE AND NONINFRINGEMENT.  IN NO EVENT SHALL
 * THE AUTHORS OR COPYRIGHT HOLDERS BE LIABLE FOR ANY CLAIM, DAMAGES OR OTHER
 * LIABILITY, WHETHER IN AN ACTION OF CONTRACT, TORT OR OTHERWISE, ARISING
 * FROM, OUT OF OR IN CONNECTION WITH THE SOFTWARE OR THE USE OR OTHER
 * DEALINGS IN THE SOFTWARE.
 *
 * Authors:
 *	Eric Anholt <eric@anholt.net>
 */

#include <acpi/video.h>
#include <linux/i2c.h>
#include <linux/input.h>
#include <linux/intel-iommu.h>
#include <linux/kernel.h>
#include <linux/module.h>
#include <linux/dma-resv.h>
#include <linux/slab.h>
#include <linux/vga_switcheroo.h>

#include <drm/drm_atomic.h>
#include <drm/drm_atomic_helper.h>
#include <drm/drm_atomic_uapi.h>
#include <drm/drm_damage_helper.h>
#include <drm/drm_dp_helper.h>
#include <drm/drm_edid.h>
#include <drm/drm_fourcc.h>
#include <drm/drm_plane_helper.h>
#include <drm/drm_privacy_screen_consumer.h>
#include <drm/drm_probe_helper.h>
#include <drm/drm_rect.h>

#include "display/intel_audio.h"
#include "display/intel_crt.h"
#include "display/intel_ddi.h"
#include "display/intel_display_debugfs.h"
#include "display/intel_dp.h"
#include "display/intel_dp_mst.h"
#include "display/intel_dpll.h"
#include "display/intel_dpll_mgr.h"
#include "display/intel_drrs.h"
#include "display/intel_dsi.h"
#include "display/intel_dvo.h"
#include "display/intel_fb.h"
#include "display/intel_gmbus.h"
#include "display/intel_hdmi.h"
#include "display/intel_lvds.h"
#include "display/intel_sdvo.h"
#include "display/intel_snps_phy.h"
#include "display/intel_tv.h"
#include "display/intel_vdsc.h"
#include "display/intel_vrr.h"

#include "gem/i915_gem_lmem.h"
#include "gem/i915_gem_object.h"

#include "gt/gen8_ppgtt.h"

#include "pxp/intel_pxp.h"

#include "g4x_dp.h"
#include "g4x_hdmi.h"
#include "i915_drv.h"
#include "icl_dsi.h"
#include "intel_acpi.h"
#include "intel_atomic.h"
#include "intel_atomic_plane.h"
#include "intel_bw.h"
#include "intel_cdclk.h"
#include "intel_color.h"
#include "intel_crtc.h"
#include "intel_de.h"
#include "intel_display_types.h"
#include "intel_dmc.h"
#include "intel_dp_link_training.h"
#include "intel_dpt.h"
#include "intel_fbc.h"
#include "intel_fbdev.h"
#include "intel_fdi.h"
#include "intel_fifo_underrun.h"
#include "intel_frontbuffer.h"
#include "intel_hdcp.h"
#include "intel_hotplug.h"
#include "intel_overlay.h"
#include "intel_panel.h"
<<<<<<< HEAD
=======
#include "intel_pch_display.h"
#include "intel_pch_refclk.h"
>>>>>>> 754e0b0e
#include "intel_pcode.h"
#include "intel_pipe_crc.h"
#include "intel_plane_initial.h"
#include "intel_pm.h"
#include "intel_pps.h"
#include "intel_psr.h"
#include "intel_quirks.h"
<<<<<<< HEAD
#include "intel_sbi.h"
=======
>>>>>>> 754e0b0e
#include "intel_sprite.h"
#include "intel_tc.h"
#include "intel_vga.h"
#include "i9xx_plane.h"
#include "skl_scaler.h"
#include "skl_universal_plane.h"
<<<<<<< HEAD
#include "vlv_sideband.h"

static void i9xx_crtc_clock_get(struct intel_crtc *crtc,
				struct intel_crtc_state *pipe_config);
static void ilk_pch_clock_get(struct intel_crtc *crtc,
			      struct intel_crtc_state *pipe_config);

=======
#include "vlv_dsi_pll.h"
#include "vlv_sideband.h"
#include "vlv_dsi.h"

>>>>>>> 754e0b0e
static void intel_set_transcoder_timings(const struct intel_crtc_state *crtc_state);
static void intel_set_pipe_src_size(const struct intel_crtc_state *crtc_state);
static void intel_cpu_transcoder_set_m_n(const struct intel_crtc_state *crtc_state,
					 const struct intel_link_m_n *m_n,
					 const struct intel_link_m_n *m2_n2);
static void i9xx_set_pipeconf(const struct intel_crtc_state *crtc_state);
static void ilk_set_pipeconf(const struct intel_crtc_state *crtc_state);
static void hsw_set_transconf(const struct intel_crtc_state *crtc_state);
static void bdw_set_pipemisc(const struct intel_crtc_state *crtc_state);
static void ilk_pfit_enable(const struct intel_crtc_state *crtc_state);
static void intel_modeset_setup_hw_state(struct drm_device *dev,
					 struct drm_modeset_acquire_ctx *ctx);

/**
 * intel_update_watermarks - update FIFO watermark values based on current modes
 * @dev_priv: i915 device
 *
 * Calculate watermark values for the various WM regs based on current mode
 * and plane configuration.
 *
 * There are several cases to deal with here:
 *   - normal (i.e. non-self-refresh)
 *   - self-refresh (SR) mode
 *   - lines are large relative to FIFO size (buffer can hold up to 2)
 *   - lines are small relative to FIFO size (buffer can hold more than 2
 *     lines), so need to account for TLB latency
 *
 *   The normal calculation is:
 *     watermark = dotclock * bytes per pixel * latency
 *   where latency is platform & configuration dependent (we assume pessimal
 *   values here).
 *
 *   The SR calculation is:
 *     watermark = (trunc(latency/line time)+1) * surface width *
 *       bytes per pixel
 *   where
 *     line time = htotal / dotclock
 *     surface width = hdisplay for normal plane and 64 for cursor
 *   and latency is assumed to be high, as above.
 *
 * The final value programmed to the register should always be rounded up,
 * and include an extra 2 entries to account for clock crossings.
 *
 * We don't use the sprite, so we can ignore that.  And on Crestline we have
 * to set the non-SR watermarks to 8.
 */
static void intel_update_watermarks(struct drm_i915_private *dev_priv)
{
	if (dev_priv->wm_disp->update_wm)
		dev_priv->wm_disp->update_wm(dev_priv);
}

static int intel_compute_pipe_wm(struct intel_atomic_state *state,
				 struct intel_crtc *crtc)
{
	struct drm_i915_private *dev_priv = to_i915(state->base.dev);
	if (dev_priv->wm_disp->compute_pipe_wm)
		return dev_priv->wm_disp->compute_pipe_wm(state, crtc);
	return 0;
}

static int intel_compute_intermediate_wm(struct intel_atomic_state *state,
					 struct intel_crtc *crtc)
{
	struct drm_i915_private *dev_priv = to_i915(state->base.dev);
	if (!dev_priv->wm_disp->compute_intermediate_wm)
		return 0;
	if (drm_WARN_ON(&dev_priv->drm,
			!dev_priv->wm_disp->compute_pipe_wm))
		return 0;
	return dev_priv->wm_disp->compute_intermediate_wm(state, crtc);
}

static bool intel_initial_watermarks(struct intel_atomic_state *state,
				     struct intel_crtc *crtc)
{
	struct drm_i915_private *dev_priv = to_i915(state->base.dev);
	if (dev_priv->wm_disp->initial_watermarks) {
		dev_priv->wm_disp->initial_watermarks(state, crtc);
		return true;
	}
	return false;
}

static void intel_atomic_update_watermarks(struct intel_atomic_state *state,
					   struct intel_crtc *crtc)
{
	struct drm_i915_private *dev_priv = to_i915(state->base.dev);
	if (dev_priv->wm_disp->atomic_update_watermarks)
		dev_priv->wm_disp->atomic_update_watermarks(state, crtc);
}

static void intel_optimize_watermarks(struct intel_atomic_state *state,
				      struct intel_crtc *crtc)
{
	struct drm_i915_private *dev_priv = to_i915(state->base.dev);
	if (dev_priv->wm_disp->optimize_watermarks)
		dev_priv->wm_disp->optimize_watermarks(state, crtc);
}

static int intel_compute_global_watermarks(struct intel_atomic_state *state)
{
	struct drm_i915_private *dev_priv = to_i915(state->base.dev);
	if (dev_priv->wm_disp->compute_global_watermarks)
		return dev_priv->wm_disp->compute_global_watermarks(state);
	return 0;
}

/* returns HPLL frequency in kHz */
int vlv_get_hpll_vco(struct drm_i915_private *dev_priv)
{
	int hpll_freq, vco_freq[] = { 800, 1600, 2000, 2400 };

	/* Obtain SKU information */
	hpll_freq = vlv_cck_read(dev_priv, CCK_FUSE_REG) &
		CCK_FUSE_HPLL_FREQ_MASK;

	return vco_freq[hpll_freq] * 1000;
}

int vlv_get_cck_clock(struct drm_i915_private *dev_priv,
		      const char *name, u32 reg, int ref_freq)
{
	u32 val;
	int divider;

	val = vlv_cck_read(dev_priv, reg);
	divider = val & CCK_FREQUENCY_VALUES;

	drm_WARN(&dev_priv->drm, (val & CCK_FREQUENCY_STATUS) !=
		 (divider << CCK_FREQUENCY_STATUS_SHIFT),
		 "%s change in progress\n", name);

	return DIV_ROUND_CLOSEST(ref_freq << 1, divider + 1);
}

int vlv_get_cck_clock_hpll(struct drm_i915_private *dev_priv,
			   const char *name, u32 reg)
{
	int hpll;

	vlv_cck_get(dev_priv);

	if (dev_priv->hpll_freq == 0)
		dev_priv->hpll_freq = vlv_get_hpll_vco(dev_priv);

	hpll = vlv_get_cck_clock(dev_priv, name, reg, dev_priv->hpll_freq);

	vlv_cck_put(dev_priv);

	return hpll;
}

static void intel_update_czclk(struct drm_i915_private *dev_priv)
{
	if (!(IS_VALLEYVIEW(dev_priv) || IS_CHERRYVIEW(dev_priv)))
		return;

	dev_priv->czclk_freq = vlv_get_cck_clock_hpll(dev_priv, "czclk",
						      CCK_CZ_CLOCK_CONTROL);

	drm_dbg(&dev_priv->drm, "CZ clock rate: %d kHz\n",
		dev_priv->czclk_freq);
}

static bool is_hdr_mode(const struct intel_crtc_state *crtc_state)
{
	return (crtc_state->active_planes &
		~(icl_hdr_plane_mask() | BIT(PLANE_CURSOR))) == 0;
}

/* WA Display #0827: Gen9:all */
static void
skl_wa_827(struct drm_i915_private *dev_priv, enum pipe pipe, bool enable)
{
	if (enable)
		intel_de_write(dev_priv, CLKGATE_DIS_PSL(pipe),
		               intel_de_read(dev_priv, CLKGATE_DIS_PSL(pipe)) | DUPS1_GATING_DIS | DUPS2_GATING_DIS);
	else
		intel_de_write(dev_priv, CLKGATE_DIS_PSL(pipe),
		               intel_de_read(dev_priv, CLKGATE_DIS_PSL(pipe)) & ~(DUPS1_GATING_DIS | DUPS2_GATING_DIS));
}

/* Wa_2006604312:icl,ehl */
static void
icl_wa_scalerclkgating(struct drm_i915_private *dev_priv, enum pipe pipe,
		       bool enable)
{
	if (enable)
		intel_de_write(dev_priv, CLKGATE_DIS_PSL(pipe),
		               intel_de_read(dev_priv, CLKGATE_DIS_PSL(pipe)) | DPFR_GATING_DIS);
	else
		intel_de_write(dev_priv, CLKGATE_DIS_PSL(pipe),
		               intel_de_read(dev_priv, CLKGATE_DIS_PSL(pipe)) & ~DPFR_GATING_DIS);
}

/* Wa_1604331009:icl,jsl,ehl */
static void
icl_wa_cursorclkgating(struct drm_i915_private *dev_priv, enum pipe pipe,
		       bool enable)
{
	intel_de_rmw(dev_priv, CLKGATE_DIS_PSL(pipe), CURSOR_GATING_DIS,
		     enable ? CURSOR_GATING_DIS : 0);
}

static bool
is_trans_port_sync_slave(const struct intel_crtc_state *crtc_state)
{
	return crtc_state->master_transcoder != INVALID_TRANSCODER;
}

static bool
is_trans_port_sync_master(const struct intel_crtc_state *crtc_state)
{
	return crtc_state->sync_mode_slaves_mask != 0;
}

bool
is_trans_port_sync_mode(const struct intel_crtc_state *crtc_state)
{
	return is_trans_port_sync_master(crtc_state) ||
		is_trans_port_sync_slave(crtc_state);
}

static struct intel_crtc *intel_master_crtc(const struct intel_crtc_state *crtc_state)
{
	if (crtc_state->bigjoiner_slave)
		return crtc_state->bigjoiner_linked_crtc;
	else
		return to_intel_crtc(crtc_state->uapi.crtc);
}

static bool pipe_scanline_is_moving(struct drm_i915_private *dev_priv,
				    enum pipe pipe)
{
	i915_reg_t reg = PIPEDSL(pipe);
	u32 line1, line2;
	u32 line_mask;

	if (DISPLAY_VER(dev_priv) == 2)
		line_mask = DSL_LINEMASK_GEN2;
	else
		line_mask = DSL_LINEMASK_GEN3;

	line1 = intel_de_read(dev_priv, reg) & line_mask;
	msleep(5);
	line2 = intel_de_read(dev_priv, reg) & line_mask;

	return line1 != line2;
}

static void wait_for_pipe_scanline_moving(struct intel_crtc *crtc, bool state)
{
	struct drm_i915_private *dev_priv = to_i915(crtc->base.dev);
	enum pipe pipe = crtc->pipe;

	/* Wait for the display line to settle/start moving */
	if (wait_for(pipe_scanline_is_moving(dev_priv, pipe) == state, 100))
		drm_err(&dev_priv->drm,
			"pipe %c scanline %s wait timed out\n",
			pipe_name(pipe), onoff(state));
}

static void intel_wait_for_pipe_scanline_stopped(struct intel_crtc *crtc)
{
	wait_for_pipe_scanline_moving(crtc, false);
}

static void intel_wait_for_pipe_scanline_moving(struct intel_crtc *crtc)
{
	wait_for_pipe_scanline_moving(crtc, true);
}

static void
intel_wait_for_pipe_off(const struct intel_crtc_state *old_crtc_state)
{
	struct intel_crtc *crtc = to_intel_crtc(old_crtc_state->uapi.crtc);
	struct drm_i915_private *dev_priv = to_i915(crtc->base.dev);

	if (DISPLAY_VER(dev_priv) >= 4) {
		enum transcoder cpu_transcoder = old_crtc_state->cpu_transcoder;
		i915_reg_t reg = PIPECONF(cpu_transcoder);

		/* Wait for the Pipe State to go off */
		if (intel_de_wait_for_clear(dev_priv, reg,
					    I965_PIPECONF_ACTIVE, 100))
			drm_WARN(&dev_priv->drm, 1,
				 "pipe_off wait timed out\n");
	} else {
		intel_wait_for_pipe_scanline_stopped(crtc);
	}
}

void assert_transcoder(struct drm_i915_private *dev_priv,
		       enum transcoder cpu_transcoder, bool state)
{
	bool cur_state;
	enum intel_display_power_domain power_domain;
	intel_wakeref_t wakeref;

	/* we keep both pipes enabled on 830 */
	if (IS_I830(dev_priv))
		state = true;

	power_domain = POWER_DOMAIN_TRANSCODER(cpu_transcoder);
	wakeref = intel_display_power_get_if_enabled(dev_priv, power_domain);
	if (wakeref) {
		u32 val = intel_de_read(dev_priv, PIPECONF(cpu_transcoder));
		cur_state = !!(val & PIPECONF_ENABLE);

		intel_display_power_put(dev_priv, power_domain, wakeref);
	} else {
		cur_state = false;
	}

	I915_STATE_WARN(cur_state != state,
			"transcoder %s assertion failure (expected %s, current %s)\n",
			transcoder_name(cpu_transcoder),
			onoff(state), onoff(cur_state));
}

static void assert_plane(struct intel_plane *plane, bool state)
{
	enum pipe pipe;
	bool cur_state;

	cur_state = plane->get_hw_state(plane, &pipe);

	I915_STATE_WARN(cur_state != state,
			"%s assertion failure (expected %s, current %s)\n",
			plane->base.name, onoff(state), onoff(cur_state));
}

#define assert_plane_enabled(p) assert_plane(p, true)
#define assert_plane_disabled(p) assert_plane(p, false)

static void assert_planes_disabled(struct intel_crtc *crtc)
{
	struct drm_i915_private *dev_priv = to_i915(crtc->base.dev);
	struct intel_plane *plane;

	for_each_intel_plane_on_crtc(&dev_priv->drm, crtc, plane)
		assert_plane_disabled(plane);
}

void vlv_wait_port_ready(struct drm_i915_private *dev_priv,
			 struct intel_digital_port *dig_port,
			 unsigned int expected_mask)
{
	u32 port_mask;
	i915_reg_t dpll_reg;

	switch (dig_port->base.port) {
	case PORT_B:
		port_mask = DPLL_PORTB_READY_MASK;
		dpll_reg = DPLL(0);
		break;
	case PORT_C:
		port_mask = DPLL_PORTC_READY_MASK;
		dpll_reg = DPLL(0);
		expected_mask <<= 4;
		break;
	case PORT_D:
		port_mask = DPLL_PORTD_READY_MASK;
		dpll_reg = DPIO_PHY_STATUS;
		break;
	default:
		BUG();
	}

	if (intel_de_wait_for_register(dev_priv, dpll_reg,
				       port_mask, expected_mask, 1000))
		drm_WARN(&dev_priv->drm, 1,
			 "timed out waiting for [ENCODER:%d:%s] port ready: got 0x%x, expected 0x%x\n",
			 dig_port->base.base.base.id, dig_port->base.base.name,
			 intel_de_read(dev_priv, dpll_reg) & port_mask,
			 expected_mask);
}

enum pipe intel_crtc_pch_transcoder(struct intel_crtc *crtc)
{
	struct drm_i915_private *dev_priv = to_i915(crtc->base.dev);

	if (HAS_PCH_LPT(dev_priv))
		return PIPE_A;
	else
		return crtc->pipe;
}

void intel_enable_transcoder(const struct intel_crtc_state *new_crtc_state)
{
	struct intel_crtc *crtc = to_intel_crtc(new_crtc_state->uapi.crtc);
	struct drm_i915_private *dev_priv = to_i915(crtc->base.dev);
	enum transcoder cpu_transcoder = new_crtc_state->cpu_transcoder;
	enum pipe pipe = crtc->pipe;
	i915_reg_t reg;
	u32 val;

	drm_dbg_kms(&dev_priv->drm, "enabling pipe %c\n", pipe_name(pipe));

	assert_planes_disabled(crtc);

	/*
	 * A pipe without a PLL won't actually be able to drive bits from
	 * a plane.  On ILK+ the pipe PLLs are integrated, so we don't
	 * need the check.
	 */
	if (HAS_GMCH(dev_priv)) {
		if (intel_crtc_has_type(new_crtc_state, INTEL_OUTPUT_DSI))
			assert_dsi_pll_enabled(dev_priv);
		else
			assert_pll_enabled(dev_priv, pipe);
	} else {
		if (new_crtc_state->has_pch_encoder) {
			/* if driving the PCH, we need FDI enabled */
			assert_fdi_rx_pll_enabled(dev_priv,
						  intel_crtc_pch_transcoder(crtc));
			assert_fdi_tx_pll_enabled(dev_priv,
						  (enum pipe) cpu_transcoder);
		}
		/* FIXME: assert CPU port conditions for SNB+ */
	}

	/* Wa_22012358565:adl-p */
	if (DISPLAY_VER(dev_priv) == 13)
		intel_de_rmw(dev_priv, PIPE_ARB_CTL(pipe),
			     0, PIPE_ARB_USE_PROG_SLOTS);

	reg = PIPECONF(cpu_transcoder);
	val = intel_de_read(dev_priv, reg);
	if (val & PIPECONF_ENABLE) {
		/* we keep both pipes enabled on 830 */
		drm_WARN_ON(&dev_priv->drm, !IS_I830(dev_priv));
		return;
	}

	intel_de_write(dev_priv, reg, val | PIPECONF_ENABLE);
	intel_de_posting_read(dev_priv, reg);

	/*
	 * Until the pipe starts PIPEDSL reads will return a stale value,
	 * which causes an apparent vblank timestamp jump when PIPEDSL
	 * resets to its proper value. That also messes up the frame count
	 * when it's derived from the timestamps. So let's wait for the
	 * pipe to start properly before we call drm_crtc_vblank_on()
	 */
	if (intel_crtc_max_vblank_count(new_crtc_state) == 0)
		intel_wait_for_pipe_scanline_moving(crtc);
}

void intel_disable_transcoder(const struct intel_crtc_state *old_crtc_state)
{
	struct intel_crtc *crtc = to_intel_crtc(old_crtc_state->uapi.crtc);
	struct drm_i915_private *dev_priv = to_i915(crtc->base.dev);
	enum transcoder cpu_transcoder = old_crtc_state->cpu_transcoder;
	enum pipe pipe = crtc->pipe;
	i915_reg_t reg;
	u32 val;

	drm_dbg_kms(&dev_priv->drm, "disabling pipe %c\n", pipe_name(pipe));

	/*
	 * Make sure planes won't keep trying to pump pixels to us,
	 * or we might hang the display.
	 */
	assert_planes_disabled(crtc);

	reg = PIPECONF(cpu_transcoder);
	val = intel_de_read(dev_priv, reg);
	if ((val & PIPECONF_ENABLE) == 0)
		return;

	/*
	 * Double wide has implications for planes
	 * so best keep it disabled when not needed.
	 */
	if (old_crtc_state->double_wide)
		val &= ~PIPECONF_DOUBLE_WIDE;

	/* Don't disable pipe or pipe PLLs if needed */
	if (!IS_I830(dev_priv))
		val &= ~PIPECONF_ENABLE;

	if (DISPLAY_VER(dev_priv) >= 12)
		intel_de_rmw(dev_priv, CHICKEN_TRANS(cpu_transcoder),
			     FECSTALL_DIS_DPTSTREAM_DPTTG, 0);

	intel_de_write(dev_priv, reg, val);
	if ((val & PIPECONF_ENABLE) == 0)
		intel_wait_for_pipe_off(old_crtc_state);
}

<<<<<<< HEAD
bool
intel_format_info_is_yuv_semiplanar(const struct drm_format_info *info,
				    u64 modifier)
{
	return info->is_yuv &&
	       info->num_planes == (is_ccs_modifier(modifier) ? 4 : 2);
}

=======
>>>>>>> 754e0b0e
unsigned int intel_rotation_info_size(const struct intel_rotation_info *rot_info)
{
	unsigned int size = 0;
	int i;

	for (i = 0 ; i < ARRAY_SIZE(rot_info->plane); i++)
		size += rot_info->plane[i].dst_stride * rot_info->plane[i].width;

	return size;
}

unsigned int intel_remapped_info_size(const struct intel_remapped_info *rem_info)
{
	unsigned int size = 0;
	int i;

	for (i = 0 ; i < ARRAY_SIZE(rem_info->plane); i++) {
		unsigned int plane_size;

<<<<<<< HEAD
		plane_size = rem_info->plane[i].dst_stride * rem_info->plane[i].height;
=======
		if (rem_info->plane[i].linear)
			plane_size = rem_info->plane[i].size;
		else
			plane_size = rem_info->plane[i].dst_stride * rem_info->plane[i].height;

>>>>>>> 754e0b0e
		if (plane_size == 0)
			continue;

		if (rem_info->plane_alignment)
			size = ALIGN(size, rem_info->plane_alignment);

		size += plane_size;
	}

	return size;
}

bool intel_plane_uses_fence(const struct intel_plane_state *plane_state)
{
	struct intel_plane *plane = to_intel_plane(plane_state->uapi.plane);
	struct drm_i915_private *dev_priv = to_i915(plane->base.dev);

	return DISPLAY_VER(dev_priv) < 4 ||
		(plane->fbc &&
		 plane_state->view.gtt.type == I915_GGTT_VIEW_NORMAL);
}

/*
 * Convert the x/y offsets into a linear offset.
 * Only valid with 0/180 degree rotation, which is fine since linear
 * offset is only used with linear buffers on pre-hsw and tiled buffers
 * with gen2/3, and 90/270 degree rotations isn't supported on any of them.
 */
u32 intel_fb_xy_to_linear(int x, int y,
			  const struct intel_plane_state *state,
			  int color_plane)
{
	const struct drm_framebuffer *fb = state->hw.fb;
	unsigned int cpp = fb->format->cpp[color_plane];
	unsigned int pitch = state->view.color_plane[color_plane].mapping_stride;

	return y * pitch + x * cpp;
}

/*
 * Add the x/y offsets derived from fb->offsets[] to the user
 * specified plane src x/y offsets. The resulting x/y offsets
 * specify the start of scanout from the beginning of the gtt mapping.
 */
void intel_add_fb_offsets(int *x, int *y,
			  const struct intel_plane_state *state,
			  int color_plane)

{
	*x += state->view.color_plane[color_plane].x;
	*y += state->view.color_plane[color_plane].y;
}

<<<<<<< HEAD
/*
 * From the Sky Lake PRM:
 * "The Color Control Surface (CCS) contains the compression status of
 *  the cache-line pairs. The compression state of the cache-line pair
 *  is specified by 2 bits in the CCS. Each CCS cache-line represents
 *  an area on the main surface of 16 x16 sets of 128 byte Y-tiled
 *  cache-line-pairs. CCS is always Y tiled."
 *
 * Since cache line pairs refers to horizontally adjacent cache lines,
 * each cache line in the CCS corresponds to an area of 32x16 cache
 * lines on the main surface. Since each pixel is 4 bytes, this gives
 * us a ratio of one byte in the CCS for each 8x16 pixels in the
 * main surface.
 */
static const struct drm_format_info skl_ccs_formats[] = {
	{ .format = DRM_FORMAT_XRGB8888, .depth = 24, .num_planes = 2,
	  .cpp = { 4, 1, }, .hsub = 8, .vsub = 16, },
	{ .format = DRM_FORMAT_XBGR8888, .depth = 24, .num_planes = 2,
	  .cpp = { 4, 1, }, .hsub = 8, .vsub = 16, },
	{ .format = DRM_FORMAT_ARGB8888, .depth = 32, .num_planes = 2,
	  .cpp = { 4, 1, }, .hsub = 8, .vsub = 16, .has_alpha = true, },
	{ .format = DRM_FORMAT_ABGR8888, .depth = 32, .num_planes = 2,
	  .cpp = { 4, 1, }, .hsub = 8, .vsub = 16, .has_alpha = true, },
};

/*
 * Gen-12 compression uses 4 bits of CCS data for each cache line pair in the
 * main surface. And each 64B CCS cache line represents an area of 4x1 Y-tiles
 * in the main surface. With 4 byte pixels and each Y-tile having dimensions of
 * 32x32 pixels, the ratio turns out to 1B in the CCS for every 2x32 pixels in
 * the main surface.
 */
static const struct drm_format_info gen12_ccs_formats[] = {
	{ .format = DRM_FORMAT_XRGB8888, .depth = 24, .num_planes = 2,
	  .char_per_block = { 4, 1 }, .block_w = { 1, 2 }, .block_h = { 1, 1 },
	  .hsub = 1, .vsub = 1, },
	{ .format = DRM_FORMAT_XBGR8888, .depth = 24, .num_planes = 2,
	  .char_per_block = { 4, 1 }, .block_w = { 1, 2 }, .block_h = { 1, 1 },
	  .hsub = 1, .vsub = 1, },
	{ .format = DRM_FORMAT_ARGB8888, .depth = 32, .num_planes = 2,
	  .char_per_block = { 4, 1 }, .block_w = { 1, 2 }, .block_h = { 1, 1 },
	  .hsub = 1, .vsub = 1, .has_alpha = true },
	{ .format = DRM_FORMAT_ABGR8888, .depth = 32, .num_planes = 2,
	  .char_per_block = { 4, 1 }, .block_w = { 1, 2 }, .block_h = { 1, 1 },
	  .hsub = 1, .vsub = 1, .has_alpha = true },
	{ .format = DRM_FORMAT_YUYV, .num_planes = 2,
	  .char_per_block = { 2, 1 }, .block_w = { 1, 2 }, .block_h = { 1, 1 },
	  .hsub = 2, .vsub = 1, .is_yuv = true },
	{ .format = DRM_FORMAT_YVYU, .num_planes = 2,
	  .char_per_block = { 2, 1 }, .block_w = { 1, 2 }, .block_h = { 1, 1 },
	  .hsub = 2, .vsub = 1, .is_yuv = true },
	{ .format = DRM_FORMAT_UYVY, .num_planes = 2,
	  .char_per_block = { 2, 1 }, .block_w = { 1, 2 }, .block_h = { 1, 1 },
	  .hsub = 2, .vsub = 1, .is_yuv = true },
	{ .format = DRM_FORMAT_VYUY, .num_planes = 2,
	  .char_per_block = { 2, 1 }, .block_w = { 1, 2 }, .block_h = { 1, 1 },
	  .hsub = 2, .vsub = 1, .is_yuv = true },
	{ .format = DRM_FORMAT_XYUV8888, .num_planes = 2,
	  .char_per_block = { 4, 1 }, .block_w = { 1, 2 }, .block_h = { 1, 1 },
	  .hsub = 1, .vsub = 1, .is_yuv = true },
	{ .format = DRM_FORMAT_NV12, .num_planes = 4,
	  .char_per_block = { 1, 2, 1, 1 }, .block_w = { 1, 1, 4, 4 }, .block_h = { 1, 1, 1, 1 },
	  .hsub = 2, .vsub = 2, .is_yuv = true },
	{ .format = DRM_FORMAT_P010, .num_planes = 4,
	  .char_per_block = { 2, 4, 1, 1 }, .block_w = { 1, 1, 2, 2 }, .block_h = { 1, 1, 1, 1 },
	  .hsub = 2, .vsub = 2, .is_yuv = true },
	{ .format = DRM_FORMAT_P012, .num_planes = 4,
	  .char_per_block = { 2, 4, 1, 1 }, .block_w = { 1, 1, 2, 2 }, .block_h = { 1, 1, 1, 1 },
	  .hsub = 2, .vsub = 2, .is_yuv = true },
	{ .format = DRM_FORMAT_P016, .num_planes = 4,
	  .char_per_block = { 2, 4, 1, 1 }, .block_w = { 1, 1, 2, 2 }, .block_h = { 1, 1, 1, 1 },
	  .hsub = 2, .vsub = 2, .is_yuv = true },
};

/*
 * Same as gen12_ccs_formats[] above, but with additional surface used
 * to pass Clear Color information in plane 2 with 64 bits of data.
 */
static const struct drm_format_info gen12_ccs_cc_formats[] = {
	{ .format = DRM_FORMAT_XRGB8888, .depth = 24, .num_planes = 3,
	  .char_per_block = { 4, 1, 0 }, .block_w = { 1, 2, 2 }, .block_h = { 1, 1, 1 },
	  .hsub = 1, .vsub = 1, },
	{ .format = DRM_FORMAT_XBGR8888, .depth = 24, .num_planes = 3,
	  .char_per_block = { 4, 1, 0 }, .block_w = { 1, 2, 2 }, .block_h = { 1, 1, 1 },
	  .hsub = 1, .vsub = 1, },
	{ .format = DRM_FORMAT_ARGB8888, .depth = 32, .num_planes = 3,
	  .char_per_block = { 4, 1, 0 }, .block_w = { 1, 2, 2 }, .block_h = { 1, 1, 1 },
	  .hsub = 1, .vsub = 1, .has_alpha = true },
	{ .format = DRM_FORMAT_ABGR8888, .depth = 32, .num_planes = 3,
	  .char_per_block = { 4, 1, 0 }, .block_w = { 1, 2, 2 }, .block_h = { 1, 1, 1 },
	  .hsub = 1, .vsub = 1, .has_alpha = true },
};

static const struct drm_format_info *
lookup_format_info(const struct drm_format_info formats[],
		   int num_formats, u32 format)
{
	int i;

	for (i = 0; i < num_formats; i++) {
		if (formats[i].format == format)
			return &formats[i];
	}

	return NULL;
}

static const struct drm_format_info *
intel_get_format_info(const struct drm_mode_fb_cmd2 *cmd)
{
	switch (cmd->modifier[0]) {
	case I915_FORMAT_MOD_Y_TILED_CCS:
	case I915_FORMAT_MOD_Yf_TILED_CCS:
		return lookup_format_info(skl_ccs_formats,
					  ARRAY_SIZE(skl_ccs_formats),
					  cmd->pixel_format);
	case I915_FORMAT_MOD_Y_TILED_GEN12_RC_CCS:
	case I915_FORMAT_MOD_Y_TILED_GEN12_MC_CCS:
		return lookup_format_info(gen12_ccs_formats,
					  ARRAY_SIZE(gen12_ccs_formats),
					  cmd->pixel_format);
	case I915_FORMAT_MOD_Y_TILED_GEN12_RC_CCS_CC:
		return lookup_format_info(gen12_ccs_cc_formats,
					  ARRAY_SIZE(gen12_ccs_cc_formats),
					  cmd->pixel_format);
	default:
		return NULL;
	}
}

=======
>>>>>>> 754e0b0e
u32 intel_plane_fb_max_stride(struct drm_i915_private *dev_priv,
			      u32 pixel_format, u64 modifier)
{
	struct intel_crtc *crtc;
	struct intel_plane *plane;

	if (!HAS_DISPLAY(dev_priv))
		return 0;

	/*
	 * We assume the primary plane for pipe A has
	 * the highest stride limits of them all,
	 * if in case pipe A is disabled, use the first pipe from pipe_mask.
	 */
<<<<<<< HEAD
	crtc = intel_get_first_crtc(dev_priv);
=======
	crtc = intel_first_crtc(dev_priv);
>>>>>>> 754e0b0e
	if (!crtc)
		return 0;

	plane = to_intel_plane(crtc->base.primary);

	return plane->max_stride(plane, pixel_format, modifier,
				 DRM_MODE_ROTATE_0);
}

static void
intel_set_plane_visible(struct intel_crtc_state *crtc_state,
			struct intel_plane_state *plane_state,
			bool visible)
{
	struct intel_plane *plane = to_intel_plane(plane_state->uapi.plane);

	plane_state->uapi.visible = visible;

	if (visible)
		crtc_state->uapi.plane_mask |= drm_plane_mask(&plane->base);
	else
		crtc_state->uapi.plane_mask &= ~drm_plane_mask(&plane->base);
}

static void fixup_plane_bitmasks(struct intel_crtc_state *crtc_state)
{
	struct drm_i915_private *dev_priv = to_i915(crtc_state->uapi.crtc->dev);
	struct drm_plane *plane;

	/*
	 * Active_planes aliases if multiple "primary" or cursor planes
	 * have been used on the same (or wrong) pipe. plane_mask uses
	 * unique ids, hence we can use that to reconstruct active_planes.
	 */
	crtc_state->enabled_planes = 0;
	crtc_state->active_planes = 0;

	drm_for_each_plane_mask(plane, &dev_priv->drm,
				crtc_state->uapi.plane_mask) {
		crtc_state->enabled_planes |= BIT(to_intel_plane(plane)->id);
		crtc_state->active_planes |= BIT(to_intel_plane(plane)->id);
	}
}

void intel_plane_disable_noatomic(struct intel_crtc *crtc,
				  struct intel_plane *plane)
{
	struct drm_i915_private *dev_priv = to_i915(crtc->base.dev);
	struct intel_crtc_state *crtc_state =
		to_intel_crtc_state(crtc->base.state);
	struct intel_plane_state *plane_state =
		to_intel_plane_state(plane->base.state);

	drm_dbg_kms(&dev_priv->drm,
		    "Disabling [PLANE:%d:%s] on [CRTC:%d:%s]\n",
		    plane->base.base.id, plane->base.name,
		    crtc->base.base.id, crtc->base.name);

	intel_set_plane_visible(crtc_state, plane_state, false);
	fixup_plane_bitmasks(crtc_state);
	crtc_state->data_rate[plane->id] = 0;
	crtc_state->min_cdclk[plane->id] = 0;

	if (plane->id == PLANE_PRIMARY)
		hsw_disable_ips(crtc_state);

	/*
	 * Vblank time updates from the shadow to live plane control register
	 * are blocked if the memory self-refresh mode is active at that
	 * moment. So to make sure the plane gets truly disabled, disable
	 * first the self-refresh mode. The self-refresh enable bit in turn
	 * will be checked/applied by the HW only at the next frame start
	 * event which is after the vblank start event, so we need to have a
	 * wait-for-vblank between disabling the plane and the pipe.
	 */
	if (HAS_GMCH(dev_priv) &&
	    intel_set_memory_cxsr(dev_priv, false))
<<<<<<< HEAD
		intel_wait_for_vblank(dev_priv, crtc->pipe);
=======
		intel_crtc_wait_for_next_vblank(crtc);
>>>>>>> 754e0b0e

	/*
	 * Gen2 reports pipe underruns whenever all planes are disabled.
	 * So disable underrun reporting before all the planes get disabled.
	 */
	if (DISPLAY_VER(dev_priv) == 2 && !crtc_state->active_planes)
		intel_set_cpu_fifo_underrun_reporting(dev_priv, crtc->pipe, false);

<<<<<<< HEAD
	intel_disable_plane(plane, crtc_state);
	intel_wait_for_vblank(dev_priv, crtc->pipe);
=======
	intel_plane_disable_arm(plane, crtc_state);
	intel_crtc_wait_for_next_vblank(crtc);
>>>>>>> 754e0b0e
}

unsigned int
intel_plane_fence_y_offset(const struct intel_plane_state *plane_state)
{
	int x = 0, y = 0;

	intel_plane_adjust_aligned_offset(&x, &y, plane_state, 0,
					  plane_state->view.color_plane[0].offset, 0);

	return y;
}

static int
__intel_display_resume(struct drm_device *dev,
		       struct drm_atomic_state *state,
		       struct drm_modeset_acquire_ctx *ctx)
{
	struct drm_crtc_state *crtc_state;
	struct drm_crtc *crtc;
	int i, ret;

	intel_modeset_setup_hw_state(dev, ctx);
	intel_vga_redisable(to_i915(dev));

	if (!state)
		return 0;

	/*
	 * We've duplicated the state, pointers to the old state are invalid.
	 *
	 * Don't attempt to use the old state until we commit the duplicated state.
	 */
	for_each_new_crtc_in_state(state, crtc, crtc_state, i) {
		/*
		 * Force recalculation even if we restore
		 * current state. With fast modeset this may not result
		 * in a modeset when the state is compatible.
		 */
		crtc_state->mode_changed = true;
	}

	/* ignore any reset values/BIOS leftovers in the WM registers */
	if (!HAS_GMCH(to_i915(dev)))
		to_intel_atomic_state(state)->skip_intermediate_wm = true;

	ret = drm_atomic_helper_commit_duplicated_state(state, ctx);

	drm_WARN_ON(dev, ret == -EDEADLK);
	return ret;
}

static bool gpu_reset_clobbers_display(struct drm_i915_private *dev_priv)
{
	return (INTEL_INFO(dev_priv)->gpu_reset_clobbers_display &&
		intel_has_gpu_reset(to_gt(dev_priv)));
}

void intel_display_prepare_reset(struct drm_i915_private *dev_priv)
{
	struct drm_device *dev = &dev_priv->drm;
	struct drm_modeset_acquire_ctx *ctx = &dev_priv->reset_ctx;
	struct drm_atomic_state *state;
	int ret;

	if (!HAS_DISPLAY(dev_priv))
		return;

	/* reset doesn't touch the display */
	if (!dev_priv->params.force_reset_modeset_test &&
	    !gpu_reset_clobbers_display(dev_priv))
		return;

	/* We have a modeset vs reset deadlock, defensively unbreak it. */
	set_bit(I915_RESET_MODESET, &to_gt(dev_priv)->reset.flags);
	smp_mb__after_atomic();
	wake_up_bit(&to_gt(dev_priv)->reset.flags, I915_RESET_MODESET);

	if (atomic_read(&dev_priv->gpu_error.pending_fb_pin)) {
		drm_dbg_kms(&dev_priv->drm,
			    "Modeset potentially stuck, unbreaking through wedging\n");
		intel_gt_set_wedged(to_gt(dev_priv));
	}

	/*
	 * Need mode_config.mutex so that we don't
	 * trample ongoing ->detect() and whatnot.
	 */
	mutex_lock(&dev->mode_config.mutex);
	drm_modeset_acquire_init(ctx, 0);
	while (1) {
		ret = drm_modeset_lock_all_ctx(dev, ctx);
		if (ret != -EDEADLK)
			break;

		drm_modeset_backoff(ctx);
	}
	/*
	 * Disabling the crtcs gracefully seems nicer. Also the
	 * g33 docs say we should at least disable all the planes.
	 */
	state = drm_atomic_helper_duplicate_state(dev, ctx);
	if (IS_ERR(state)) {
		ret = PTR_ERR(state);
		drm_err(&dev_priv->drm, "Duplicating state failed with %i\n",
			ret);
		return;
	}

	ret = drm_atomic_helper_disable_all(dev, ctx);
	if (ret) {
		drm_err(&dev_priv->drm, "Suspending crtc's failed with %i\n",
			ret);
		drm_atomic_state_put(state);
		return;
	}

	dev_priv->modeset_restore_state = state;
	state->acquire_ctx = ctx;
}

void intel_display_finish_reset(struct drm_i915_private *dev_priv)
{
	struct drm_device *dev = &dev_priv->drm;
	struct drm_modeset_acquire_ctx *ctx = &dev_priv->reset_ctx;
	struct drm_atomic_state *state;
	int ret;

	if (!HAS_DISPLAY(dev_priv))
		return;

	/* reset doesn't touch the display */
	if (!test_bit(I915_RESET_MODESET, &to_gt(dev_priv)->reset.flags))
		return;

	state = fetch_and_zero(&dev_priv->modeset_restore_state);
	if (!state)
		goto unlock;

	/* reset doesn't touch the display */
	if (!gpu_reset_clobbers_display(dev_priv)) {
		/* for testing only restore the display */
		ret = __intel_display_resume(dev, state, ctx);
		if (ret)
			drm_err(&dev_priv->drm,
				"Restoring old state failed with %i\n", ret);
	} else {
		/*
		 * The display has been reset as well,
		 * so need a full re-initialization.
		 */
		intel_pps_unlock_regs_wa(dev_priv);
		intel_modeset_init_hw(dev_priv);
		intel_init_clock_gating(dev_priv);
		intel_hpd_init(dev_priv);

		ret = __intel_display_resume(dev, state, ctx);
		if (ret)
			drm_err(&dev_priv->drm,
				"Restoring old state failed with %i\n", ret);

		intel_hpd_poll_disable(dev_priv);
	}

	drm_atomic_state_put(state);
unlock:
	drm_modeset_drop_locks(ctx);
	drm_modeset_acquire_fini(ctx);
	mutex_unlock(&dev->mode_config.mutex);

	clear_bit_unlock(I915_RESET_MODESET, &to_gt(dev_priv)->reset.flags);
}

static void icl_set_pipe_chicken(const struct intel_crtc_state *crtc_state)
{
	struct intel_crtc *crtc = to_intel_crtc(crtc_state->uapi.crtc);
	struct drm_i915_private *dev_priv = to_i915(crtc->base.dev);
	enum pipe pipe = crtc->pipe;
	u32 tmp;

	tmp = intel_de_read(dev_priv, PIPE_CHICKEN(pipe));

	/*
	 * Display WA #1153: icl
	 * enable hardware to bypass the alpha math
	 * and rounding for per-pixel values 00 and 0xff
	 */
	tmp |= PER_PIXEL_ALPHA_BYPASS_EN;
	/*
	 * Display WA # 1605353570: icl
	 * Set the pixel rounding bit to 1 for allowing
	 * passthrough of Frame buffer pixels unmodified
	 * across pipe
	 */
	tmp |= PIXEL_ROUNDING_TRUNC_FB_PASSTHRU;

	/*
	 * Underrun recovery must always be disabled on display 13+.
	 * DG2 chicken bit meaning is inverted compared to other platforms.
	 */
	if (IS_DG2(dev_priv))
		tmp &= ~UNDERRUN_RECOVERY_ENABLE_DG2;
	else if (DISPLAY_VER(dev_priv) >= 13)
		tmp |= UNDERRUN_RECOVERY_DISABLE_ADLP;

	/* Wa_14010547955:dg2 */
	if (IS_DG2_DISPLAY_STEP(dev_priv, STEP_B0, STEP_FOREVER))
		tmp |= DG2_RENDER_CCSTAG_4_3_EN;

	intel_de_write(dev_priv, PIPE_CHICKEN(pipe), tmp);
}

bool intel_has_pending_fb_unpin(struct drm_i915_private *dev_priv)
{
	struct drm_crtc *crtc;
	bool cleanup_done;

	drm_for_each_crtc(crtc, &dev_priv->drm) {
		struct drm_crtc_commit *commit;
		spin_lock(&crtc->commit_lock);
		commit = list_first_entry_or_null(&crtc->commit_list,
						  struct drm_crtc_commit, commit_entry);
		cleanup_done = commit ?
			try_wait_for_completion(&commit->cleanup_done) : true;
		spin_unlock(&crtc->commit_lock);

		if (cleanup_done)
			continue;

		intel_crtc_wait_for_next_vblank(to_intel_crtc(crtc));

		return true;
	}

	return false;
}

<<<<<<< HEAD
void lpt_disable_iclkip(struct drm_i915_private *dev_priv)
{
	u32 temp;

	intel_de_write(dev_priv, PIXCLK_GATE, PIXCLK_GATE_GATE);

	mutex_lock(&dev_priv->sb_lock);

	temp = intel_sbi_read(dev_priv, SBI_SSCCTL6, SBI_ICLK);
	temp |= SBI_SSCCTL_DISABLE;
	intel_sbi_write(dev_priv, SBI_SSCCTL6, temp, SBI_ICLK);

	mutex_unlock(&dev_priv->sb_lock);
}

/* Program iCLKIP clock to the desired frequency */
static void lpt_program_iclkip(const struct intel_crtc_state *crtc_state)
{
	struct intel_crtc *crtc = to_intel_crtc(crtc_state->uapi.crtc);
	struct drm_i915_private *dev_priv = to_i915(crtc->base.dev);
	int clock = crtc_state->hw.adjusted_mode.crtc_clock;
	u32 divsel, phaseinc, auxdiv, phasedir = 0;
	u32 temp;

	lpt_disable_iclkip(dev_priv);

	/* The iCLK virtual clock root frequency is in MHz,
	 * but the adjusted_mode->crtc_clock in in KHz. To get the
	 * divisors, it is necessary to divide one by another, so we
	 * convert the virtual clock precision to KHz here for higher
	 * precision.
	 */
	for (auxdiv = 0; auxdiv < 2; auxdiv++) {
		u32 iclk_virtual_root_freq = 172800 * 1000;
		u32 iclk_pi_range = 64;
		u32 desired_divisor;

		desired_divisor = DIV_ROUND_CLOSEST(iclk_virtual_root_freq,
						    clock << auxdiv);
		divsel = (desired_divisor / iclk_pi_range) - 2;
		phaseinc = desired_divisor % iclk_pi_range;

		/*
		 * Near 20MHz is a corner case which is
		 * out of range for the 7-bit divisor
		 */
		if (divsel <= 0x7f)
			break;
	}

	/* This should not happen with any sane values */
	drm_WARN_ON(&dev_priv->drm, SBI_SSCDIVINTPHASE_DIVSEL(divsel) &
		    ~SBI_SSCDIVINTPHASE_DIVSEL_MASK);
	drm_WARN_ON(&dev_priv->drm, SBI_SSCDIVINTPHASE_DIR(phasedir) &
		    ~SBI_SSCDIVINTPHASE_INCVAL_MASK);

	drm_dbg_kms(&dev_priv->drm,
		    "iCLKIP clock: found settings for %dKHz refresh rate: auxdiv=%x, divsel=%x, phasedir=%x, phaseinc=%x\n",
		    clock, auxdiv, divsel, phasedir, phaseinc);

	mutex_lock(&dev_priv->sb_lock);

	/* Program SSCDIVINTPHASE6 */
	temp = intel_sbi_read(dev_priv, SBI_SSCDIVINTPHASE6, SBI_ICLK);
	temp &= ~SBI_SSCDIVINTPHASE_DIVSEL_MASK;
	temp |= SBI_SSCDIVINTPHASE_DIVSEL(divsel);
	temp &= ~SBI_SSCDIVINTPHASE_INCVAL_MASK;
	temp |= SBI_SSCDIVINTPHASE_INCVAL(phaseinc);
	temp |= SBI_SSCDIVINTPHASE_DIR(phasedir);
	temp |= SBI_SSCDIVINTPHASE_PROPAGATE;
	intel_sbi_write(dev_priv, SBI_SSCDIVINTPHASE6, temp, SBI_ICLK);

	/* Program SSCAUXDIV */
	temp = intel_sbi_read(dev_priv, SBI_SSCAUXDIV6, SBI_ICLK);
	temp &= ~SBI_SSCAUXDIV_FINALDIV2SEL(1);
	temp |= SBI_SSCAUXDIV_FINALDIV2SEL(auxdiv);
	intel_sbi_write(dev_priv, SBI_SSCAUXDIV6, temp, SBI_ICLK);

	/* Enable modulator and associated divider */
	temp = intel_sbi_read(dev_priv, SBI_SSCCTL6, SBI_ICLK);
	temp &= ~SBI_SSCCTL_DISABLE;
	intel_sbi_write(dev_priv, SBI_SSCCTL6, temp, SBI_ICLK);

	mutex_unlock(&dev_priv->sb_lock);

	/* Wait for initialization time */
	udelay(24);

	intel_de_write(dev_priv, PIXCLK_GATE, PIXCLK_GATE_UNGATE);
}

int lpt_get_iclkip(struct drm_i915_private *dev_priv)
{
	u32 divsel, phaseinc, auxdiv;
	u32 iclk_virtual_root_freq = 172800 * 1000;
	u32 iclk_pi_range = 64;
	u32 desired_divisor;
	u32 temp;

	if ((intel_de_read(dev_priv, PIXCLK_GATE) & PIXCLK_GATE_UNGATE) == 0)
		return 0;

	mutex_lock(&dev_priv->sb_lock);

	temp = intel_sbi_read(dev_priv, SBI_SSCCTL6, SBI_ICLK);
	if (temp & SBI_SSCCTL_DISABLE) {
		mutex_unlock(&dev_priv->sb_lock);
		return 0;
	}

	temp = intel_sbi_read(dev_priv, SBI_SSCDIVINTPHASE6, SBI_ICLK);
	divsel = (temp & SBI_SSCDIVINTPHASE_DIVSEL_MASK) >>
		SBI_SSCDIVINTPHASE_DIVSEL_SHIFT;
	phaseinc = (temp & SBI_SSCDIVINTPHASE_INCVAL_MASK) >>
		SBI_SSCDIVINTPHASE_INCVAL_SHIFT;

	temp = intel_sbi_read(dev_priv, SBI_SSCAUXDIV6, SBI_ICLK);
	auxdiv = (temp & SBI_SSCAUXDIV_FINALDIV2SEL_MASK) >>
		SBI_SSCAUXDIV_FINALDIV2SEL_SHIFT;

	mutex_unlock(&dev_priv->sb_lock);

	desired_divisor = (divsel + 2) * iclk_pi_range + phaseinc;

	return DIV_ROUND_CLOSEST(iclk_virtual_root_freq,
				 desired_divisor << auxdiv);
}

static void ilk_pch_transcoder_set_timings(const struct intel_crtc_state *crtc_state,
					   enum pipe pch_transcoder)
{
	struct intel_crtc *crtc = to_intel_crtc(crtc_state->uapi.crtc);
	struct drm_i915_private *dev_priv = to_i915(crtc->base.dev);
	enum transcoder cpu_transcoder = crtc_state->cpu_transcoder;

	intel_de_write(dev_priv, PCH_TRANS_HTOTAL(pch_transcoder),
		       intel_de_read(dev_priv, HTOTAL(cpu_transcoder)));
	intel_de_write(dev_priv, PCH_TRANS_HBLANK(pch_transcoder),
		       intel_de_read(dev_priv, HBLANK(cpu_transcoder)));
	intel_de_write(dev_priv, PCH_TRANS_HSYNC(pch_transcoder),
		       intel_de_read(dev_priv, HSYNC(cpu_transcoder)));

	intel_de_write(dev_priv, PCH_TRANS_VTOTAL(pch_transcoder),
		       intel_de_read(dev_priv, VTOTAL(cpu_transcoder)));
	intel_de_write(dev_priv, PCH_TRANS_VBLANK(pch_transcoder),
		       intel_de_read(dev_priv, VBLANK(cpu_transcoder)));
	intel_de_write(dev_priv, PCH_TRANS_VSYNC(pch_transcoder),
		       intel_de_read(dev_priv, VSYNC(cpu_transcoder)));
	intel_de_write(dev_priv, PCH_TRANS_VSYNCSHIFT(pch_transcoder),
		       intel_de_read(dev_priv, VSYNCSHIFT(cpu_transcoder)));
}

=======
>>>>>>> 754e0b0e
/*
 * Finds the encoder associated with the given CRTC. This can only be
 * used when we know that the CRTC isn't feeding multiple encoders!
 */
struct intel_encoder *
intel_get_crtc_new_encoder(const struct intel_atomic_state *state,
			   const struct intel_crtc_state *crtc_state)
{
	const struct drm_connector_state *connector_state;
	const struct drm_connector *connector;
	struct intel_encoder *encoder = NULL;
	struct intel_crtc *master_crtc;
	int num_encoders = 0;
	int i;

	master_crtc = intel_master_crtc(crtc_state);

	for_each_new_connector_in_state(&state->base, connector, connector_state, i) {
		if (connector_state->crtc != &master_crtc->base)
			continue;

		encoder = to_intel_encoder(connector_state->best_encoder);
		num_encoders++;
	}

	drm_WARN(encoder->base.dev, num_encoders != 1,
		 "%d encoders for pipe %c\n",
		 num_encoders, pipe_name(master_crtc->pipe));

	return encoder;
}

<<<<<<< HEAD
/*
 * Enable PCH resources required for PCH ports:
 *   - PCH PLLs
 *   - FDI training & RX/TX
 *   - update transcoder timings
 *   - DP transcoding bits
 *   - transcoder
 */
static void ilk_pch_enable(const struct intel_atomic_state *state,
			   const struct intel_crtc_state *crtc_state)
{
	struct intel_crtc *crtc = to_intel_crtc(crtc_state->uapi.crtc);
	struct drm_device *dev = crtc->base.dev;
	struct drm_i915_private *dev_priv = to_i915(dev);
	enum pipe pipe = crtc->pipe;
	u32 temp;

	assert_pch_transcoder_disabled(dev_priv, pipe);

	/* For PCH output, training FDI link */
	intel_fdi_link_train(crtc, crtc_state);

	/* We need to program the right clock selection before writing the pixel
	 * mutliplier into the DPLL. */
	if (HAS_PCH_CPT(dev_priv)) {
		u32 sel;

		temp = intel_de_read(dev_priv, PCH_DPLL_SEL);
		temp |= TRANS_DPLL_ENABLE(pipe);
		sel = TRANS_DPLLB_SEL(pipe);
		if (crtc_state->shared_dpll ==
		    intel_get_shared_dpll_by_id(dev_priv, DPLL_ID_PCH_PLL_B))
			temp |= sel;
		else
			temp &= ~sel;
		intel_de_write(dev_priv, PCH_DPLL_SEL, temp);
	}

	/* XXX: pch pll's can be enabled any time before we enable the PCH
	 * transcoder, and we actually should do this to not upset any PCH
	 * transcoder that already use the clock when we share it.
	 *
	 * Note that enable_shared_dpll tries to do the right thing, but
	 * get_shared_dpll unconditionally resets the pll - we need that to have
	 * the right LVDS enable sequence. */
	intel_enable_shared_dpll(crtc_state);

	/* set transcoder timing, panel must allow it */
	assert_pps_unlocked(dev_priv, pipe);
	ilk_pch_transcoder_set_timings(crtc_state, pipe);

	intel_fdi_normal_train(crtc);

	/* For PCH DP, enable TRANS_DP_CTL */
	if (HAS_PCH_CPT(dev_priv) &&
	    intel_crtc_has_dp_encoder(crtc_state)) {
		const struct drm_display_mode *adjusted_mode =
			&crtc_state->hw.adjusted_mode;
		u32 bpc = (intel_de_read(dev_priv, PIPECONF(pipe)) & PIPECONF_BPC_MASK) >> 5;
		i915_reg_t reg = TRANS_DP_CTL(pipe);
		enum port port;

		temp = intel_de_read(dev_priv, reg);
		temp &= ~(TRANS_DP_PORT_SEL_MASK |
			  TRANS_DP_SYNC_MASK |
			  TRANS_DP_BPC_MASK);
		temp |= TRANS_DP_OUTPUT_ENABLE;
		temp |= bpc << 9; /* same format but at 11:9 */

		if (adjusted_mode->flags & DRM_MODE_FLAG_PHSYNC)
			temp |= TRANS_DP_HSYNC_ACTIVE_HIGH;
		if (adjusted_mode->flags & DRM_MODE_FLAG_PVSYNC)
			temp |= TRANS_DP_VSYNC_ACTIVE_HIGH;

		port = intel_get_crtc_new_encoder(state, crtc_state)->port;
		drm_WARN_ON(dev, port < PORT_B || port > PORT_D);
		temp |= TRANS_DP_PORT_SEL(port);

		intel_de_write(dev_priv, reg, temp);
	}

	ilk_enable_pch_transcoder(crtc_state);
}

void lpt_pch_enable(const struct intel_crtc_state *crtc_state)
{
	struct intel_crtc *crtc = to_intel_crtc(crtc_state->uapi.crtc);
	struct drm_i915_private *dev_priv = to_i915(crtc->base.dev);
	enum transcoder cpu_transcoder = crtc_state->cpu_transcoder;

	assert_pch_transcoder_disabled(dev_priv, PIPE_A);

	lpt_program_iclkip(crtc_state);

	/* Set transcoder timing. */
	ilk_pch_transcoder_set_timings(crtc_state, PIPE_A);

	lpt_enable_pch_transcoder(dev_priv, cpu_transcoder);
}

=======
>>>>>>> 754e0b0e
static void cpt_verify_modeset(struct drm_i915_private *dev_priv,
			       enum pipe pipe)
{
	i915_reg_t dslreg = PIPEDSL(pipe);
	u32 temp;

	temp = intel_de_read(dev_priv, dslreg);
	udelay(500);
	if (wait_for(intel_de_read(dev_priv, dslreg) != temp, 5)) {
		if (wait_for(intel_de_read(dev_priv, dslreg) != temp, 5))
			drm_err(&dev_priv->drm,
				"mode set failed: pipe %c stuck\n",
				pipe_name(pipe));
	}
}

static void ilk_pfit_enable(const struct intel_crtc_state *crtc_state)
{
	struct intel_crtc *crtc = to_intel_crtc(crtc_state->uapi.crtc);
	struct drm_i915_private *dev_priv = to_i915(crtc->base.dev);
	const struct drm_rect *dst = &crtc_state->pch_pfit.dst;
	enum pipe pipe = crtc->pipe;
	int width = drm_rect_width(dst);
	int height = drm_rect_height(dst);
	int x = dst->x1;
	int y = dst->y1;

	if (!crtc_state->pch_pfit.enabled)
		return;

	/* Force use of hard-coded filter coefficients
	 * as some pre-programmed values are broken,
	 * e.g. x201.
	 */
	if (IS_IVYBRIDGE(dev_priv) || IS_HASWELL(dev_priv))
		intel_de_write(dev_priv, PF_CTL(pipe), PF_ENABLE |
			       PF_FILTER_MED_3x3 | PF_PIPE_SEL_IVB(pipe));
	else
		intel_de_write(dev_priv, PF_CTL(pipe), PF_ENABLE |
			       PF_FILTER_MED_3x3);
	intel_de_write(dev_priv, PF_WIN_POS(pipe), x << 16 | y);
	intel_de_write(dev_priv, PF_WIN_SZ(pipe), width << 16 | height);
}

void hsw_enable_ips(const struct intel_crtc_state *crtc_state)
{
	struct intel_crtc *crtc = to_intel_crtc(crtc_state->uapi.crtc);
	struct drm_device *dev = crtc->base.dev;
	struct drm_i915_private *dev_priv = to_i915(dev);

	if (!crtc_state->ips_enabled)
		return;

	/*
	 * We can only enable IPS after we enable a plane and wait for a vblank
	 * This function is called from post_plane_update, which is run after
	 * a vblank wait.
	 */
	drm_WARN_ON(dev, !(crtc_state->active_planes & ~BIT(PLANE_CURSOR)));

	if (IS_BROADWELL(dev_priv)) {
		drm_WARN_ON(dev, sandybridge_pcode_write(dev_priv, DISPLAY_IPS_CONTROL,
							 IPS_ENABLE | IPS_PCODE_CONTROL));
		/* Quoting Art Runyan: "its not safe to expect any particular
		 * value in IPS_CTL bit 31 after enabling IPS through the
		 * mailbox." Moreover, the mailbox may return a bogus state,
		 * so we need to just enable it and continue on.
		 */
	} else {
		intel_de_write(dev_priv, IPS_CTL, IPS_ENABLE);
		/* The bit only becomes 1 in the next vblank, so this wait here
		 * is essentially intel_wait_for_vblank. If we don't have this
		 * and don't wait for vblanks until the end of crtc_enable, then
		 * the HW state readout code will complain that the expected
		 * IPS_CTL value is not the one we read. */
		if (intel_de_wait_for_set(dev_priv, IPS_CTL, IPS_ENABLE, 50))
			drm_err(&dev_priv->drm,
				"Timed out waiting for IPS enable\n");
	}
}

void hsw_disable_ips(const struct intel_crtc_state *crtc_state)
{
	struct intel_crtc *crtc = to_intel_crtc(crtc_state->uapi.crtc);
	struct drm_device *dev = crtc->base.dev;
	struct drm_i915_private *dev_priv = to_i915(dev);

	if (!crtc_state->ips_enabled)
		return;

	if (IS_BROADWELL(dev_priv)) {
		drm_WARN_ON(dev,
			    sandybridge_pcode_write(dev_priv, DISPLAY_IPS_CONTROL, 0));
		/*
		 * Wait for PCODE to finish disabling IPS. The BSpec specified
		 * 42ms timeout value leads to occasional timeouts so use 100ms
		 * instead.
		 */
		if (intel_de_wait_for_clear(dev_priv, IPS_CTL, IPS_ENABLE, 100))
			drm_err(&dev_priv->drm,
				"Timed out waiting for IPS disable\n");
	} else {
		intel_de_write(dev_priv, IPS_CTL, 0);
		intel_de_posting_read(dev_priv, IPS_CTL);
	}

	/* We need to wait for a vblank before we can disable the plane. */
	intel_crtc_wait_for_next_vblank(crtc);
}

static void intel_crtc_dpms_overlay_disable(struct intel_crtc *crtc)
{
	if (crtc->overlay)
		(void) intel_overlay_switch_off(crtc->overlay);

	/* Let userspace switch the overlay on again. In most cases userspace
	 * has to recompute where to put it anyway.
	 */
}

static bool hsw_pre_update_disable_ips(const struct intel_crtc_state *old_crtc_state,
				       const struct intel_crtc_state *new_crtc_state)
{
	struct intel_crtc *crtc = to_intel_crtc(new_crtc_state->uapi.crtc);
	struct drm_i915_private *dev_priv = to_i915(crtc->base.dev);

	if (!old_crtc_state->ips_enabled)
		return false;

	if (intel_crtc_needs_modeset(new_crtc_state))
		return true;

	/*
	 * Workaround : Do not read or write the pipe palette/gamma data while
	 * GAMMA_MODE is configured for split gamma and IPS_CTL has IPS enabled.
	 *
	 * Disable IPS before we program the LUT.
	 */
	if (IS_HASWELL(dev_priv) &&
	    (new_crtc_state->uapi.color_mgmt_changed ||
	     new_crtc_state->update_pipe) &&
	    new_crtc_state->gamma_mode == GAMMA_MODE_MODE_SPLIT)
		return true;

	return !new_crtc_state->ips_enabled;
}

static bool hsw_post_update_enable_ips(const struct intel_crtc_state *old_crtc_state,
				       const struct intel_crtc_state *new_crtc_state)
{
	struct intel_crtc *crtc = to_intel_crtc(new_crtc_state->uapi.crtc);
	struct drm_i915_private *dev_priv = to_i915(crtc->base.dev);

	if (!new_crtc_state->ips_enabled)
		return false;

	if (intel_crtc_needs_modeset(new_crtc_state))
		return true;

	/*
	 * Workaround : Do not read or write the pipe palette/gamma data while
	 * GAMMA_MODE is configured for split gamma and IPS_CTL has IPS enabled.
	 *
	 * Re-enable IPS after the LUT has been programmed.
	 */
	if (IS_HASWELL(dev_priv) &&
	    (new_crtc_state->uapi.color_mgmt_changed ||
	     new_crtc_state->update_pipe) &&
	    new_crtc_state->gamma_mode == GAMMA_MODE_MODE_SPLIT)
		return true;

	/*
	 * We can't read out IPS on broadwell, assume the worst and
	 * forcibly enable IPS on the first fastset.
	 */
	if (new_crtc_state->update_pipe && old_crtc_state->inherited)
		return true;

	return !old_crtc_state->ips_enabled;
}

static bool needs_nv12_wa(const struct intel_crtc_state *crtc_state)
{
	struct drm_i915_private *dev_priv = to_i915(crtc_state->uapi.crtc->dev);

	if (!crtc_state->nv12_planes)
		return false;

	/* WA Display #0827: Gen9:all */
	if (DISPLAY_VER(dev_priv) == 9)
		return true;

	return false;
}

static bool needs_scalerclk_wa(const struct intel_crtc_state *crtc_state)
{
	struct drm_i915_private *dev_priv = to_i915(crtc_state->uapi.crtc->dev);

	/* Wa_2006604312:icl,ehl */
	if (crtc_state->scaler_state.scaler_users > 0 && DISPLAY_VER(dev_priv) == 11)
		return true;

	return false;
}

static bool needs_cursorclk_wa(const struct intel_crtc_state *crtc_state)
{
	struct drm_i915_private *dev_priv = to_i915(crtc_state->uapi.crtc->dev);

	/* Wa_1604331009:icl,jsl,ehl */
	if (is_hdr_mode(crtc_state) &&
	    crtc_state->active_planes & BIT(PLANE_CURSOR) &&
	    DISPLAY_VER(dev_priv) == 11)
		return true;

	return false;
}

static void intel_async_flip_vtd_wa(struct drm_i915_private *i915,
				    enum pipe pipe, bool enable)
{
	if (DISPLAY_VER(i915) == 9) {
		/*
		 * "Plane N strech max must be programmed to 11b (x1)
		 *  when Async flips are enabled on that plane."
		 */
		intel_de_rmw(i915, CHICKEN_PIPESL_1(pipe),
			     SKL_PLANE1_STRETCH_MAX_MASK,
			     enable ? SKL_PLANE1_STRETCH_MAX_X1 : SKL_PLANE1_STRETCH_MAX_X8);
	} else {
		/* Also needed on HSW/BDW albeit undocumented */
		intel_de_rmw(i915, CHICKEN_PIPESL_1(pipe),
			     HSW_PRI_STRETCH_MAX_MASK,
			     enable ? HSW_PRI_STRETCH_MAX_X1 : HSW_PRI_STRETCH_MAX_X8);
	}
}

static bool needs_async_flip_vtd_wa(const struct intel_crtc_state *crtc_state)
{
	struct drm_i915_private *i915 = to_i915(crtc_state->uapi.crtc->dev);

<<<<<<< HEAD
	return crtc_state->uapi.async_flip && intel_vtd_active() &&
=======
	return crtc_state->uapi.async_flip && intel_vtd_active(i915) &&
>>>>>>> 754e0b0e
		(DISPLAY_VER(i915) == 9 || IS_BROADWELL(i915) || IS_HASWELL(i915));
}

static bool planes_enabling(const struct intel_crtc_state *old_crtc_state,
			    const struct intel_crtc_state *new_crtc_state)
{
	return (!old_crtc_state->active_planes || intel_crtc_needs_modeset(new_crtc_state)) &&
		new_crtc_state->active_planes;
}

static bool planes_disabling(const struct intel_crtc_state *old_crtc_state,
			     const struct intel_crtc_state *new_crtc_state)
{
	return old_crtc_state->active_planes &&
		(!new_crtc_state->active_planes || intel_crtc_needs_modeset(new_crtc_state));
}

static void intel_post_plane_update(struct intel_atomic_state *state,
				    struct intel_crtc *crtc)
{
	struct drm_i915_private *dev_priv = to_i915(state->base.dev);
	const struct intel_crtc_state *old_crtc_state =
		intel_atomic_get_old_crtc_state(state, crtc);
	const struct intel_crtc_state *new_crtc_state =
		intel_atomic_get_new_crtc_state(state, crtc);
	enum pipe pipe = crtc->pipe;

	intel_frontbuffer_flip(dev_priv, new_crtc_state->fb_bits);

	if (new_crtc_state->update_wm_post && new_crtc_state->hw.active)
		intel_update_watermarks(dev_priv);

	if (hsw_post_update_enable_ips(old_crtc_state, new_crtc_state))
		hsw_enable_ips(new_crtc_state);

	intel_fbc_post_update(state, crtc);
	intel_drrs_page_flip(state, crtc);

	if (needs_async_flip_vtd_wa(old_crtc_state) &&
	    !needs_async_flip_vtd_wa(new_crtc_state))
		intel_async_flip_vtd_wa(dev_priv, pipe, false);

	if (needs_nv12_wa(old_crtc_state) &&
	    !needs_nv12_wa(new_crtc_state))
		skl_wa_827(dev_priv, pipe, false);

	if (needs_scalerclk_wa(old_crtc_state) &&
	    !needs_scalerclk_wa(new_crtc_state))
		icl_wa_scalerclkgating(dev_priv, pipe, false);

	if (needs_cursorclk_wa(old_crtc_state) &&
	    !needs_cursorclk_wa(new_crtc_state))
		icl_wa_cursorclkgating(dev_priv, pipe, false);

}

static void intel_crtc_enable_flip_done(struct intel_atomic_state *state,
					struct intel_crtc *crtc)
{
	const struct intel_crtc_state *crtc_state =
		intel_atomic_get_new_crtc_state(state, crtc);
	u8 update_planes = crtc_state->update_planes;
	const struct intel_plane_state *plane_state;
	struct intel_plane *plane;
	int i;

	for_each_new_intel_plane_in_state(state, plane, plane_state, i) {
		if (plane->enable_flip_done &&
		    plane->pipe == crtc->pipe &&
		    update_planes & BIT(plane->id))
			plane->enable_flip_done(plane);
	}
}

static void intel_crtc_disable_flip_done(struct intel_atomic_state *state,
					 struct intel_crtc *crtc)
{
	const struct intel_crtc_state *crtc_state =
		intel_atomic_get_new_crtc_state(state, crtc);
	u8 update_planes = crtc_state->update_planes;
	const struct intel_plane_state *plane_state;
	struct intel_plane *plane;
	int i;

	for_each_new_intel_plane_in_state(state, plane, plane_state, i) {
		if (plane->disable_flip_done &&
		    plane->pipe == crtc->pipe &&
		    update_planes & BIT(plane->id))
			plane->disable_flip_done(plane);
	}
}

static void intel_crtc_async_flip_disable_wa(struct intel_atomic_state *state,
					     struct intel_crtc *crtc)
{
	const struct intel_crtc_state *old_crtc_state =
		intel_atomic_get_old_crtc_state(state, crtc);
	const struct intel_crtc_state *new_crtc_state =
		intel_atomic_get_new_crtc_state(state, crtc);
	u8 update_planes = new_crtc_state->update_planes;
	const struct intel_plane_state *old_plane_state;
	struct intel_plane *plane;
	bool need_vbl_wait = false;
	int i;

	for_each_old_intel_plane_in_state(state, plane, old_plane_state, i) {
		if (plane->need_async_flip_disable_wa &&
		    plane->pipe == crtc->pipe &&
		    update_planes & BIT(plane->id)) {
			/*
			 * Apart from the async flip bit we want to
			 * preserve the old state for the plane.
			 */
			plane->async_flip(plane, old_crtc_state,
					  old_plane_state, false);
			need_vbl_wait = true;
		}
	}

	if (need_vbl_wait)
		intel_crtc_wait_for_next_vblank(crtc);
}

static void intel_pre_plane_update(struct intel_atomic_state *state,
				   struct intel_crtc *crtc)
{
	struct drm_i915_private *dev_priv = to_i915(state->base.dev);
	const struct intel_crtc_state *old_crtc_state =
		intel_atomic_get_old_crtc_state(state, crtc);
	const struct intel_crtc_state *new_crtc_state =
		intel_atomic_get_new_crtc_state(state, crtc);
	enum pipe pipe = crtc->pipe;

	intel_psr_pre_plane_update(state, crtc);

	if (hsw_pre_update_disable_ips(old_crtc_state, new_crtc_state))
		hsw_disable_ips(old_crtc_state);

	if (intel_fbc_pre_update(state, crtc))
		intel_crtc_wait_for_next_vblank(crtc);

	if (!needs_async_flip_vtd_wa(old_crtc_state) &&
	    needs_async_flip_vtd_wa(new_crtc_state))
		intel_async_flip_vtd_wa(dev_priv, pipe, true);

	if (!needs_async_flip_vtd_wa(old_crtc_state) &&
	    needs_async_flip_vtd_wa(new_crtc_state))
		intel_async_flip_vtd_wa(dev_priv, pipe, true);

	/* Display WA 827 */
	if (!needs_nv12_wa(old_crtc_state) &&
	    needs_nv12_wa(new_crtc_state))
		skl_wa_827(dev_priv, pipe, true);

	/* Wa_2006604312:icl,ehl */
	if (!needs_scalerclk_wa(old_crtc_state) &&
	    needs_scalerclk_wa(new_crtc_state))
		icl_wa_scalerclkgating(dev_priv, pipe, true);

	/* Wa_1604331009:icl,jsl,ehl */
	if (!needs_cursorclk_wa(old_crtc_state) &&
	    needs_cursorclk_wa(new_crtc_state))
		icl_wa_cursorclkgating(dev_priv, pipe, true);

	/*
	 * Vblank time updates from the shadow to live plane control register
	 * are blocked if the memory self-refresh mode is active at that
	 * moment. So to make sure the plane gets truly disabled, disable
	 * first the self-refresh mode. The self-refresh enable bit in turn
	 * will be checked/applied by the HW only at the next frame start
	 * event which is after the vblank start event, so we need to have a
	 * wait-for-vblank between disabling the plane and the pipe.
	 */
	if (HAS_GMCH(dev_priv) && old_crtc_state->hw.active &&
	    new_crtc_state->disable_cxsr && intel_set_memory_cxsr(dev_priv, false))
		intel_crtc_wait_for_next_vblank(crtc);

	/*
	 * IVB workaround: must disable low power watermarks for at least
	 * one frame before enabling scaling.  LP watermarks can be re-enabled
	 * when scaling is disabled.
	 *
	 * WaCxSRDisabledForSpriteScaling:ivb
	 */
	if (old_crtc_state->hw.active &&
	    new_crtc_state->disable_lp_wm && ilk_disable_lp_wm(dev_priv))
		intel_crtc_wait_for_next_vblank(crtc);

	/*
	 * If we're doing a modeset we don't need to do any
	 * pre-vblank watermark programming here.
	 */
	if (!intel_crtc_needs_modeset(new_crtc_state)) {
		/*
		 * For platforms that support atomic watermarks, program the
		 * 'intermediate' watermarks immediately.  On pre-gen9 platforms, these
		 * will be the intermediate values that are safe for both pre- and
		 * post- vblank; when vblank happens, the 'active' values will be set
		 * to the final 'target' values and we'll do this again to get the
		 * optimal watermarks.  For gen9+ platforms, the values we program here
		 * will be the final target values which will get automatically latched
		 * at vblank time; no further programming will be necessary.
		 *
		 * If a platform hasn't been transitioned to atomic watermarks yet,
		 * we'll continue to update watermarks the old way, if flags tell
		 * us to.
		 */
		if (!intel_initial_watermarks(state, crtc))
			if (new_crtc_state->update_wm_pre)
				intel_update_watermarks(dev_priv);
	}

	/*
	 * Gen2 reports pipe underruns whenever all planes are disabled.
	 * So disable underrun reporting before all the planes get disabled.
	 *
	 * We do this after .initial_watermarks() so that we have a
	 * chance of catching underruns with the intermediate watermarks
	 * vs. the old plane configuration.
	 */
	if (DISPLAY_VER(dev_priv) == 2 && planes_disabling(old_crtc_state, new_crtc_state))
		intel_set_cpu_fifo_underrun_reporting(dev_priv, pipe, false);

	/*
	 * WA for platforms where async address update enable bit
	 * is double buffered and only latched at start of vblank.
	 */
	if (old_crtc_state->uapi.async_flip && !new_crtc_state->uapi.async_flip)
		intel_crtc_async_flip_disable_wa(state, crtc);
}

static void intel_crtc_disable_planes(struct intel_atomic_state *state,
				      struct intel_crtc *crtc)
{
	struct drm_i915_private *dev_priv = to_i915(crtc->base.dev);
	const struct intel_crtc_state *new_crtc_state =
		intel_atomic_get_new_crtc_state(state, crtc);
	unsigned int update_mask = new_crtc_state->update_planes;
	const struct intel_plane_state *old_plane_state;
	struct intel_plane *plane;
	unsigned fb_bits = 0;
	int i;

	intel_crtc_dpms_overlay_disable(crtc);

	for_each_old_intel_plane_in_state(state, plane, old_plane_state, i) {
		if (crtc->pipe != plane->pipe ||
		    !(update_mask & BIT(plane->id)))
			continue;

		intel_plane_disable_arm(plane, new_crtc_state);

		if (old_plane_state->uapi.visible)
			fb_bits |= plane->frontbuffer_bit;
	}

	intel_frontbuffer_flip(dev_priv, fb_bits);
}

/*
 * intel_connector_primary_encoder - get the primary encoder for a connector
 * @connector: connector for which to return the encoder
 *
 * Returns the primary encoder for a connector. There is a 1:1 mapping from
 * all connectors to their encoder, except for DP-MST connectors which have
 * both a virtual and a primary encoder. These DP-MST primary encoders can be
 * pointed to by as many DP-MST connectors as there are pipes.
 */
static struct intel_encoder *
intel_connector_primary_encoder(struct intel_connector *connector)
{
	struct intel_encoder *encoder;

	if (connector->mst_port)
		return &dp_to_dig_port(connector->mst_port)->base;

	encoder = intel_attached_encoder(connector);
	drm_WARN_ON(connector->base.dev, !encoder);

	return encoder;
}

static void intel_encoders_update_prepare(struct intel_atomic_state *state)
{
	struct drm_i915_private *i915 = to_i915(state->base.dev);
	struct intel_crtc_state *new_crtc_state, *old_crtc_state;
	struct intel_crtc *crtc;
	struct drm_connector_state *new_conn_state;
	struct drm_connector *connector;
	int i;

	/*
	 * Make sure the DPLL state is up-to-date for fastset TypeC ports after non-blocking commits.
	 * TODO: Update the DPLL state for all cases in the encoder->update_prepare() hook.
	 */
	if (i915->dpll.mgr) {
		for_each_oldnew_intel_crtc_in_state(state, crtc, old_crtc_state, new_crtc_state, i) {
			if (intel_crtc_needs_modeset(new_crtc_state))
				continue;

			new_crtc_state->shared_dpll = old_crtc_state->shared_dpll;
			new_crtc_state->dpll_hw_state = old_crtc_state->dpll_hw_state;
		}
	}

	if (!state->modeset)
		return;

	for_each_new_connector_in_state(&state->base, connector, new_conn_state,
					i) {
		struct intel_connector *intel_connector;
		struct intel_encoder *encoder;
		struct intel_crtc *crtc;

		if (!intel_connector_needs_modeset(state, connector))
			continue;

		intel_connector = to_intel_connector(connector);
		encoder = intel_connector_primary_encoder(intel_connector);
		if (!encoder->update_prepare)
			continue;

		crtc = new_conn_state->crtc ?
			to_intel_crtc(new_conn_state->crtc) : NULL;
		encoder->update_prepare(state, encoder, crtc);
	}
}

static void intel_encoders_update_complete(struct intel_atomic_state *state)
{
	struct drm_connector_state *new_conn_state;
	struct drm_connector *connector;
	int i;

	if (!state->modeset)
		return;

	for_each_new_connector_in_state(&state->base, connector, new_conn_state,
					i) {
		struct intel_connector *intel_connector;
		struct intel_encoder *encoder;
		struct intel_crtc *crtc;

		if (!intel_connector_needs_modeset(state, connector))
			continue;

		intel_connector = to_intel_connector(connector);
		encoder = intel_connector_primary_encoder(intel_connector);
		if (!encoder->update_complete)
			continue;

		crtc = new_conn_state->crtc ?
			to_intel_crtc(new_conn_state->crtc) : NULL;
		encoder->update_complete(state, encoder, crtc);
	}
}

static void intel_encoders_pre_pll_enable(struct intel_atomic_state *state,
					  struct intel_crtc *crtc)
{
	const struct intel_crtc_state *crtc_state =
		intel_atomic_get_new_crtc_state(state, crtc);
	const struct drm_connector_state *conn_state;
	struct drm_connector *conn;
	int i;

	for_each_new_connector_in_state(&state->base, conn, conn_state, i) {
		struct intel_encoder *encoder =
			to_intel_encoder(conn_state->best_encoder);

		if (conn_state->crtc != &crtc->base)
			continue;

		if (encoder->pre_pll_enable)
			encoder->pre_pll_enable(state, encoder,
						crtc_state, conn_state);
	}
}

static void intel_encoders_pre_enable(struct intel_atomic_state *state,
				      struct intel_crtc *crtc)
{
	const struct intel_crtc_state *crtc_state =
		intel_atomic_get_new_crtc_state(state, crtc);
	const struct drm_connector_state *conn_state;
	struct drm_connector *conn;
	int i;

	for_each_new_connector_in_state(&state->base, conn, conn_state, i) {
		struct intel_encoder *encoder =
			to_intel_encoder(conn_state->best_encoder);

		if (conn_state->crtc != &crtc->base)
			continue;

		if (encoder->pre_enable)
			encoder->pre_enable(state, encoder,
					    crtc_state, conn_state);
	}
}

static void intel_encoders_enable(struct intel_atomic_state *state,
				  struct intel_crtc *crtc)
{
	const struct intel_crtc_state *crtc_state =
		intel_atomic_get_new_crtc_state(state, crtc);
	const struct drm_connector_state *conn_state;
	struct drm_connector *conn;
	int i;

	for_each_new_connector_in_state(&state->base, conn, conn_state, i) {
		struct intel_encoder *encoder =
			to_intel_encoder(conn_state->best_encoder);

		if (conn_state->crtc != &crtc->base)
			continue;

		if (encoder->enable)
			encoder->enable(state, encoder,
					crtc_state, conn_state);
		intel_opregion_notify_encoder(encoder, true);
	}
}

static void intel_encoders_disable(struct intel_atomic_state *state,
				   struct intel_crtc *crtc)
{
	const struct intel_crtc_state *old_crtc_state =
		intel_atomic_get_old_crtc_state(state, crtc);
	const struct drm_connector_state *old_conn_state;
	struct drm_connector *conn;
	int i;

	for_each_old_connector_in_state(&state->base, conn, old_conn_state, i) {
		struct intel_encoder *encoder =
			to_intel_encoder(old_conn_state->best_encoder);

		if (old_conn_state->crtc != &crtc->base)
			continue;

		intel_opregion_notify_encoder(encoder, false);
		if (encoder->disable)
			encoder->disable(state, encoder,
					 old_crtc_state, old_conn_state);
	}
}

static void intel_encoders_post_disable(struct intel_atomic_state *state,
					struct intel_crtc *crtc)
{
	const struct intel_crtc_state *old_crtc_state =
		intel_atomic_get_old_crtc_state(state, crtc);
	const struct drm_connector_state *old_conn_state;
	struct drm_connector *conn;
	int i;

	for_each_old_connector_in_state(&state->base, conn, old_conn_state, i) {
		struct intel_encoder *encoder =
			to_intel_encoder(old_conn_state->best_encoder);

		if (old_conn_state->crtc != &crtc->base)
			continue;

		if (encoder->post_disable)
			encoder->post_disable(state, encoder,
					      old_crtc_state, old_conn_state);
	}
}

static void intel_encoders_post_pll_disable(struct intel_atomic_state *state,
					    struct intel_crtc *crtc)
{
	const struct intel_crtc_state *old_crtc_state =
		intel_atomic_get_old_crtc_state(state, crtc);
	const struct drm_connector_state *old_conn_state;
	struct drm_connector *conn;
	int i;

	for_each_old_connector_in_state(&state->base, conn, old_conn_state, i) {
		struct intel_encoder *encoder =
			to_intel_encoder(old_conn_state->best_encoder);

		if (old_conn_state->crtc != &crtc->base)
			continue;

		if (encoder->post_pll_disable)
			encoder->post_pll_disable(state, encoder,
						  old_crtc_state, old_conn_state);
	}
}

static void intel_encoders_update_pipe(struct intel_atomic_state *state,
				       struct intel_crtc *crtc)
{
	const struct intel_crtc_state *crtc_state =
		intel_atomic_get_new_crtc_state(state, crtc);
	const struct drm_connector_state *conn_state;
	struct drm_connector *conn;
	int i;

	for_each_new_connector_in_state(&state->base, conn, conn_state, i) {
		struct intel_encoder *encoder =
			to_intel_encoder(conn_state->best_encoder);

		if (conn_state->crtc != &crtc->base)
			continue;

		if (encoder->update_pipe)
			encoder->update_pipe(state, encoder,
					     crtc_state, conn_state);
	}
}

static void intel_disable_primary_plane(const struct intel_crtc_state *crtc_state)
{
	struct intel_crtc *crtc = to_intel_crtc(crtc_state->uapi.crtc);
	struct intel_plane *plane = to_intel_plane(crtc->base.primary);

	plane->disable_arm(plane, crtc_state);
}

static void ilk_crtc_enable(struct intel_atomic_state *state,
			    struct intel_crtc *crtc)
{
	const struct intel_crtc_state *new_crtc_state =
		intel_atomic_get_new_crtc_state(state, crtc);
	struct drm_i915_private *dev_priv = to_i915(crtc->base.dev);
	enum pipe pipe = crtc->pipe;

	if (drm_WARN_ON(&dev_priv->drm, crtc->active))
		return;

	/*
	 * Sometimes spurious CPU pipe underruns happen during FDI
	 * training, at least with VGA+HDMI cloning. Suppress them.
	 *
	 * On ILK we get an occasional spurious CPU pipe underruns
	 * between eDP port A enable and vdd enable. Also PCH port
	 * enable seems to result in the occasional CPU pipe underrun.
	 *
	 * Spurious PCH underruns also occur during PCH enabling.
	 */
	intel_set_cpu_fifo_underrun_reporting(dev_priv, pipe, false);
	intel_set_pch_fifo_underrun_reporting(dev_priv, pipe, false);

	if (intel_crtc_has_dp_encoder(new_crtc_state))
		intel_dp_set_m_n(new_crtc_state, M1_N1);

	intel_set_transcoder_timings(new_crtc_state);
	intel_set_pipe_src_size(new_crtc_state);

	if (new_crtc_state->has_pch_encoder)
		intel_cpu_transcoder_set_m_n(new_crtc_state,
					     &new_crtc_state->fdi_m_n, NULL);

	ilk_set_pipeconf(new_crtc_state);

	crtc->active = true;

	intel_encoders_pre_enable(state, crtc);

	if (new_crtc_state->has_pch_encoder) {
		/* Note: FDI PLL enabling _must_ be done before we enable the
		 * cpu pipes, hence this is separate from all the other fdi/pch
		 * enabling. */
		ilk_fdi_pll_enable(new_crtc_state);
	} else {
		assert_fdi_tx_disabled(dev_priv, pipe);
		assert_fdi_rx_disabled(dev_priv, pipe);
	}

	ilk_pfit_enable(new_crtc_state);

	/*
	 * On ILK+ LUT must be loaded before the pipe is running but with
	 * clocks enabled
	 */
	intel_color_load_luts(new_crtc_state);
	intel_color_commit(new_crtc_state);
	/* update DSPCNTR to configure gamma for pipe bottom color */
	intel_disable_primary_plane(new_crtc_state);

	intel_initial_watermarks(state, crtc);
	intel_enable_transcoder(new_crtc_state);

	if (new_crtc_state->has_pch_encoder)
		ilk_pch_enable(state, crtc);

	intel_crtc_vblank_on(new_crtc_state);

	intel_encoders_enable(state, crtc);

	if (HAS_PCH_CPT(dev_priv))
		cpt_verify_modeset(dev_priv, pipe);

	/*
	 * Must wait for vblank to avoid spurious PCH FIFO underruns.
	 * And a second vblank wait is needed at least on ILK with
	 * some interlaced HDMI modes. Let's do the double wait always
	 * in case there are more corner cases we don't know about.
	 */
	if (new_crtc_state->has_pch_encoder) {
		intel_crtc_wait_for_next_vblank(crtc);
		intel_crtc_wait_for_next_vblank(crtc);
	}
	intel_set_cpu_fifo_underrun_reporting(dev_priv, pipe, true);
	intel_set_pch_fifo_underrun_reporting(dev_priv, pipe, true);
}

/* IPS only exists on ULT machines and is tied to pipe A. */
static bool hsw_crtc_supports_ips(struct intel_crtc *crtc)
{
	return HAS_IPS(to_i915(crtc->base.dev)) && crtc->pipe == PIPE_A;
}

static void glk_pipe_scaler_clock_gating_wa(struct drm_i915_private *dev_priv,
					    enum pipe pipe, bool apply)
{
	u32 val = intel_de_read(dev_priv, CLKGATE_DIS_PSL(pipe));
	u32 mask = DPF_GATING_DIS | DPF_RAM_GATING_DIS | DPFR_GATING_DIS;

	if (apply)
		val |= mask;
	else
		val &= ~mask;

	intel_de_write(dev_priv, CLKGATE_DIS_PSL(pipe), val);
}

static void icl_pipe_mbus_enable(struct intel_crtc *crtc, bool joined_mbus)
{
	struct drm_i915_private *dev_priv = to_i915(crtc->base.dev);
	enum pipe pipe = crtc->pipe;
	u32 val;

	/* Wa_22010947358:adl-p */
	if (IS_ALDERLAKE_P(dev_priv))
		val = joined_mbus ? MBUS_DBOX_A_CREDIT(6) : MBUS_DBOX_A_CREDIT(4);
	else
		val = MBUS_DBOX_A_CREDIT(2);

	if (DISPLAY_VER(dev_priv) >= 12) {
		val |= MBUS_DBOX_BW_CREDIT(2);
		val |= MBUS_DBOX_B_CREDIT(12);
	} else {
		val |= MBUS_DBOX_BW_CREDIT(1);
		val |= MBUS_DBOX_B_CREDIT(8);
	}

	intel_de_write(dev_priv, PIPE_MBUS_DBOX_CTL(pipe), val);
}

static void hsw_set_linetime_wm(const struct intel_crtc_state *crtc_state)
{
	struct intel_crtc *crtc = to_intel_crtc(crtc_state->uapi.crtc);
	struct drm_i915_private *dev_priv = to_i915(crtc->base.dev);

	intel_de_write(dev_priv, WM_LINETIME(crtc->pipe),
		       HSW_LINETIME(crtc_state->linetime) |
		       HSW_IPS_LINETIME(crtc_state->ips_linetime));
}

static void hsw_set_frame_start_delay(const struct intel_crtc_state *crtc_state)
{
	struct intel_crtc *crtc = to_intel_crtc(crtc_state->uapi.crtc);
	struct drm_i915_private *dev_priv = to_i915(crtc->base.dev);
	i915_reg_t reg = CHICKEN_TRANS(crtc_state->cpu_transcoder);
	u32 val;

	val = intel_de_read(dev_priv, reg);
	val &= ~HSW_FRAME_START_DELAY_MASK;
	val |= HSW_FRAME_START_DELAY(dev_priv->framestart_delay - 1);
	intel_de_write(dev_priv, reg, val);
}

static void icl_ddi_bigjoiner_pre_enable(struct intel_atomic_state *state,
					 const struct intel_crtc_state *crtc_state)
{
	struct drm_i915_private *dev_priv = to_i915(state->base.dev);
	struct intel_crtc_state *master_crtc_state;
	struct intel_crtc *master_crtc;
	struct drm_connector_state *conn_state;
	struct drm_connector *conn;
	struct intel_encoder *encoder = NULL;
	int i;

	master_crtc = intel_master_crtc(crtc_state);
	master_crtc_state = intel_atomic_get_new_crtc_state(state, master_crtc);

	for_each_new_connector_in_state(&state->base, conn, conn_state, i) {
		if (conn_state->crtc != &master_crtc->base)
			continue;

		encoder = to_intel_encoder(conn_state->best_encoder);
		break;
	}

	/*
	 * Enable sequence steps 1-7 on bigjoiner master
	 */
	if (crtc_state->bigjoiner_slave)
		intel_encoders_pre_pll_enable(state, master_crtc);

	if (crtc_state->shared_dpll)
		intel_enable_shared_dpll(crtc_state);

	if (crtc_state->bigjoiner_slave)
		intel_encoders_pre_enable(state, master_crtc);

	/* need to enable VDSC, which we skipped in pre-enable */
	intel_dsc_enable(crtc_state);

	if (DISPLAY_VER(dev_priv) >= 13)
		intel_uncompressed_joiner_enable(crtc_state);
}

static void hsw_crtc_enable(struct intel_atomic_state *state,
			    struct intel_crtc *crtc)
{
	const struct intel_crtc_state *new_crtc_state =
		intel_atomic_get_new_crtc_state(state, crtc);
	struct drm_i915_private *dev_priv = to_i915(crtc->base.dev);
	enum pipe pipe = crtc->pipe, hsw_workaround_pipe;
	enum transcoder cpu_transcoder = new_crtc_state->cpu_transcoder;
	bool psl_clkgate_wa;

	if (drm_WARN_ON(&dev_priv->drm, crtc->active))
		return;

	if (!new_crtc_state->bigjoiner) {
		intel_encoders_pre_pll_enable(state, crtc);

		if (new_crtc_state->shared_dpll)
			intel_enable_shared_dpll(new_crtc_state);

		intel_encoders_pre_enable(state, crtc);
	} else {
		icl_ddi_bigjoiner_pre_enable(state, new_crtc_state);
	}

	intel_set_pipe_src_size(new_crtc_state);
	if (DISPLAY_VER(dev_priv) >= 9 || IS_BROADWELL(dev_priv))
		bdw_set_pipemisc(new_crtc_state);

	if (!new_crtc_state->bigjoiner_slave && !transcoder_is_dsi(cpu_transcoder)) {
		intel_set_transcoder_timings(new_crtc_state);

		if (cpu_transcoder != TRANSCODER_EDP)
			intel_de_write(dev_priv, PIPE_MULT(cpu_transcoder),
				       new_crtc_state->pixel_multiplier - 1);

		if (new_crtc_state->has_pch_encoder)
			intel_cpu_transcoder_set_m_n(new_crtc_state,
						     &new_crtc_state->fdi_m_n, NULL);

		hsw_set_frame_start_delay(new_crtc_state);

		hsw_set_transconf(new_crtc_state);
	}

	crtc->active = true;

	/* Display WA #1180: WaDisableScalarClockGating: glk */
	psl_clkgate_wa = DISPLAY_VER(dev_priv) == 10 &&
		new_crtc_state->pch_pfit.enabled;
	if (psl_clkgate_wa)
		glk_pipe_scaler_clock_gating_wa(dev_priv, pipe, true);

	if (DISPLAY_VER(dev_priv) >= 9)
		skl_pfit_enable(new_crtc_state);
	else
		ilk_pfit_enable(new_crtc_state);

	/*
	 * On ILK+ LUT must be loaded before the pipe is running but with
	 * clocks enabled
	 */
	intel_color_load_luts(new_crtc_state);
	intel_color_commit(new_crtc_state);
	/* update DSPCNTR to configure gamma/csc for pipe bottom color */
	if (DISPLAY_VER(dev_priv) < 9)
		intel_disable_primary_plane(new_crtc_state);

	hsw_set_linetime_wm(new_crtc_state);

	if (DISPLAY_VER(dev_priv) >= 11)
		icl_set_pipe_chicken(new_crtc_state);

	intel_initial_watermarks(state, crtc);

	if (DISPLAY_VER(dev_priv) >= 11) {
		const struct intel_dbuf_state *dbuf_state =
				intel_atomic_get_new_dbuf_state(state);

		icl_pipe_mbus_enable(crtc, dbuf_state->joined_mbus);
	}

	if (new_crtc_state->bigjoiner_slave)
		intel_crtc_vblank_on(new_crtc_state);

	intel_encoders_enable(state, crtc);

	if (psl_clkgate_wa) {
		intel_crtc_wait_for_next_vblank(crtc);
		glk_pipe_scaler_clock_gating_wa(dev_priv, pipe, false);
	}

	/* If we change the relative order between pipe/planes enabling, we need
	 * to change the workaround. */
	hsw_workaround_pipe = new_crtc_state->hsw_workaround_pipe;
	if (IS_HASWELL(dev_priv) && hsw_workaround_pipe != INVALID_PIPE) {
		struct intel_crtc *wa_crtc;

		wa_crtc = intel_crtc_for_pipe(dev_priv, hsw_workaround_pipe);

		intel_crtc_wait_for_next_vblank(wa_crtc);
		intel_crtc_wait_for_next_vblank(wa_crtc);
	}
}

void ilk_pfit_disable(const struct intel_crtc_state *old_crtc_state)
{
	struct intel_crtc *crtc = to_intel_crtc(old_crtc_state->uapi.crtc);
	struct drm_i915_private *dev_priv = to_i915(crtc->base.dev);
	enum pipe pipe = crtc->pipe;

	/* To avoid upsetting the power well on haswell only disable the pfit if
	 * it's in use. The hw state code will make sure we get this right. */
	if (!old_crtc_state->pch_pfit.enabled)
		return;

	intel_de_write(dev_priv, PF_CTL(pipe), 0);
	intel_de_write(dev_priv, PF_WIN_POS(pipe), 0);
	intel_de_write(dev_priv, PF_WIN_SZ(pipe), 0);
}

static void ilk_crtc_disable(struct intel_atomic_state *state,
			     struct intel_crtc *crtc)
{
	const struct intel_crtc_state *old_crtc_state =
		intel_atomic_get_old_crtc_state(state, crtc);
	struct drm_i915_private *dev_priv = to_i915(crtc->base.dev);
	enum pipe pipe = crtc->pipe;

	/*
	 * Sometimes spurious CPU pipe underruns happen when the
	 * pipe is already disabled, but FDI RX/TX is still enabled.
	 * Happens at least with VGA+HDMI cloning. Suppress them.
	 */
	intel_set_cpu_fifo_underrun_reporting(dev_priv, pipe, false);
	intel_set_pch_fifo_underrun_reporting(dev_priv, pipe, false);

	intel_encoders_disable(state, crtc);

	intel_crtc_vblank_off(old_crtc_state);

	intel_disable_transcoder(old_crtc_state);

	ilk_pfit_disable(old_crtc_state);

	if (old_crtc_state->has_pch_encoder)
		ilk_pch_disable(state, crtc);

	intel_encoders_post_disable(state, crtc);

	if (old_crtc_state->has_pch_encoder)
		ilk_pch_post_disable(state, crtc);

	intel_set_cpu_fifo_underrun_reporting(dev_priv, pipe, true);
	intel_set_pch_fifo_underrun_reporting(dev_priv, pipe, true);
}

static void hsw_crtc_disable(struct intel_atomic_state *state,
			     struct intel_crtc *crtc)
{
	const struct intel_crtc_state *old_crtc_state =
		intel_atomic_get_old_crtc_state(state, crtc);

	/*
	 * FIXME collapse everything to one hook.
	 * Need care with mst->ddi interactions.
	 */
	if (!old_crtc_state->bigjoiner_slave) {
		intel_encoders_disable(state, crtc);
		intel_encoders_post_disable(state, crtc);
	}
}

static void i9xx_pfit_enable(const struct intel_crtc_state *crtc_state)
{
	struct intel_crtc *crtc = to_intel_crtc(crtc_state->uapi.crtc);
	struct drm_i915_private *dev_priv = to_i915(crtc->base.dev);

	if (!crtc_state->gmch_pfit.control)
		return;

	/*
	 * The panel fitter should only be adjusted whilst the pipe is disabled,
	 * according to register description and PRM.
	 */
	drm_WARN_ON(&dev_priv->drm,
		    intel_de_read(dev_priv, PFIT_CONTROL) & PFIT_ENABLE);
	assert_transcoder_disabled(dev_priv, crtc_state->cpu_transcoder);

	intel_de_write(dev_priv, PFIT_PGM_RATIOS,
		       crtc_state->gmch_pfit.pgm_ratios);
	intel_de_write(dev_priv, PFIT_CONTROL, crtc_state->gmch_pfit.control);

	/* Border color in case we don't scale up to the full screen. Black by
	 * default, change to something else for debugging. */
	intel_de_write(dev_priv, BCLRPAT(crtc->pipe), 0);
}

bool intel_phy_is_combo(struct drm_i915_private *dev_priv, enum phy phy)
{
	if (phy == PHY_NONE)
		return false;
	else if (IS_DG2(dev_priv))
		/*
		 * DG2 outputs labelled as "combo PHY" in the bspec use
		 * SNPS PHYs with completely different programming,
		 * hence we always return false here.
		 */
		return false;
	else if (IS_ALDERLAKE_S(dev_priv))
		return phy <= PHY_E;
	else if (IS_DG1(dev_priv) || IS_ROCKETLAKE(dev_priv))
		return phy <= PHY_D;
	else if (IS_JSL_EHL(dev_priv))
		return phy <= PHY_C;
	else if (DISPLAY_VER(dev_priv) >= 11)
		return phy <= PHY_B;
	else
		return false;
}

bool intel_phy_is_tc(struct drm_i915_private *dev_priv, enum phy phy)
{
	if (IS_DG2(dev_priv))
		/* DG2's "TC1" output uses a SNPS PHY */
		return false;
	else if (IS_ALDERLAKE_P(dev_priv))
		return phy >= PHY_F && phy <= PHY_I;
	else if (IS_TIGERLAKE(dev_priv))
		return phy >= PHY_D && phy <= PHY_I;
	else if (IS_ICELAKE(dev_priv))
		return phy >= PHY_C && phy <= PHY_F;
	else
		return false;
}

bool intel_phy_is_snps(struct drm_i915_private *dev_priv, enum phy phy)
{
	if (phy == PHY_NONE)
		return false;
	else if (IS_DG2(dev_priv))
		/*
		 * All four "combo" ports and the TC1 port (PHY E) use
		 * Synopsis PHYs.
		 */
		return phy <= PHY_E;

	return false;
}

enum phy intel_port_to_phy(struct drm_i915_private *i915, enum port port)
{
	if (DISPLAY_VER(i915) >= 13 && port >= PORT_D_XELPD)
		return PHY_D + port - PORT_D_XELPD;
	else if (DISPLAY_VER(i915) >= 13 && port >= PORT_TC1)
		return PHY_F + port - PORT_TC1;
	else if (IS_ALDERLAKE_S(i915) && port >= PORT_TC1)
		return PHY_B + port - PORT_TC1;
	else if ((IS_DG1(i915) || IS_ROCKETLAKE(i915)) && port >= PORT_TC1)
		return PHY_C + port - PORT_TC1;
	else if (IS_JSL_EHL(i915) && port == PORT_D)
		return PHY_A;

	return PHY_A + port - PORT_A;
}

enum tc_port intel_port_to_tc(struct drm_i915_private *dev_priv, enum port port)
{
	if (!intel_phy_is_tc(dev_priv, intel_port_to_phy(dev_priv, port)))
		return TC_PORT_NONE;

	if (DISPLAY_VER(dev_priv) >= 12)
		return TC_PORT_1 + port - PORT_TC1;
	else
		return TC_PORT_1 + port - PORT_C;
}

enum intel_display_power_domain intel_port_to_power_domain(enum port port)
{
	switch (port) {
	case PORT_A:
		return POWER_DOMAIN_PORT_DDI_A_LANES;
	case PORT_B:
		return POWER_DOMAIN_PORT_DDI_B_LANES;
	case PORT_C:
		return POWER_DOMAIN_PORT_DDI_C_LANES;
	case PORT_D:
		return POWER_DOMAIN_PORT_DDI_D_LANES;
	case PORT_E:
		return POWER_DOMAIN_PORT_DDI_E_LANES;
	case PORT_F:
		return POWER_DOMAIN_PORT_DDI_F_LANES;
	case PORT_G:
		return POWER_DOMAIN_PORT_DDI_G_LANES;
	case PORT_H:
		return POWER_DOMAIN_PORT_DDI_H_LANES;
	case PORT_I:
		return POWER_DOMAIN_PORT_DDI_I_LANES;
	default:
		MISSING_CASE(port);
		return POWER_DOMAIN_PORT_OTHER;
	}
}

enum intel_display_power_domain
intel_aux_power_domain(struct intel_digital_port *dig_port)
{
	if (intel_tc_port_in_tbt_alt_mode(dig_port)) {
		switch (dig_port->aux_ch) {
		case AUX_CH_C:
			return POWER_DOMAIN_AUX_C_TBT;
		case AUX_CH_D:
			return POWER_DOMAIN_AUX_D_TBT;
		case AUX_CH_E:
			return POWER_DOMAIN_AUX_E_TBT;
		case AUX_CH_F:
			return POWER_DOMAIN_AUX_F_TBT;
		case AUX_CH_G:
			return POWER_DOMAIN_AUX_G_TBT;
		case AUX_CH_H:
			return POWER_DOMAIN_AUX_H_TBT;
		case AUX_CH_I:
			return POWER_DOMAIN_AUX_I_TBT;
		default:
			MISSING_CASE(dig_port->aux_ch);
			return POWER_DOMAIN_AUX_C_TBT;
		}
	}

	return intel_legacy_aux_to_power_domain(dig_port->aux_ch);
}

/*
 * Converts aux_ch to power_domain without caring about TBT ports for that use
 * intel_aux_power_domain()
 */
enum intel_display_power_domain
intel_legacy_aux_to_power_domain(enum aux_ch aux_ch)
{
	switch (aux_ch) {
	case AUX_CH_A:
		return POWER_DOMAIN_AUX_A;
	case AUX_CH_B:
		return POWER_DOMAIN_AUX_B;
	case AUX_CH_C:
		return POWER_DOMAIN_AUX_C;
	case AUX_CH_D:
		return POWER_DOMAIN_AUX_D;
	case AUX_CH_E:
		return POWER_DOMAIN_AUX_E;
	case AUX_CH_F:
		return POWER_DOMAIN_AUX_F;
	case AUX_CH_G:
		return POWER_DOMAIN_AUX_G;
	case AUX_CH_H:
		return POWER_DOMAIN_AUX_H;
	case AUX_CH_I:
		return POWER_DOMAIN_AUX_I;
	default:
		MISSING_CASE(aux_ch);
		return POWER_DOMAIN_AUX_A;
	}
}

static u64 get_crtc_power_domains(struct intel_crtc_state *crtc_state)
{
	struct intel_crtc *crtc = to_intel_crtc(crtc_state->uapi.crtc);
	struct drm_i915_private *dev_priv = to_i915(crtc->base.dev);
	enum transcoder cpu_transcoder = crtc_state->cpu_transcoder;
	struct drm_encoder *encoder;
	enum pipe pipe = crtc->pipe;
	u64 mask;

	if (!crtc_state->hw.active)
		return 0;

	mask = BIT_ULL(POWER_DOMAIN_PIPE(pipe));
	mask |= BIT_ULL(POWER_DOMAIN_TRANSCODER(cpu_transcoder));
	if (crtc_state->pch_pfit.enabled ||
	    crtc_state->pch_pfit.force_thru)
		mask |= BIT_ULL(POWER_DOMAIN_PIPE_PANEL_FITTER(pipe));

	drm_for_each_encoder_mask(encoder, &dev_priv->drm,
				  crtc_state->uapi.encoder_mask) {
		struct intel_encoder *intel_encoder = to_intel_encoder(encoder);

		mask |= BIT_ULL(intel_encoder->power_domain);
	}

	if (HAS_DDI(dev_priv) && crtc_state->has_audio)
		mask |= BIT_ULL(POWER_DOMAIN_AUDIO_MMIO);

	if (crtc_state->shared_dpll)
		mask |= BIT_ULL(POWER_DOMAIN_DISPLAY_CORE);

	if (crtc_state->dsc.compression_enable)
		mask |= BIT_ULL(intel_dsc_power_domain(crtc, cpu_transcoder));

	return mask;
}

static u64
modeset_get_crtc_power_domains(struct intel_crtc_state *crtc_state)
{
	struct intel_crtc *crtc = to_intel_crtc(crtc_state->uapi.crtc);
	struct drm_i915_private *dev_priv = to_i915(crtc->base.dev);
	enum intel_display_power_domain domain;
	u64 domains, new_domains, old_domains;

	domains = get_crtc_power_domains(crtc_state);

	new_domains = domains & ~crtc->enabled_power_domains.mask;
	old_domains = crtc->enabled_power_domains.mask & ~domains;

	for_each_power_domain(domain, new_domains)
		intel_display_power_get_in_set(dev_priv,
					       &crtc->enabled_power_domains,
					       domain);

	return old_domains;
}

static void modeset_put_crtc_power_domains(struct intel_crtc *crtc,
					   u64 domains)
{
	intel_display_power_put_mask_in_set(to_i915(crtc->base.dev),
					    &crtc->enabled_power_domains,
					    domains);
}

static void valleyview_crtc_enable(struct intel_atomic_state *state,
				   struct intel_crtc *crtc)
{
	const struct intel_crtc_state *new_crtc_state =
		intel_atomic_get_new_crtc_state(state, crtc);
	struct drm_i915_private *dev_priv = to_i915(crtc->base.dev);
	enum pipe pipe = crtc->pipe;

	if (drm_WARN_ON(&dev_priv->drm, crtc->active))
		return;

	if (intel_crtc_has_dp_encoder(new_crtc_state))
		intel_dp_set_m_n(new_crtc_state, M1_N1);

	intel_set_transcoder_timings(new_crtc_state);
	intel_set_pipe_src_size(new_crtc_state);

	if (IS_CHERRYVIEW(dev_priv) && pipe == PIPE_B) {
		intel_de_write(dev_priv, CHV_BLEND(pipe), CHV_BLEND_LEGACY);
		intel_de_write(dev_priv, CHV_CANVAS(pipe), 0);
	}

	i9xx_set_pipeconf(new_crtc_state);

	crtc->active = true;

	intel_set_cpu_fifo_underrun_reporting(dev_priv, pipe, true);

	intel_encoders_pre_pll_enable(state, crtc);

	if (IS_CHERRYVIEW(dev_priv))
		chv_enable_pll(new_crtc_state);
	else
		vlv_enable_pll(new_crtc_state);

	intel_encoders_pre_enable(state, crtc);

	i9xx_pfit_enable(new_crtc_state);

	intel_color_load_luts(new_crtc_state);
	intel_color_commit(new_crtc_state);
	/* update DSPCNTR to configure gamma for pipe bottom color */
	intel_disable_primary_plane(new_crtc_state);

	intel_initial_watermarks(state, crtc);
	intel_enable_transcoder(new_crtc_state);

	intel_crtc_vblank_on(new_crtc_state);

	intel_encoders_enable(state, crtc);
}

static void i9xx_crtc_enable(struct intel_atomic_state *state,
			     struct intel_crtc *crtc)
{
	const struct intel_crtc_state *new_crtc_state =
		intel_atomic_get_new_crtc_state(state, crtc);
	struct drm_i915_private *dev_priv = to_i915(crtc->base.dev);
	enum pipe pipe = crtc->pipe;

	if (drm_WARN_ON(&dev_priv->drm, crtc->active))
		return;

	if (intel_crtc_has_dp_encoder(new_crtc_state))
		intel_dp_set_m_n(new_crtc_state, M1_N1);

	intel_set_transcoder_timings(new_crtc_state);
	intel_set_pipe_src_size(new_crtc_state);

	i9xx_set_pipeconf(new_crtc_state);

	crtc->active = true;

	if (DISPLAY_VER(dev_priv) != 2)
		intel_set_cpu_fifo_underrun_reporting(dev_priv, pipe, true);

	intel_encoders_pre_enable(state, crtc);

	i9xx_enable_pll(new_crtc_state);

	i9xx_pfit_enable(new_crtc_state);

	intel_color_load_luts(new_crtc_state);
	intel_color_commit(new_crtc_state);
	/* update DSPCNTR to configure gamma for pipe bottom color */
	intel_disable_primary_plane(new_crtc_state);

	if (!intel_initial_watermarks(state, crtc))
		intel_update_watermarks(dev_priv);
	intel_enable_transcoder(new_crtc_state);

	intel_crtc_vblank_on(new_crtc_state);

	intel_encoders_enable(state, crtc);

	/* prevents spurious underruns */
	if (DISPLAY_VER(dev_priv) == 2)
		intel_crtc_wait_for_next_vblank(crtc);
}

static void i9xx_pfit_disable(const struct intel_crtc_state *old_crtc_state)
{
	struct intel_crtc *crtc = to_intel_crtc(old_crtc_state->uapi.crtc);
	struct drm_i915_private *dev_priv = to_i915(crtc->base.dev);

	if (!old_crtc_state->gmch_pfit.control)
		return;

	assert_transcoder_disabled(dev_priv, old_crtc_state->cpu_transcoder);

	drm_dbg_kms(&dev_priv->drm, "disabling pfit, current: 0x%08x\n",
		    intel_de_read(dev_priv, PFIT_CONTROL));
	intel_de_write(dev_priv, PFIT_CONTROL, 0);
}

static void i9xx_crtc_disable(struct intel_atomic_state *state,
			      struct intel_crtc *crtc)
{
	struct intel_crtc_state *old_crtc_state =
		intel_atomic_get_old_crtc_state(state, crtc);
	struct drm_i915_private *dev_priv = to_i915(crtc->base.dev);
	enum pipe pipe = crtc->pipe;

	/*
	 * On gen2 planes are double buffered but the pipe isn't, so we must
	 * wait for planes to fully turn off before disabling the pipe.
	 */
	if (DISPLAY_VER(dev_priv) == 2)
		intel_crtc_wait_for_next_vblank(crtc);

	intel_encoders_disable(state, crtc);

	intel_crtc_vblank_off(old_crtc_state);

	intel_disable_transcoder(old_crtc_state);

	i9xx_pfit_disable(old_crtc_state);

	intel_encoders_post_disable(state, crtc);

	if (!intel_crtc_has_type(old_crtc_state, INTEL_OUTPUT_DSI)) {
		if (IS_CHERRYVIEW(dev_priv))
			chv_disable_pll(dev_priv, pipe);
		else if (IS_VALLEYVIEW(dev_priv))
			vlv_disable_pll(dev_priv, pipe);
		else
			i9xx_disable_pll(old_crtc_state);
	}

	intel_encoders_post_pll_disable(state, crtc);

	if (DISPLAY_VER(dev_priv) != 2)
		intel_set_cpu_fifo_underrun_reporting(dev_priv, pipe, false);

	if (!dev_priv->wm_disp->initial_watermarks)
		intel_update_watermarks(dev_priv);

	/* clock the pipe down to 640x480@60 to potentially save power */
	if (IS_I830(dev_priv))
		i830_enable_pipe(dev_priv, pipe);
}

static void intel_crtc_disable_noatomic(struct intel_crtc *crtc,
					struct drm_modeset_acquire_ctx *ctx)
{
	struct intel_encoder *encoder;
	struct drm_i915_private *dev_priv = to_i915(crtc->base.dev);
	struct intel_bw_state *bw_state =
		to_intel_bw_state(dev_priv->bw_obj.state);
	struct intel_cdclk_state *cdclk_state =
		to_intel_cdclk_state(dev_priv->cdclk.obj.state);
	struct intel_dbuf_state *dbuf_state =
		to_intel_dbuf_state(dev_priv->dbuf.obj.state);
	struct intel_crtc_state *crtc_state =
		to_intel_crtc_state(crtc->base.state);
	struct intel_plane *plane;
	struct drm_atomic_state *state;
	struct intel_crtc_state *temp_crtc_state;
	enum pipe pipe = crtc->pipe;
	int ret;

	if (!crtc_state->hw.active)
		return;

	for_each_intel_plane_on_crtc(&dev_priv->drm, crtc, plane) {
		const struct intel_plane_state *plane_state =
			to_intel_plane_state(plane->base.state);

		if (plane_state->uapi.visible)
			intel_plane_disable_noatomic(crtc, plane);
	}

	state = drm_atomic_state_alloc(&dev_priv->drm);
	if (!state) {
		drm_dbg_kms(&dev_priv->drm,
			    "failed to disable [CRTC:%d:%s], out of memory",
			    crtc->base.base.id, crtc->base.name);
		return;
	}

	state->acquire_ctx = ctx;

	/* Everything's already locked, -EDEADLK can't happen. */
	temp_crtc_state = intel_atomic_get_crtc_state(state, crtc);
	ret = drm_atomic_add_affected_connectors(state, &crtc->base);

	drm_WARN_ON(&dev_priv->drm, IS_ERR(temp_crtc_state) || ret);

	dev_priv->display->crtc_disable(to_intel_atomic_state(state), crtc);

	drm_atomic_state_put(state);

	drm_dbg_kms(&dev_priv->drm,
		    "[CRTC:%d:%s] hw state adjusted, was enabled, now disabled\n",
		    crtc->base.base.id, crtc->base.name);

	crtc->active = false;
	crtc->base.enabled = false;

	drm_WARN_ON(&dev_priv->drm,
		    drm_atomic_set_mode_for_crtc(&crtc_state->uapi, NULL) < 0);
	crtc_state->uapi.active = false;
	crtc_state->uapi.connector_mask = 0;
	crtc_state->uapi.encoder_mask = 0;
	intel_crtc_free_hw_state(crtc_state);
	memset(&crtc_state->hw, 0, sizeof(crtc_state->hw));

	for_each_encoder_on_crtc(&dev_priv->drm, &crtc->base, encoder)
		encoder->base.crtc = NULL;

	intel_fbc_disable(crtc);
	intel_update_watermarks(dev_priv);
	intel_disable_shared_dpll(crtc_state);

	intel_display_power_put_all_in_set(dev_priv, &crtc->enabled_power_domains);

	cdclk_state->min_cdclk[pipe] = 0;
	cdclk_state->min_voltage_level[pipe] = 0;
	cdclk_state->active_pipes &= ~BIT(pipe);

	dbuf_state->active_pipes &= ~BIT(pipe);

	bw_state->data_rate[pipe] = 0;
	bw_state->num_active_planes[pipe] = 0;
}

/*
 * turn all crtc's off, but do not adjust state
 * This has to be paired with a call to intel_modeset_setup_hw_state.
 */
int intel_display_suspend(struct drm_device *dev)
{
	struct drm_i915_private *dev_priv = to_i915(dev);
	struct drm_atomic_state *state;
	int ret;

	if (!HAS_DISPLAY(dev_priv))
		return 0;

	state = drm_atomic_helper_suspend(dev);
	ret = PTR_ERR_OR_ZERO(state);
	if (ret)
		drm_err(&dev_priv->drm, "Suspending crtc's failed with %i\n",
			ret);
	else
		dev_priv->modeset_restore_state = state;
	return ret;
}

void intel_encoder_destroy(struct drm_encoder *encoder)
{
	struct intel_encoder *intel_encoder = to_intel_encoder(encoder);

	drm_encoder_cleanup(encoder);
	kfree(intel_encoder);
}

/* Cross check the actual hw state with our own modeset state tracking (and it's
 * internal consistency). */
static void intel_connector_verify_state(struct intel_crtc_state *crtc_state,
					 struct drm_connector_state *conn_state)
{
	struct intel_connector *connector = to_intel_connector(conn_state->connector);
	struct drm_i915_private *i915 = to_i915(connector->base.dev);

	drm_dbg_kms(&i915->drm, "[CONNECTOR:%d:%s]\n",
		    connector->base.base.id, connector->base.name);

	if (connector->get_hw_state(connector)) {
		struct intel_encoder *encoder = intel_attached_encoder(connector);

		I915_STATE_WARN(!crtc_state,
			 "connector enabled without attached crtc\n");

		if (!crtc_state)
			return;

		I915_STATE_WARN(!crtc_state->hw.active,
				"connector is active, but attached crtc isn't\n");

		if (!encoder || encoder->type == INTEL_OUTPUT_DP_MST)
			return;

		I915_STATE_WARN(conn_state->best_encoder != &encoder->base,
			"atomic encoder doesn't match attached encoder\n");

		I915_STATE_WARN(conn_state->crtc != encoder->base.crtc,
			"attached encoder crtc differs from connector crtc\n");
	} else {
		I915_STATE_WARN(crtc_state && crtc_state->hw.active,
				"attached crtc is active, but connector isn't\n");
		I915_STATE_WARN(!crtc_state && conn_state->best_encoder,
			"best encoder set without crtc!\n");
	}
}

bool hsw_crtc_state_ips_capable(const struct intel_crtc_state *crtc_state)
{
	struct intel_crtc *crtc = to_intel_crtc(crtc_state->uapi.crtc);
	struct drm_i915_private *dev_priv = to_i915(crtc->base.dev);

	/* IPS only exists on ULT machines and is tied to pipe A. */
	if (!hsw_crtc_supports_ips(crtc))
		return false;

	if (!dev_priv->params.enable_ips)
		return false;

	if (crtc_state->pipe_bpp > 24)
		return false;

	/*
	 * We compare against max which means we must take
	 * the increased cdclk requirement into account when
	 * calculating the new cdclk.
	 *
	 * Should measure whether using a lower cdclk w/o IPS
	 */
	if (IS_BROADWELL(dev_priv) &&
	    crtc_state->pixel_rate > dev_priv->max_cdclk_freq * 95 / 100)
		return false;

	return true;
}

static int hsw_compute_ips_config(struct intel_crtc_state *crtc_state)
{
	struct drm_i915_private *dev_priv =
		to_i915(crtc_state->uapi.crtc->dev);
	struct intel_atomic_state *state =
		to_intel_atomic_state(crtc_state->uapi.state);

	crtc_state->ips_enabled = false;

	if (!hsw_crtc_state_ips_capable(crtc_state))
		return 0;

	/*
	 * When IPS gets enabled, the pipe CRC changes. Since IPS gets
	 * enabled and disabled dynamically based on package C states,
	 * user space can't make reliable use of the CRCs, so let's just
	 * completely disable it.
	 */
	if (crtc_state->crc_enabled)
		return 0;

	/* IPS should be fine as long as at least one plane is enabled. */
	if (!(crtc_state->active_planes & ~BIT(PLANE_CURSOR)))
		return 0;

	if (IS_BROADWELL(dev_priv)) {
		const struct intel_cdclk_state *cdclk_state;

		cdclk_state = intel_atomic_get_cdclk_state(state);
		if (IS_ERR(cdclk_state))
			return PTR_ERR(cdclk_state);

		/* pixel rate mustn't exceed 95% of cdclk with IPS on BDW */
		if (crtc_state->pixel_rate > cdclk_state->logical.cdclk * 95 / 100)
			return 0;
	}

	crtc_state->ips_enabled = true;

	return 0;
}

static bool intel_crtc_supports_double_wide(const struct intel_crtc *crtc)
{
	const struct drm_i915_private *dev_priv = to_i915(crtc->base.dev);

	/* GDG double wide on either pipe, otherwise pipe A only */
	return DISPLAY_VER(dev_priv) < 4 &&
		(crtc->pipe == PIPE_A || IS_I915G(dev_priv));
}

static u32 ilk_pipe_pixel_rate(const struct intel_crtc_state *crtc_state)
{
	u32 pixel_rate = crtc_state->hw.pipe_mode.crtc_clock;
	struct drm_rect src;

	/*
	 * We only use IF-ID interlacing. If we ever use
	 * PF-ID we'll need to adjust the pixel_rate here.
	 */

	if (!crtc_state->pch_pfit.enabled)
		return pixel_rate;

	drm_rect_init(&src, 0, 0,
		      crtc_state->pipe_src_w << 16,
		      crtc_state->pipe_src_h << 16);

	return intel_adjusted_rate(&src, &crtc_state->pch_pfit.dst,
				   pixel_rate);
}

static void intel_mode_from_crtc_timings(struct drm_display_mode *mode,
					 const struct drm_display_mode *timings)
{
	mode->hdisplay = timings->crtc_hdisplay;
	mode->htotal = timings->crtc_htotal;
	mode->hsync_start = timings->crtc_hsync_start;
	mode->hsync_end = timings->crtc_hsync_end;

	mode->vdisplay = timings->crtc_vdisplay;
	mode->vtotal = timings->crtc_vtotal;
	mode->vsync_start = timings->crtc_vsync_start;
	mode->vsync_end = timings->crtc_vsync_end;

	mode->flags = timings->flags;
	mode->type = DRM_MODE_TYPE_DRIVER;

	mode->clock = timings->crtc_clock;

	drm_mode_set_name(mode);
}

static void intel_crtc_compute_pixel_rate(struct intel_crtc_state *crtc_state)
{
	struct drm_i915_private *dev_priv = to_i915(crtc_state->uapi.crtc->dev);

	if (HAS_GMCH(dev_priv))
		/* FIXME calculate proper pipe pixel rate for GMCH pfit */
		crtc_state->pixel_rate =
			crtc_state->hw.pipe_mode.crtc_clock;
	else
		crtc_state->pixel_rate =
			ilk_pipe_pixel_rate(crtc_state);
}

static void intel_crtc_readout_derived_state(struct intel_crtc_state *crtc_state)
{
	struct drm_display_mode *mode = &crtc_state->hw.mode;
	struct drm_display_mode *pipe_mode = &crtc_state->hw.pipe_mode;
	struct drm_display_mode *adjusted_mode = &crtc_state->hw.adjusted_mode;

	drm_mode_copy(pipe_mode, adjusted_mode);

	if (crtc_state->bigjoiner) {
		/*
		 * transcoder is programmed to the full mode,
		 * but pipe timings are half of the transcoder mode
		 */
		pipe_mode->crtc_hdisplay /= 2;
		pipe_mode->crtc_hblank_start /= 2;
		pipe_mode->crtc_hblank_end /= 2;
		pipe_mode->crtc_hsync_start /= 2;
		pipe_mode->crtc_hsync_end /= 2;
		pipe_mode->crtc_htotal /= 2;
		pipe_mode->crtc_clock /= 2;
	}

	if (crtc_state->splitter.enable) {
		int n = crtc_state->splitter.link_count;
		int overlap = crtc_state->splitter.pixel_overlap;

		/*
		 * eDP MSO uses segment timings from EDID for transcoder
		 * timings, but full mode for everything else.
		 *
		 * h_full = (h_segment - pixel_overlap) * link_count
		 */
		pipe_mode->crtc_hdisplay = (pipe_mode->crtc_hdisplay - overlap) * n;
		pipe_mode->crtc_hblank_start = (pipe_mode->crtc_hblank_start - overlap) * n;
		pipe_mode->crtc_hblank_end = (pipe_mode->crtc_hblank_end - overlap) * n;
		pipe_mode->crtc_hsync_start = (pipe_mode->crtc_hsync_start - overlap) * n;
		pipe_mode->crtc_hsync_end = (pipe_mode->crtc_hsync_end - overlap) * n;
		pipe_mode->crtc_htotal = (pipe_mode->crtc_htotal - overlap) * n;
		pipe_mode->crtc_clock *= n;

		intel_mode_from_crtc_timings(pipe_mode, pipe_mode);
		intel_mode_from_crtc_timings(adjusted_mode, pipe_mode);
	} else {
		intel_mode_from_crtc_timings(pipe_mode, pipe_mode);
		intel_mode_from_crtc_timings(adjusted_mode, adjusted_mode);
	}

	intel_crtc_compute_pixel_rate(crtc_state);

	drm_mode_copy(mode, adjusted_mode);
	mode->hdisplay = crtc_state->pipe_src_w << crtc_state->bigjoiner;
	mode->vdisplay = crtc_state->pipe_src_h;
}

static void intel_encoder_get_config(struct intel_encoder *encoder,
				     struct intel_crtc_state *crtc_state)
{
	encoder->get_config(encoder, crtc_state);

	intel_crtc_readout_derived_state(crtc_state);
}

static int intel_crtc_compute_config(struct intel_crtc *crtc,
				     struct intel_crtc_state *pipe_config)
{
	struct drm_i915_private *dev_priv = to_i915(crtc->base.dev);
	struct drm_display_mode *pipe_mode = &pipe_config->hw.pipe_mode;
	int clock_limit = dev_priv->max_dotclk_freq;

	drm_mode_copy(pipe_mode, &pipe_config->hw.adjusted_mode);

	/* Adjust pipe_mode for bigjoiner, with half the horizontal mode */
	if (pipe_config->bigjoiner) {
		pipe_mode->crtc_clock /= 2;
		pipe_mode->crtc_hdisplay /= 2;
		pipe_mode->crtc_hblank_start /= 2;
		pipe_mode->crtc_hblank_end /= 2;
		pipe_mode->crtc_hsync_start /= 2;
		pipe_mode->crtc_hsync_end /= 2;
		pipe_mode->crtc_htotal /= 2;
		pipe_config->pipe_src_w /= 2;
	}

	if (pipe_config->splitter.enable) {
		int n = pipe_config->splitter.link_count;
		int overlap = pipe_config->splitter.pixel_overlap;

		pipe_mode->crtc_hdisplay = (pipe_mode->crtc_hdisplay - overlap) * n;
		pipe_mode->crtc_hblank_start = (pipe_mode->crtc_hblank_start - overlap) * n;
		pipe_mode->crtc_hblank_end = (pipe_mode->crtc_hblank_end - overlap) * n;
		pipe_mode->crtc_hsync_start = (pipe_mode->crtc_hsync_start - overlap) * n;
		pipe_mode->crtc_hsync_end = (pipe_mode->crtc_hsync_end - overlap) * n;
		pipe_mode->crtc_htotal = (pipe_mode->crtc_htotal - overlap) * n;
		pipe_mode->crtc_clock *= n;
	}

	intel_mode_from_crtc_timings(pipe_mode, pipe_mode);

	if (DISPLAY_VER(dev_priv) < 4) {
		clock_limit = dev_priv->max_cdclk_freq * 9 / 10;

		/*
		 * Enable double wide mode when the dot clock
		 * is > 90% of the (display) core speed.
		 */
		if (intel_crtc_supports_double_wide(crtc) &&
		    pipe_mode->crtc_clock > clock_limit) {
			clock_limit = dev_priv->max_dotclk_freq;
			pipe_config->double_wide = true;
		}
	}

	if (pipe_mode->crtc_clock > clock_limit) {
		drm_dbg_kms(&dev_priv->drm,
			    "requested pixel clock (%d kHz) too high (max: %d kHz, double wide: %s)\n",
			    pipe_mode->crtc_clock, clock_limit,
			    yesno(pipe_config->double_wide));
		return -EINVAL;
	}

	/*
	 * Pipe horizontal size must be even in:
	 * - DVO ganged mode
	 * - LVDS dual channel mode
	 * - Double wide pipe
	 */
	if (pipe_config->pipe_src_w & 1) {
		if (pipe_config->double_wide) {
			drm_dbg_kms(&dev_priv->drm,
				    "Odd pipe source width not supported with double wide pipe\n");
			return -EINVAL;
		}

		if (intel_crtc_has_type(pipe_config, INTEL_OUTPUT_LVDS) &&
		    intel_is_dual_link_lvds(dev_priv)) {
			drm_dbg_kms(&dev_priv->drm,
				    "Odd pipe source width not supported with dual link LVDS\n");
			return -EINVAL;
		}
	}

	intel_crtc_compute_pixel_rate(pipe_config);

	if (pipe_config->has_pch_encoder)
		return ilk_fdi_compute_config(crtc, pipe_config);

	return 0;
}

static void
intel_reduce_m_n_ratio(u32 *num, u32 *den)
{
	while (*num > DATA_LINK_M_N_MASK ||
	       *den > DATA_LINK_M_N_MASK) {
		*num >>= 1;
		*den >>= 1;
	}
}

static void compute_m_n(unsigned int m, unsigned int n,
			u32 *ret_m, u32 *ret_n,
			bool constant_n)
{
	/*
	 * Several DP dongles in particular seem to be fussy about
	 * too large link M/N values. Give N value as 0x8000 that
	 * should be acceptable by specific devices. 0x8000 is the
	 * specified fixed N value for asynchronous clock mode,
	 * which the devices expect also in synchronous clock mode.
	 */
	if (constant_n)
		*ret_n = DP_LINK_CONSTANT_N_VALUE;
	else
		*ret_n = min_t(unsigned int, roundup_pow_of_two(n), DATA_LINK_N_MAX);

	*ret_m = div_u64(mul_u32_u32(m, *ret_n), n);
	intel_reduce_m_n_ratio(ret_m, ret_n);
}

void
intel_link_compute_m_n(u16 bits_per_pixel, int nlanes,
		       int pixel_clock, int link_clock,
		       struct intel_link_m_n *m_n,
		       bool constant_n, bool fec_enable)
{
	u32 data_clock = bits_per_pixel * pixel_clock;

	if (fec_enable)
		data_clock = intel_dp_mode_to_fec_clock(data_clock);

	m_n->tu = 64;
	compute_m_n(data_clock,
		    link_clock * nlanes * 8,
		    &m_n->gmch_m, &m_n->gmch_n,
		    constant_n);

	compute_m_n(pixel_clock, link_clock,
		    &m_n->link_m, &m_n->link_n,
		    constant_n);
}

static void intel_panel_sanitize_ssc(struct drm_i915_private *dev_priv)
{
	/*
	 * There may be no VBT; and if the BIOS enabled SSC we can
	 * just keep using it to avoid unnecessary flicker.  Whereas if the
	 * BIOS isn't using it, don't assume it will work even if the VBT
	 * indicates as much.
	 */
	if (HAS_PCH_IBX(dev_priv) || HAS_PCH_CPT(dev_priv)) {
		bool bios_lvds_use_ssc = intel_de_read(dev_priv,
						       PCH_DREF_CONTROL) &
			DREF_SSC1_ENABLE;

		if (dev_priv->vbt.lvds_use_ssc != bios_lvds_use_ssc) {
			drm_dbg_kms(&dev_priv->drm,
				    "SSC %s by BIOS, overriding VBT which says %s\n",
				    enableddisabled(bios_lvds_use_ssc),
				    enableddisabled(dev_priv->vbt.lvds_use_ssc));
			dev_priv->vbt.lvds_use_ssc = bios_lvds_use_ssc;
		}
	}
}

static void intel_pch_transcoder_set_m_n(const struct intel_crtc_state *crtc_state,
					 const struct intel_link_m_n *m_n)
{
	struct intel_crtc *crtc = to_intel_crtc(crtc_state->uapi.crtc);
	struct drm_i915_private *dev_priv = to_i915(crtc->base.dev);
	enum pipe pipe = crtc->pipe;

	intel_de_write(dev_priv, PCH_TRANS_DATA_M1(pipe),
		       TU_SIZE(m_n->tu) | m_n->gmch_m);
	intel_de_write(dev_priv, PCH_TRANS_DATA_N1(pipe), m_n->gmch_n);
	intel_de_write(dev_priv, PCH_TRANS_LINK_M1(pipe), m_n->link_m);
	intel_de_write(dev_priv, PCH_TRANS_LINK_N1(pipe), m_n->link_n);
}

static bool transcoder_has_m2_n2(struct drm_i915_private *dev_priv,
				 enum transcoder transcoder)
{
	if (IS_HASWELL(dev_priv))
		return transcoder == TRANSCODER_EDP;

	/*
	 * Strictly speaking some registers are available before
	 * gen7, but we only support DRRS on gen7+
	 */
	return DISPLAY_VER(dev_priv) == 7 || IS_CHERRYVIEW(dev_priv);
}

static void intel_cpu_transcoder_set_m_n(const struct intel_crtc_state *crtc_state,
					 const struct intel_link_m_n *m_n,
					 const struct intel_link_m_n *m2_n2)
{
	struct intel_crtc *crtc = to_intel_crtc(crtc_state->uapi.crtc);
	struct drm_i915_private *dev_priv = to_i915(crtc->base.dev);
	enum pipe pipe = crtc->pipe;
	enum transcoder transcoder = crtc_state->cpu_transcoder;

	if (DISPLAY_VER(dev_priv) >= 5) {
		intel_de_write(dev_priv, PIPE_DATA_M1(transcoder),
			       TU_SIZE(m_n->tu) | m_n->gmch_m);
		intel_de_write(dev_priv, PIPE_DATA_N1(transcoder),
			       m_n->gmch_n);
		intel_de_write(dev_priv, PIPE_LINK_M1(transcoder),
			       m_n->link_m);
		intel_de_write(dev_priv, PIPE_LINK_N1(transcoder),
			       m_n->link_n);
		/*
		 *  M2_N2 registers are set only if DRRS is supported
		 * (to make sure the registers are not unnecessarily accessed).
		 */
		if (m2_n2 && crtc_state->has_drrs &&
		    transcoder_has_m2_n2(dev_priv, transcoder)) {
			intel_de_write(dev_priv, PIPE_DATA_M2(transcoder),
				       TU_SIZE(m2_n2->tu) | m2_n2->gmch_m);
			intel_de_write(dev_priv, PIPE_DATA_N2(transcoder),
				       m2_n2->gmch_n);
			intel_de_write(dev_priv, PIPE_LINK_M2(transcoder),
				       m2_n2->link_m);
			intel_de_write(dev_priv, PIPE_LINK_N2(transcoder),
				       m2_n2->link_n);
		}
	} else {
		intel_de_write(dev_priv, PIPE_DATA_M_G4X(pipe),
			       TU_SIZE(m_n->tu) | m_n->gmch_m);
		intel_de_write(dev_priv, PIPE_DATA_N_G4X(pipe), m_n->gmch_n);
		intel_de_write(dev_priv, PIPE_LINK_M_G4X(pipe), m_n->link_m);
		intel_de_write(dev_priv, PIPE_LINK_N_G4X(pipe), m_n->link_n);
	}
}

void intel_dp_set_m_n(const struct intel_crtc_state *crtc_state, enum link_m_n_set m_n)
{
	const struct intel_link_m_n *dp_m_n, *dp_m2_n2 = NULL;
	struct drm_i915_private *i915 = to_i915(crtc_state->uapi.crtc->dev);

	if (m_n == M1_N1) {
		dp_m_n = &crtc_state->dp_m_n;
		dp_m2_n2 = &crtc_state->dp_m2_n2;
	} else if (m_n == M2_N2) {

		/*
		 * M2_N2 registers are not supported. Hence m2_n2 divider value
		 * needs to be programmed into M1_N1.
		 */
		dp_m_n = &crtc_state->dp_m2_n2;
	} else {
		drm_err(&i915->drm, "Unsupported divider value\n");
		return;
	}

	if (crtc_state->has_pch_encoder)
		intel_pch_transcoder_set_m_n(crtc_state, &crtc_state->dp_m_n);
	else
		intel_cpu_transcoder_set_m_n(crtc_state, dp_m_n, dp_m2_n2);
}

static void intel_set_transcoder_timings(const struct intel_crtc_state *crtc_state)
{
	struct intel_crtc *crtc = to_intel_crtc(crtc_state->uapi.crtc);
	struct drm_i915_private *dev_priv = to_i915(crtc->base.dev);
	enum pipe pipe = crtc->pipe;
	enum transcoder cpu_transcoder = crtc_state->cpu_transcoder;
	const struct drm_display_mode *adjusted_mode = &crtc_state->hw.adjusted_mode;
	u32 crtc_vtotal, crtc_vblank_end;
	int vsyncshift = 0;

	/* We need to be careful not to changed the adjusted mode, for otherwise
	 * the hw state checker will get angry at the mismatch. */
	crtc_vtotal = adjusted_mode->crtc_vtotal;
	crtc_vblank_end = adjusted_mode->crtc_vblank_end;

	if (adjusted_mode->flags & DRM_MODE_FLAG_INTERLACE) {
		/* the chip adds 2 halflines automatically */
		crtc_vtotal -= 1;
		crtc_vblank_end -= 1;

		if (intel_crtc_has_type(crtc_state, INTEL_OUTPUT_SDVO))
			vsyncshift = (adjusted_mode->crtc_htotal - 1) / 2;
		else
			vsyncshift = adjusted_mode->crtc_hsync_start -
				adjusted_mode->crtc_htotal / 2;
		if (vsyncshift < 0)
			vsyncshift += adjusted_mode->crtc_htotal;
	}

	if (DISPLAY_VER(dev_priv) > 3)
		intel_de_write(dev_priv, VSYNCSHIFT(cpu_transcoder),
		               vsyncshift);

	intel_de_write(dev_priv, HTOTAL(cpu_transcoder),
		       (adjusted_mode->crtc_hdisplay - 1) | ((adjusted_mode->crtc_htotal - 1) << 16));
	intel_de_write(dev_priv, HBLANK(cpu_transcoder),
		       (adjusted_mode->crtc_hblank_start - 1) | ((adjusted_mode->crtc_hblank_end - 1) << 16));
	intel_de_write(dev_priv, HSYNC(cpu_transcoder),
		       (adjusted_mode->crtc_hsync_start - 1) | ((adjusted_mode->crtc_hsync_end - 1) << 16));

	intel_de_write(dev_priv, VTOTAL(cpu_transcoder),
		       (adjusted_mode->crtc_vdisplay - 1) | ((crtc_vtotal - 1) << 16));
	intel_de_write(dev_priv, VBLANK(cpu_transcoder),
		       (adjusted_mode->crtc_vblank_start - 1) | ((crtc_vblank_end - 1) << 16));
	intel_de_write(dev_priv, VSYNC(cpu_transcoder),
		       (adjusted_mode->crtc_vsync_start - 1) | ((adjusted_mode->crtc_vsync_end - 1) << 16));

	/* Workaround: when the EDP input selection is B, the VTOTAL_B must be
	 * programmed with the VTOTAL_EDP value. Same for VTOTAL_C. This is
	 * documented on the DDI_FUNC_CTL register description, EDP Input Select
	 * bits. */
	if (IS_HASWELL(dev_priv) && cpu_transcoder == TRANSCODER_EDP &&
	    (pipe == PIPE_B || pipe == PIPE_C))
		intel_de_write(dev_priv, VTOTAL(pipe),
		               intel_de_read(dev_priv, VTOTAL(cpu_transcoder)));

}

static void intel_set_pipe_src_size(const struct intel_crtc_state *crtc_state)
{
	struct intel_crtc *crtc = to_intel_crtc(crtc_state->uapi.crtc);
	struct drm_i915_private *dev_priv = to_i915(crtc->base.dev);
	enum pipe pipe = crtc->pipe;

	/* pipesrc controls the size that is scaled from, which should
	 * always be the user's requested size.
	 */
	intel_de_write(dev_priv, PIPESRC(pipe),
		       ((crtc_state->pipe_src_w - 1) << 16) | (crtc_state->pipe_src_h - 1));
}

static bool intel_pipe_is_interlaced(const struct intel_crtc_state *crtc_state)
{
	struct drm_i915_private *dev_priv = to_i915(crtc_state->uapi.crtc->dev);
	enum transcoder cpu_transcoder = crtc_state->cpu_transcoder;

	if (DISPLAY_VER(dev_priv) == 2)
		return false;

	if (DISPLAY_VER(dev_priv) >= 9 ||
	    IS_BROADWELL(dev_priv) || IS_HASWELL(dev_priv))
		return intel_de_read(dev_priv, PIPECONF(cpu_transcoder)) & PIPECONF_INTERLACE_MASK_HSW;
	else
		return intel_de_read(dev_priv, PIPECONF(cpu_transcoder)) & PIPECONF_INTERLACE_MASK;
}

static void intel_get_transcoder_timings(struct intel_crtc *crtc,
					 struct intel_crtc_state *pipe_config)
{
	struct drm_device *dev = crtc->base.dev;
	struct drm_i915_private *dev_priv = to_i915(dev);
	enum transcoder cpu_transcoder = pipe_config->cpu_transcoder;
	u32 tmp;

	tmp = intel_de_read(dev_priv, HTOTAL(cpu_transcoder));
	pipe_config->hw.adjusted_mode.crtc_hdisplay = (tmp & 0xffff) + 1;
	pipe_config->hw.adjusted_mode.crtc_htotal = ((tmp >> 16) & 0xffff) + 1;

	if (!transcoder_is_dsi(cpu_transcoder)) {
		tmp = intel_de_read(dev_priv, HBLANK(cpu_transcoder));
		pipe_config->hw.adjusted_mode.crtc_hblank_start =
							(tmp & 0xffff) + 1;
		pipe_config->hw.adjusted_mode.crtc_hblank_end =
						((tmp >> 16) & 0xffff) + 1;
	}
	tmp = intel_de_read(dev_priv, HSYNC(cpu_transcoder));
	pipe_config->hw.adjusted_mode.crtc_hsync_start = (tmp & 0xffff) + 1;
	pipe_config->hw.adjusted_mode.crtc_hsync_end = ((tmp >> 16) & 0xffff) + 1;

	tmp = intel_de_read(dev_priv, VTOTAL(cpu_transcoder));
	pipe_config->hw.adjusted_mode.crtc_vdisplay = (tmp & 0xffff) + 1;
	pipe_config->hw.adjusted_mode.crtc_vtotal = ((tmp >> 16) & 0xffff) + 1;

	if (!transcoder_is_dsi(cpu_transcoder)) {
		tmp = intel_de_read(dev_priv, VBLANK(cpu_transcoder));
		pipe_config->hw.adjusted_mode.crtc_vblank_start =
							(tmp & 0xffff) + 1;
		pipe_config->hw.adjusted_mode.crtc_vblank_end =
						((tmp >> 16) & 0xffff) + 1;
	}
	tmp = intel_de_read(dev_priv, VSYNC(cpu_transcoder));
	pipe_config->hw.adjusted_mode.crtc_vsync_start = (tmp & 0xffff) + 1;
	pipe_config->hw.adjusted_mode.crtc_vsync_end = ((tmp >> 16) & 0xffff) + 1;

	if (intel_pipe_is_interlaced(pipe_config)) {
		pipe_config->hw.adjusted_mode.flags |= DRM_MODE_FLAG_INTERLACE;
		pipe_config->hw.adjusted_mode.crtc_vtotal += 1;
		pipe_config->hw.adjusted_mode.crtc_vblank_end += 1;
	}
}

static void intel_get_pipe_src_size(struct intel_crtc *crtc,
				    struct intel_crtc_state *pipe_config)
{
	struct drm_device *dev = crtc->base.dev;
	struct drm_i915_private *dev_priv = to_i915(dev);
	u32 tmp;

	tmp = intel_de_read(dev_priv, PIPESRC(crtc->pipe));
	pipe_config->pipe_src_h = (tmp & 0xffff) + 1;
	pipe_config->pipe_src_w = ((tmp >> 16) & 0xffff) + 1;
}

static void i9xx_set_pipeconf(const struct intel_crtc_state *crtc_state)
{
	struct intel_crtc *crtc = to_intel_crtc(crtc_state->uapi.crtc);
	struct drm_i915_private *dev_priv = to_i915(crtc->base.dev);
	u32 pipeconf;

	pipeconf = 0;

	/* we keep both pipes enabled on 830 */
	if (IS_I830(dev_priv))
		pipeconf |= intel_de_read(dev_priv, PIPECONF(crtc->pipe)) & PIPECONF_ENABLE;

	if (crtc_state->double_wide)
		pipeconf |= PIPECONF_DOUBLE_WIDE;

	/* only g4x and later have fancy bpc/dither controls */
	if (IS_G4X(dev_priv) || IS_VALLEYVIEW(dev_priv) ||
	    IS_CHERRYVIEW(dev_priv)) {
		/* Bspec claims that we can't use dithering for 30bpp pipes. */
		if (crtc_state->dither && crtc_state->pipe_bpp != 30)
			pipeconf |= PIPECONF_DITHER_EN |
				    PIPECONF_DITHER_TYPE_SP;

		switch (crtc_state->pipe_bpp) {
		case 18:
			pipeconf |= PIPECONF_6BPC;
			break;
		case 24:
			pipeconf |= PIPECONF_8BPC;
			break;
		case 30:
			pipeconf |= PIPECONF_10BPC;
			break;
		default:
			/* Case prevented by intel_choose_pipe_bpp_dither. */
			BUG();
		}
	}

	if (crtc_state->hw.adjusted_mode.flags & DRM_MODE_FLAG_INTERLACE) {
		if (DISPLAY_VER(dev_priv) < 4 ||
		    intel_crtc_has_type(crtc_state, INTEL_OUTPUT_SDVO))
			pipeconf |= PIPECONF_INTERLACE_W_FIELD_INDICATION;
		else
			pipeconf |= PIPECONF_INTERLACE_W_SYNC_SHIFT;
	} else {
		pipeconf |= PIPECONF_PROGRESSIVE;
	}

	if ((IS_VALLEYVIEW(dev_priv) || IS_CHERRYVIEW(dev_priv)) &&
	     crtc_state->limited_color_range)
		pipeconf |= PIPECONF_COLOR_RANGE_SELECT;

	pipeconf |= PIPECONF_GAMMA_MODE(crtc_state->gamma_mode);

	pipeconf |= PIPECONF_FRAME_START_DELAY(dev_priv->framestart_delay - 1);

	intel_de_write(dev_priv, PIPECONF(crtc->pipe), pipeconf);
	intel_de_posting_read(dev_priv, PIPECONF(crtc->pipe));
}

static bool i9xx_has_pfit(struct drm_i915_private *dev_priv)
{
	if (IS_I830(dev_priv))
		return false;

	return DISPLAY_VER(dev_priv) >= 4 ||
		IS_PINEVIEW(dev_priv) || IS_MOBILE(dev_priv);
}

static void i9xx_get_pfit_config(struct intel_crtc_state *crtc_state)
{
	struct intel_crtc *crtc = to_intel_crtc(crtc_state->uapi.crtc);
	struct drm_i915_private *dev_priv = to_i915(crtc->base.dev);
	u32 tmp;

	if (!i9xx_has_pfit(dev_priv))
		return;

	tmp = intel_de_read(dev_priv, PFIT_CONTROL);
	if (!(tmp & PFIT_ENABLE))
		return;

	/* Check whether the pfit is attached to our pipe. */
	if (DISPLAY_VER(dev_priv) < 4) {
		if (crtc->pipe != PIPE_B)
			return;
	} else {
		if ((tmp & PFIT_PIPE_MASK) != (crtc->pipe << PFIT_PIPE_SHIFT))
			return;
	}

	crtc_state->gmch_pfit.control = tmp;
	crtc_state->gmch_pfit.pgm_ratios =
		intel_de_read(dev_priv, PFIT_PGM_RATIOS);
}

static void vlv_crtc_clock_get(struct intel_crtc *crtc,
			       struct intel_crtc_state *pipe_config)
{
	struct drm_device *dev = crtc->base.dev;
	struct drm_i915_private *dev_priv = to_i915(dev);
	enum pipe pipe = crtc->pipe;
	struct dpll clock;
	u32 mdiv;
	int refclk = 100000;

	/* In case of DSI, DPLL will not be used */
	if ((pipe_config->dpll_hw_state.dpll & DPLL_VCO_ENABLE) == 0)
		return;

	vlv_dpio_get(dev_priv);
	mdiv = vlv_dpio_read(dev_priv, pipe, VLV_PLL_DW3(pipe));
	vlv_dpio_put(dev_priv);

	clock.m1 = (mdiv >> DPIO_M1DIV_SHIFT) & 7;
	clock.m2 = mdiv & DPIO_M2DIV_MASK;
	clock.n = (mdiv >> DPIO_N_SHIFT) & 0xf;
	clock.p1 = (mdiv >> DPIO_P1_SHIFT) & 7;
	clock.p2 = (mdiv >> DPIO_P2_SHIFT) & 0x1f;

	pipe_config->port_clock = vlv_calc_dpll_params(refclk, &clock);
}

static void chv_crtc_clock_get(struct intel_crtc *crtc,
			       struct intel_crtc_state *pipe_config)
{
	struct drm_device *dev = crtc->base.dev;
	struct drm_i915_private *dev_priv = to_i915(dev);
	enum pipe pipe = crtc->pipe;
	enum dpio_channel port = vlv_pipe_to_channel(pipe);
	struct dpll clock;
	u32 cmn_dw13, pll_dw0, pll_dw1, pll_dw2, pll_dw3;
	int refclk = 100000;

	/* In case of DSI, DPLL will not be used */
	if ((pipe_config->dpll_hw_state.dpll & DPLL_VCO_ENABLE) == 0)
		return;

	vlv_dpio_get(dev_priv);
	cmn_dw13 = vlv_dpio_read(dev_priv, pipe, CHV_CMN_DW13(port));
	pll_dw0 = vlv_dpio_read(dev_priv, pipe, CHV_PLL_DW0(port));
	pll_dw1 = vlv_dpio_read(dev_priv, pipe, CHV_PLL_DW1(port));
	pll_dw2 = vlv_dpio_read(dev_priv, pipe, CHV_PLL_DW2(port));
	pll_dw3 = vlv_dpio_read(dev_priv, pipe, CHV_PLL_DW3(port));
	vlv_dpio_put(dev_priv);

	clock.m1 = (pll_dw1 & 0x7) == DPIO_CHV_M1_DIV_BY_2 ? 2 : 0;
	clock.m2 = (pll_dw0 & 0xff) << 22;
	if (pll_dw3 & DPIO_CHV_FRAC_DIV_EN)
		clock.m2 |= pll_dw2 & 0x3fffff;
	clock.n = (pll_dw1 >> DPIO_CHV_N_DIV_SHIFT) & 0xf;
	clock.p1 = (cmn_dw13 >> DPIO_CHV_P1_DIV_SHIFT) & 0x7;
	clock.p2 = (cmn_dw13 >> DPIO_CHV_P2_DIV_SHIFT) & 0x1f;

	pipe_config->port_clock = chv_calc_dpll_params(refclk, &clock);
}

static enum intel_output_format
bdw_get_pipemisc_output_format(struct intel_crtc *crtc)
{
	struct drm_i915_private *dev_priv = to_i915(crtc->base.dev);
	u32 tmp;

	tmp = intel_de_read(dev_priv, PIPEMISC(crtc->pipe));

	if (tmp & PIPEMISC_YUV420_ENABLE) {
		/* We support 4:2:0 in full blend mode only */
		drm_WARN_ON(&dev_priv->drm,
			    (tmp & PIPEMISC_YUV420_MODE_FULL_BLEND) == 0);

		return INTEL_OUTPUT_FORMAT_YCBCR420;
	} else if (tmp & PIPEMISC_OUTPUT_COLORSPACE_YUV) {
		return INTEL_OUTPUT_FORMAT_YCBCR444;
	} else {
		return INTEL_OUTPUT_FORMAT_RGB;
	}
}

static void i9xx_get_pipe_color_config(struct intel_crtc_state *crtc_state)
{
	struct intel_crtc *crtc = to_intel_crtc(crtc_state->uapi.crtc);
	struct intel_plane *plane = to_intel_plane(crtc->base.primary);
	struct drm_i915_private *dev_priv = to_i915(crtc->base.dev);
	enum i9xx_plane_id i9xx_plane = plane->i9xx_plane;
	u32 tmp;

	tmp = intel_de_read(dev_priv, DSPCNTR(i9xx_plane));

	if (tmp & DISPPLANE_GAMMA_ENABLE)
		crtc_state->gamma_enable = true;

	if (!HAS_GMCH(dev_priv) &&
	    tmp & DISPPLANE_PIPE_CSC_ENABLE)
		crtc_state->csc_enable = true;
}

static bool i9xx_get_pipe_config(struct intel_crtc *crtc,
				 struct intel_crtc_state *pipe_config)
{
	struct drm_i915_private *dev_priv = to_i915(crtc->base.dev);
	enum intel_display_power_domain power_domain;
	intel_wakeref_t wakeref;
	u32 tmp;
	bool ret;

	power_domain = POWER_DOMAIN_PIPE(crtc->pipe);
	wakeref = intel_display_power_get_if_enabled(dev_priv, power_domain);
	if (!wakeref)
		return false;

	pipe_config->output_format = INTEL_OUTPUT_FORMAT_RGB;
	pipe_config->cpu_transcoder = (enum transcoder) crtc->pipe;
	pipe_config->shared_dpll = NULL;

	ret = false;

	tmp = intel_de_read(dev_priv, PIPECONF(crtc->pipe));
	if (!(tmp & PIPECONF_ENABLE))
		goto out;

	if (IS_G4X(dev_priv) || IS_VALLEYVIEW(dev_priv) ||
	    IS_CHERRYVIEW(dev_priv)) {
		switch (tmp & PIPECONF_BPC_MASK) {
		case PIPECONF_6BPC:
			pipe_config->pipe_bpp = 18;
			break;
		case PIPECONF_8BPC:
			pipe_config->pipe_bpp = 24;
			break;
		case PIPECONF_10BPC:
			pipe_config->pipe_bpp = 30;
			break;
		default:
			break;
		}
	}

	if ((IS_VALLEYVIEW(dev_priv) || IS_CHERRYVIEW(dev_priv)) &&
	    (tmp & PIPECONF_COLOR_RANGE_SELECT))
		pipe_config->limited_color_range = true;

	pipe_config->gamma_mode = (tmp & PIPECONF_GAMMA_MODE_MASK_I9XX) >>
		PIPECONF_GAMMA_MODE_SHIFT;

	if (IS_CHERRYVIEW(dev_priv))
		pipe_config->cgm_mode = intel_de_read(dev_priv,
						      CGM_PIPE_MODE(crtc->pipe));

	i9xx_get_pipe_color_config(pipe_config);
	intel_color_get_config(pipe_config);

	if (DISPLAY_VER(dev_priv) < 4)
		pipe_config->double_wide = tmp & PIPECONF_DOUBLE_WIDE;

	intel_get_transcoder_timings(crtc, pipe_config);
	intel_get_pipe_src_size(crtc, pipe_config);

	i9xx_get_pfit_config(pipe_config);

	if (DISPLAY_VER(dev_priv) >= 4) {
		/* No way to read it out on pipes B and C */
		if (IS_CHERRYVIEW(dev_priv) && crtc->pipe != PIPE_A)
			tmp = dev_priv->chv_dpll_md[crtc->pipe];
		else
			tmp = intel_de_read(dev_priv, DPLL_MD(crtc->pipe));
		pipe_config->pixel_multiplier =
			((tmp & DPLL_MD_UDI_MULTIPLIER_MASK)
			 >> DPLL_MD_UDI_MULTIPLIER_SHIFT) + 1;
		pipe_config->dpll_hw_state.dpll_md = tmp;
	} else if (IS_I945G(dev_priv) || IS_I945GM(dev_priv) ||
		   IS_G33(dev_priv) || IS_PINEVIEW(dev_priv)) {
		tmp = intel_de_read(dev_priv, DPLL(crtc->pipe));
		pipe_config->pixel_multiplier =
			((tmp & SDVO_MULTIPLIER_MASK)
			 >> SDVO_MULTIPLIER_SHIFT_HIRES) + 1;
	} else {
		/* Note that on i915G/GM the pixel multiplier is in the sdvo
		 * port and will be fixed up in the encoder->get_config
		 * function. */
		pipe_config->pixel_multiplier = 1;
	}
	pipe_config->dpll_hw_state.dpll = intel_de_read(dev_priv,
							DPLL(crtc->pipe));
	if (!IS_VALLEYVIEW(dev_priv) && !IS_CHERRYVIEW(dev_priv)) {
		pipe_config->dpll_hw_state.fp0 = intel_de_read(dev_priv,
							       FP0(crtc->pipe));
		pipe_config->dpll_hw_state.fp1 = intel_de_read(dev_priv,
							       FP1(crtc->pipe));
	} else {
		/* Mask out read-only status bits. */
		pipe_config->dpll_hw_state.dpll &= ~(DPLL_LOCK_VLV |
						     DPLL_PORTC_READY_MASK |
						     DPLL_PORTB_READY_MASK);
<<<<<<< HEAD
	}

	if (IS_CHERRYVIEW(dev_priv))
		chv_crtc_clock_get(crtc, pipe_config);
	else if (IS_VALLEYVIEW(dev_priv))
		vlv_crtc_clock_get(crtc, pipe_config);
	else
		i9xx_crtc_clock_get(crtc, pipe_config);

	/*
	 * Normally the dotclock is filled in by the encoder .get_config()
	 * but in case the pipe is enabled w/o any ports we need a sane
	 * default.
	 */
	pipe_config->hw.adjusted_mode.crtc_clock =
		pipe_config->port_clock / pipe_config->pixel_multiplier;

	ret = true;

out:
	intel_display_power_put(dev_priv, power_domain, wakeref);

	return ret;
}

static void ilk_init_pch_refclk(struct drm_i915_private *dev_priv)
{
	struct intel_encoder *encoder;
	int i;
	u32 val, final;
	bool has_lvds = false;
	bool has_cpu_edp = false;
	bool has_panel = false;
	bool has_ck505 = false;
	bool can_ssc = false;
	bool using_ssc_source = false;

	/* We need to take the global config into account */
	for_each_intel_encoder(&dev_priv->drm, encoder) {
		switch (encoder->type) {
		case INTEL_OUTPUT_LVDS:
			has_panel = true;
			has_lvds = true;
			break;
		case INTEL_OUTPUT_EDP:
			has_panel = true;
			if (encoder->port == PORT_A)
				has_cpu_edp = true;
			break;
		default:
			break;
		}
	}

	if (HAS_PCH_IBX(dev_priv)) {
		has_ck505 = dev_priv->vbt.display_clock_mode;
		can_ssc = has_ck505;
	} else {
		has_ck505 = false;
		can_ssc = true;
	}

	/* Check if any DPLLs are using the SSC source */
	for (i = 0; i < dev_priv->dpll.num_shared_dpll; i++) {
		u32 temp = intel_de_read(dev_priv, PCH_DPLL(i));

		if (!(temp & DPLL_VCO_ENABLE))
			continue;

		if ((temp & PLL_REF_INPUT_MASK) ==
		    PLLB_REF_INPUT_SPREADSPECTRUMIN) {
			using_ssc_source = true;
			break;
		}
	}

	drm_dbg_kms(&dev_priv->drm,
		    "has_panel %d has_lvds %d has_ck505 %d using_ssc_source %d\n",
		    has_panel, has_lvds, has_ck505, using_ssc_source);

	/* Ironlake: try to setup display ref clock before DPLL
	 * enabling. This is only under driver's control after
	 * PCH B stepping, previous chipset stepping should be
	 * ignoring this setting.
	 */
	val = intel_de_read(dev_priv, PCH_DREF_CONTROL);

	/* As we must carefully and slowly disable/enable each source in turn,
	 * compute the final state we want first and check if we need to
	 * make any changes at all.
	 */
	final = val;
	final &= ~DREF_NONSPREAD_SOURCE_MASK;
	if (has_ck505)
		final |= DREF_NONSPREAD_CK505_ENABLE;
	else
		final |= DREF_NONSPREAD_SOURCE_ENABLE;

	final &= ~DREF_SSC_SOURCE_MASK;
	final &= ~DREF_CPU_SOURCE_OUTPUT_MASK;
	final &= ~DREF_SSC1_ENABLE;

	if (has_panel) {
		final |= DREF_SSC_SOURCE_ENABLE;

		if (intel_panel_use_ssc(dev_priv) && can_ssc)
			final |= DREF_SSC1_ENABLE;

		if (has_cpu_edp) {
			if (intel_panel_use_ssc(dev_priv) && can_ssc)
				final |= DREF_CPU_SOURCE_OUTPUT_DOWNSPREAD;
			else
				final |= DREF_CPU_SOURCE_OUTPUT_NONSPREAD;
		} else
			final |= DREF_CPU_SOURCE_OUTPUT_DISABLE;
	} else if (using_ssc_source) {
		final |= DREF_SSC_SOURCE_ENABLE;
		final |= DREF_SSC1_ENABLE;
	}

	if (final == val)
		return;

	/* Always enable nonspread source */
	val &= ~DREF_NONSPREAD_SOURCE_MASK;

	if (has_ck505)
		val |= DREF_NONSPREAD_CK505_ENABLE;
	else
		val |= DREF_NONSPREAD_SOURCE_ENABLE;

	if (has_panel) {
		val &= ~DREF_SSC_SOURCE_MASK;
		val |= DREF_SSC_SOURCE_ENABLE;

		/* SSC must be turned on before enabling the CPU output  */
		if (intel_panel_use_ssc(dev_priv) && can_ssc) {
			drm_dbg_kms(&dev_priv->drm, "Using SSC on panel\n");
			val |= DREF_SSC1_ENABLE;
		} else
			val &= ~DREF_SSC1_ENABLE;

		/* Get SSC going before enabling the outputs */
		intel_de_write(dev_priv, PCH_DREF_CONTROL, val);
		intel_de_posting_read(dev_priv, PCH_DREF_CONTROL);
		udelay(200);

		val &= ~DREF_CPU_SOURCE_OUTPUT_MASK;

		/* Enable CPU source on CPU attached eDP */
		if (has_cpu_edp) {
			if (intel_panel_use_ssc(dev_priv) && can_ssc) {
				drm_dbg_kms(&dev_priv->drm,
					    "Using SSC on eDP\n");
				val |= DREF_CPU_SOURCE_OUTPUT_DOWNSPREAD;
			} else
				val |= DREF_CPU_SOURCE_OUTPUT_NONSPREAD;
		} else
			val |= DREF_CPU_SOURCE_OUTPUT_DISABLE;

		intel_de_write(dev_priv, PCH_DREF_CONTROL, val);
		intel_de_posting_read(dev_priv, PCH_DREF_CONTROL);
		udelay(200);
	} else {
		drm_dbg_kms(&dev_priv->drm, "Disabling CPU source output\n");

		val &= ~DREF_CPU_SOURCE_OUTPUT_MASK;

		/* Turn off CPU output */
		val |= DREF_CPU_SOURCE_OUTPUT_DISABLE;

		intel_de_write(dev_priv, PCH_DREF_CONTROL, val);
		intel_de_posting_read(dev_priv, PCH_DREF_CONTROL);
		udelay(200);

		if (!using_ssc_source) {
			drm_dbg_kms(&dev_priv->drm, "Disabling SSC source\n");

			/* Turn off the SSC source */
			val &= ~DREF_SSC_SOURCE_MASK;
			val |= DREF_SSC_SOURCE_DISABLE;

			/* Turn off SSC1 */
			val &= ~DREF_SSC1_ENABLE;

			intel_de_write(dev_priv, PCH_DREF_CONTROL, val);
			intel_de_posting_read(dev_priv, PCH_DREF_CONTROL);
			udelay(200);
		}
	}

	BUG_ON(val != final);
}

/* Implements 3 different sequences from BSpec chapter "Display iCLK
 * Programming" based on the parameters passed:
 * - Sequence to enable CLKOUT_DP
 * - Sequence to enable CLKOUT_DP without spread
 * - Sequence to enable CLKOUT_DP for FDI usage and configure PCH FDI I/O
 */
static void lpt_enable_clkout_dp(struct drm_i915_private *dev_priv,
				 bool with_spread, bool with_fdi)
{
	u32 reg, tmp;

	if (drm_WARN(&dev_priv->drm, with_fdi && !with_spread,
		     "FDI requires downspread\n"))
		with_spread = true;
	if (drm_WARN(&dev_priv->drm, HAS_PCH_LPT_LP(dev_priv) &&
		     with_fdi, "LP PCH doesn't have FDI\n"))
		with_fdi = false;

	mutex_lock(&dev_priv->sb_lock);

	tmp = intel_sbi_read(dev_priv, SBI_SSCCTL, SBI_ICLK);
	tmp &= ~SBI_SSCCTL_DISABLE;
	tmp |= SBI_SSCCTL_PATHALT;
	intel_sbi_write(dev_priv, SBI_SSCCTL, tmp, SBI_ICLK);

	udelay(24);

	if (with_spread) {
		tmp = intel_sbi_read(dev_priv, SBI_SSCCTL, SBI_ICLK);
		tmp &= ~SBI_SSCCTL_PATHALT;
		intel_sbi_write(dev_priv, SBI_SSCCTL, tmp, SBI_ICLK);

		if (with_fdi)
			lpt_fdi_program_mphy(dev_priv);
	}

	reg = HAS_PCH_LPT_LP(dev_priv) ? SBI_GEN0 : SBI_DBUFF0;
	tmp = intel_sbi_read(dev_priv, reg, SBI_ICLK);
	tmp |= SBI_GEN0_CFG_BUFFENABLE_DISABLE;
	intel_sbi_write(dev_priv, reg, tmp, SBI_ICLK);

	mutex_unlock(&dev_priv->sb_lock);
}

/* Sequence to disable CLKOUT_DP */
void lpt_disable_clkout_dp(struct drm_i915_private *dev_priv)
{
	u32 reg, tmp;

	mutex_lock(&dev_priv->sb_lock);

	reg = HAS_PCH_LPT_LP(dev_priv) ? SBI_GEN0 : SBI_DBUFF0;
	tmp = intel_sbi_read(dev_priv, reg, SBI_ICLK);
	tmp &= ~SBI_GEN0_CFG_BUFFENABLE_DISABLE;
	intel_sbi_write(dev_priv, reg, tmp, SBI_ICLK);

	tmp = intel_sbi_read(dev_priv, SBI_SSCCTL, SBI_ICLK);
	if (!(tmp & SBI_SSCCTL_DISABLE)) {
		if (!(tmp & SBI_SSCCTL_PATHALT)) {
			tmp |= SBI_SSCCTL_PATHALT;
			intel_sbi_write(dev_priv, SBI_SSCCTL, tmp, SBI_ICLK);
			udelay(32);
		}
		tmp |= SBI_SSCCTL_DISABLE;
		intel_sbi_write(dev_priv, SBI_SSCCTL, tmp, SBI_ICLK);
	}

	mutex_unlock(&dev_priv->sb_lock);
}

#define BEND_IDX(steps) ((50 + (steps)) / 5)

static const u16 sscdivintphase[] = {
	[BEND_IDX( 50)] = 0x3B23,
	[BEND_IDX( 45)] = 0x3B23,
	[BEND_IDX( 40)] = 0x3C23,
	[BEND_IDX( 35)] = 0x3C23,
	[BEND_IDX( 30)] = 0x3D23,
	[BEND_IDX( 25)] = 0x3D23,
	[BEND_IDX( 20)] = 0x3E23,
	[BEND_IDX( 15)] = 0x3E23,
	[BEND_IDX( 10)] = 0x3F23,
	[BEND_IDX(  5)] = 0x3F23,
	[BEND_IDX(  0)] = 0x0025,
	[BEND_IDX( -5)] = 0x0025,
	[BEND_IDX(-10)] = 0x0125,
	[BEND_IDX(-15)] = 0x0125,
	[BEND_IDX(-20)] = 0x0225,
	[BEND_IDX(-25)] = 0x0225,
	[BEND_IDX(-30)] = 0x0325,
	[BEND_IDX(-35)] = 0x0325,
	[BEND_IDX(-40)] = 0x0425,
	[BEND_IDX(-45)] = 0x0425,
	[BEND_IDX(-50)] = 0x0525,
};

/*
 * Bend CLKOUT_DP
 * steps -50 to 50 inclusive, in steps of 5
 * < 0 slow down the clock, > 0 speed up the clock, 0 == no bend (135MHz)
 * change in clock period = -(steps / 10) * 5.787 ps
 */
static void lpt_bend_clkout_dp(struct drm_i915_private *dev_priv, int steps)
{
	u32 tmp;
	int idx = BEND_IDX(steps);

	if (drm_WARN_ON(&dev_priv->drm, steps % 5 != 0))
		return;

	if (drm_WARN_ON(&dev_priv->drm, idx >= ARRAY_SIZE(sscdivintphase)))
		return;

	mutex_lock(&dev_priv->sb_lock);

	if (steps % 10 != 0)
		tmp = 0xAAAAAAAB;
	else
		tmp = 0x00000000;
	intel_sbi_write(dev_priv, SBI_SSCDITHPHASE, tmp, SBI_ICLK);

	tmp = intel_sbi_read(dev_priv, SBI_SSCDIVINTPHASE, SBI_ICLK);
	tmp &= 0xffff0000;
	tmp |= sscdivintphase[idx];
	intel_sbi_write(dev_priv, SBI_SSCDIVINTPHASE, tmp, SBI_ICLK);

	mutex_unlock(&dev_priv->sb_lock);
}

#undef BEND_IDX

static bool spll_uses_pch_ssc(struct drm_i915_private *dev_priv)
{
	u32 fuse_strap = intel_de_read(dev_priv, FUSE_STRAP);
	u32 ctl = intel_de_read(dev_priv, SPLL_CTL);

	if ((ctl & SPLL_PLL_ENABLE) == 0)
		return false;

	if ((ctl & SPLL_REF_MASK) == SPLL_REF_MUXED_SSC &&
	    (fuse_strap & HSW_CPU_SSC_ENABLE) == 0)
		return true;

	if (IS_BROADWELL(dev_priv) &&
	    (ctl & SPLL_REF_MASK) == SPLL_REF_PCH_SSC_BDW)
		return true;

	return false;
}

static bool wrpll_uses_pch_ssc(struct drm_i915_private *dev_priv,
			       enum intel_dpll_id id)
{
	u32 fuse_strap = intel_de_read(dev_priv, FUSE_STRAP);
	u32 ctl = intel_de_read(dev_priv, WRPLL_CTL(id));

	if ((ctl & WRPLL_PLL_ENABLE) == 0)
		return false;

	if ((ctl & WRPLL_REF_MASK) == WRPLL_REF_PCH_SSC)
		return true;

	if ((IS_BROADWELL(dev_priv) || IS_HSW_ULT(dev_priv)) &&
	    (ctl & WRPLL_REF_MASK) == WRPLL_REF_MUXED_SSC_BDW &&
	    (fuse_strap & HSW_CPU_SSC_ENABLE) == 0)
		return true;

	return false;
}

static void lpt_init_pch_refclk(struct drm_i915_private *dev_priv)
{
	struct intel_encoder *encoder;
	bool has_fdi = false;

	for_each_intel_encoder(&dev_priv->drm, encoder) {
		switch (encoder->type) {
		case INTEL_OUTPUT_ANALOG:
			has_fdi = true;
			break;
		default:
			break;
		}
=======
>>>>>>> 754e0b0e
	}

	if (IS_CHERRYVIEW(dev_priv))
		chv_crtc_clock_get(crtc, pipe_config);
	else if (IS_VALLEYVIEW(dev_priv))
		vlv_crtc_clock_get(crtc, pipe_config);
	else
		i9xx_crtc_clock_get(crtc, pipe_config);

	/*
	 * Normally the dotclock is filled in by the encoder .get_config()
	 * but in case the pipe is enabled w/o any ports we need a sane
	 * default.
	 */
	pipe_config->hw.adjusted_mode.crtc_clock =
		pipe_config->port_clock / pipe_config->pixel_multiplier;

	ret = true;

out:
	intel_display_power_put(dev_priv, power_domain, wakeref);

	return ret;
}

static void ilk_set_pipeconf(const struct intel_crtc_state *crtc_state)
{
	struct intel_crtc *crtc = to_intel_crtc(crtc_state->uapi.crtc);
	struct drm_i915_private *dev_priv = to_i915(crtc->base.dev);
	enum pipe pipe = crtc->pipe;
	u32 val;

	val = 0;

	switch (crtc_state->pipe_bpp) {
	case 18:
		val |= PIPECONF_6BPC;
		break;
	case 24:
		val |= PIPECONF_8BPC;
		break;
	case 30:
		val |= PIPECONF_10BPC;
		break;
	case 36:
		val |= PIPECONF_12BPC;
		break;
	default:
		/* Case prevented by intel_choose_pipe_bpp_dither. */
		BUG();
	}

	if (crtc_state->dither)
		val |= (PIPECONF_DITHER_EN | PIPECONF_DITHER_TYPE_SP);

	if (crtc_state->hw.adjusted_mode.flags & DRM_MODE_FLAG_INTERLACE)
		val |= PIPECONF_INTERLACED_ILK;
	else
		val |= PIPECONF_PROGRESSIVE;

	/*
	 * This would end up with an odd purple hue over
	 * the entire display. Make sure we don't do it.
	 */
	drm_WARN_ON(&dev_priv->drm, crtc_state->limited_color_range &&
		    crtc_state->output_format != INTEL_OUTPUT_FORMAT_RGB);

	if (crtc_state->limited_color_range &&
	    !intel_crtc_has_type(crtc_state, INTEL_OUTPUT_SDVO))
		val |= PIPECONF_COLOR_RANGE_SELECT;

	if (crtc_state->output_format != INTEL_OUTPUT_FORMAT_RGB)
		val |= PIPECONF_OUTPUT_COLORSPACE_YUV709;

	val |= PIPECONF_GAMMA_MODE(crtc_state->gamma_mode);

	val |= PIPECONF_FRAME_START_DELAY(dev_priv->framestart_delay - 1);

	intel_de_write(dev_priv, PIPECONF(pipe), val);
	intel_de_posting_read(dev_priv, PIPECONF(pipe));
}

static void hsw_set_transconf(const struct intel_crtc_state *crtc_state)
{
	struct intel_crtc *crtc = to_intel_crtc(crtc_state->uapi.crtc);
	struct drm_i915_private *dev_priv = to_i915(crtc->base.dev);
	enum transcoder cpu_transcoder = crtc_state->cpu_transcoder;
	u32 val = 0;

	if (IS_HASWELL(dev_priv) && crtc_state->dither)
		val |= (PIPECONF_DITHER_EN | PIPECONF_DITHER_TYPE_SP);

	if (crtc_state->hw.adjusted_mode.flags & DRM_MODE_FLAG_INTERLACE)
		val |= PIPECONF_INTERLACED_ILK;
	else
		val |= PIPECONF_PROGRESSIVE;

	if (IS_HASWELL(dev_priv) &&
	    crtc_state->output_format != INTEL_OUTPUT_FORMAT_RGB)
		val |= PIPECONF_OUTPUT_COLORSPACE_YUV_HSW;

	intel_de_write(dev_priv, PIPECONF(cpu_transcoder), val);
	intel_de_posting_read(dev_priv, PIPECONF(cpu_transcoder));
}

static void bdw_set_pipemisc(const struct intel_crtc_state *crtc_state)
{
	struct intel_crtc *crtc = to_intel_crtc(crtc_state->uapi.crtc);
	const struct intel_crtc_scaler_state *scaler_state =
		&crtc_state->scaler_state;

	struct drm_i915_private *dev_priv = to_i915(crtc->base.dev);
	u32 val = 0;
	int i;

	switch (crtc_state->pipe_bpp) {
	case 18:
		val |= PIPEMISC_6_BPC;
		break;
	case 24:
		val |= PIPEMISC_8_BPC;
		break;
	case 30:
		val |= PIPEMISC_10_BPC;
		break;
	case 36:
		/* Port output 12BPC defined for ADLP+ */
		if (DISPLAY_VER(dev_priv) > 12)
			val |= PIPEMISC_12_BPC_ADLP;
		break;
	default:
		MISSING_CASE(crtc_state->pipe_bpp);
		break;
	}

	if (crtc_state->dither)
		val |= PIPEMISC_DITHER_ENABLE | PIPEMISC_DITHER_TYPE_SP;

	if (crtc_state->output_format == INTEL_OUTPUT_FORMAT_YCBCR420 ||
	    crtc_state->output_format == INTEL_OUTPUT_FORMAT_YCBCR444)
		val |= PIPEMISC_OUTPUT_COLORSPACE_YUV;

	if (crtc_state->output_format == INTEL_OUTPUT_FORMAT_YCBCR420)
		val |= PIPEMISC_YUV420_ENABLE |
			PIPEMISC_YUV420_MODE_FULL_BLEND;

	if (DISPLAY_VER(dev_priv) >= 11 && is_hdr_mode(crtc_state))
		val |= PIPEMISC_HDR_MODE_PRECISION;

	if (DISPLAY_VER(dev_priv) >= 12)
		val |= PIPEMISC_PIXEL_ROUNDING_TRUNC;

	if (IS_ALDERLAKE_P(dev_priv)) {
		bool scaler_in_use = false;

		for (i = 0; i < crtc->num_scalers; i++) {
			if (!scaler_state->scalers[i].in_use)
				continue;

			scaler_in_use = true;
			break;
		}

		intel_de_rmw(dev_priv, PIPE_MISC2(crtc->pipe),
			     PIPE_MISC2_UNDERRUN_BUBBLE_COUNTER_MASK,
			     scaler_in_use ? PIPE_MISC2_BUBBLE_COUNTER_SCALER_EN :
			     PIPE_MISC2_BUBBLE_COUNTER_SCALER_DIS);
	}

	intel_de_write(dev_priv, PIPEMISC(crtc->pipe), val);
}

int bdw_get_pipemisc_bpp(struct intel_crtc *crtc)
{
	struct drm_i915_private *dev_priv = to_i915(crtc->base.dev);
	u32 tmp;

	tmp = intel_de_read(dev_priv, PIPEMISC(crtc->pipe));

	switch (tmp & PIPEMISC_BPC_MASK) {
	case PIPEMISC_6_BPC:
		return 18;
	case PIPEMISC_8_BPC:
		return 24;
	case PIPEMISC_10_BPC:
		return 30;
	/*
	 * PORT OUTPUT 12 BPC defined for ADLP+.
	 *
	 * TODO:
	 * For previous platforms with DSI interface, bits 5:7
	 * are used for storing pipe_bpp irrespective of dithering.
	 * Since the value of 12 BPC is not defined for these bits
	 * on older platforms, need to find a workaround for 12 BPC
	 * MIPI DSI HW readout.
	 */
	case PIPEMISC_12_BPC_ADLP:
		if (DISPLAY_VER(dev_priv) > 12)
			return 36;
		fallthrough;
	default:
		MISSING_CASE(tmp);
		return 0;
	}
}

int ilk_get_lanes_required(int target_clock, int link_bw, int bpp)
{
	/*
	 * Account for spread spectrum to avoid
	 * oversubscribing the link. Max center spread
	 * is 2.5%; use 5% for safety's sake.
	 */
	u32 bps = target_clock * bpp * 21 / 20;
	return DIV_ROUND_UP(bps, link_bw * 8);
}

static void intel_pch_transcoder_get_m_n(struct intel_crtc *crtc,
					 struct intel_link_m_n *m_n)
{
	struct drm_device *dev = crtc->base.dev;
	struct drm_i915_private *dev_priv = to_i915(dev);
	enum pipe pipe = crtc->pipe;

	m_n->link_m = intel_de_read(dev_priv, PCH_TRANS_LINK_M1(pipe));
	m_n->link_n = intel_de_read(dev_priv, PCH_TRANS_LINK_N1(pipe));
	m_n->gmch_m = intel_de_read(dev_priv, PCH_TRANS_DATA_M1(pipe))
		& ~TU_SIZE_MASK;
	m_n->gmch_n = intel_de_read(dev_priv, PCH_TRANS_DATA_N1(pipe));
	m_n->tu = ((intel_de_read(dev_priv, PCH_TRANS_DATA_M1(pipe))
		    & TU_SIZE_MASK) >> TU_SIZE_SHIFT) + 1;
}

static void intel_cpu_transcoder_get_m_n(struct intel_crtc *crtc,
					 enum transcoder transcoder,
					 struct intel_link_m_n *m_n,
					 struct intel_link_m_n *m2_n2)
{
	struct drm_i915_private *dev_priv = to_i915(crtc->base.dev);
	enum pipe pipe = crtc->pipe;

	if (DISPLAY_VER(dev_priv) >= 5) {
		m_n->link_m = intel_de_read(dev_priv,
					    PIPE_LINK_M1(transcoder));
		m_n->link_n = intel_de_read(dev_priv,
					    PIPE_LINK_N1(transcoder));
		m_n->gmch_m = intel_de_read(dev_priv,
					    PIPE_DATA_M1(transcoder))
			& ~TU_SIZE_MASK;
		m_n->gmch_n = intel_de_read(dev_priv,
					    PIPE_DATA_N1(transcoder));
		m_n->tu = ((intel_de_read(dev_priv, PIPE_DATA_M1(transcoder))
			    & TU_SIZE_MASK) >> TU_SIZE_SHIFT) + 1;

		if (m2_n2 && transcoder_has_m2_n2(dev_priv, transcoder)) {
			m2_n2->link_m = intel_de_read(dev_priv,
						      PIPE_LINK_M2(transcoder));
			m2_n2->link_n =	intel_de_read(dev_priv,
							     PIPE_LINK_N2(transcoder));
			m2_n2->gmch_m =	intel_de_read(dev_priv,
							     PIPE_DATA_M2(transcoder))
					& ~TU_SIZE_MASK;
			m2_n2->gmch_n =	intel_de_read(dev_priv,
							     PIPE_DATA_N2(transcoder));
			m2_n2->tu = ((intel_de_read(dev_priv, PIPE_DATA_M2(transcoder))
					& TU_SIZE_MASK) >> TU_SIZE_SHIFT) + 1;
		}
	} else {
		m_n->link_m = intel_de_read(dev_priv, PIPE_LINK_M_G4X(pipe));
		m_n->link_n = intel_de_read(dev_priv, PIPE_LINK_N_G4X(pipe));
		m_n->gmch_m = intel_de_read(dev_priv, PIPE_DATA_M_G4X(pipe))
			& ~TU_SIZE_MASK;
		m_n->gmch_n = intel_de_read(dev_priv, PIPE_DATA_N_G4X(pipe));
		m_n->tu = ((intel_de_read(dev_priv, PIPE_DATA_M_G4X(pipe))
			    & TU_SIZE_MASK) >> TU_SIZE_SHIFT) + 1;
	}
}

void intel_dp_get_m_n(struct intel_crtc *crtc,
		      struct intel_crtc_state *pipe_config)
{
	if (pipe_config->has_pch_encoder)
		intel_pch_transcoder_get_m_n(crtc, &pipe_config->dp_m_n);
	else
		intel_cpu_transcoder_get_m_n(crtc, pipe_config->cpu_transcoder,
					     &pipe_config->dp_m_n,
					     &pipe_config->dp_m2_n2);
}

void ilk_get_fdi_m_n_config(struct intel_crtc *crtc,
			    struct intel_crtc_state *pipe_config)
{
	intel_cpu_transcoder_get_m_n(crtc, pipe_config->cpu_transcoder,
				     &pipe_config->fdi_m_n, NULL);
}

static void ilk_get_pfit_pos_size(struct intel_crtc_state *crtc_state,
				  u32 pos, u32 size)
{
	drm_rect_init(&crtc_state->pch_pfit.dst,
		      pos >> 16, pos & 0xffff,
		      size >> 16, size & 0xffff);
}

static void skl_get_pfit_config(struct intel_crtc_state *crtc_state)
{
	struct intel_crtc *crtc = to_intel_crtc(crtc_state->uapi.crtc);
	struct drm_i915_private *dev_priv = to_i915(crtc->base.dev);
	struct intel_crtc_scaler_state *scaler_state = &crtc_state->scaler_state;
	int id = -1;
	int i;

	/* find scaler attached to this pipe */
	for (i = 0; i < crtc->num_scalers; i++) {
		u32 ctl, pos, size;

		ctl = intel_de_read(dev_priv, SKL_PS_CTRL(crtc->pipe, i));
		if ((ctl & (PS_SCALER_EN | PS_PLANE_SEL_MASK)) != PS_SCALER_EN)
			continue;

		id = i;
		crtc_state->pch_pfit.enabled = true;

		pos = intel_de_read(dev_priv, SKL_PS_WIN_POS(crtc->pipe, i));
		size = intel_de_read(dev_priv, SKL_PS_WIN_SZ(crtc->pipe, i));

		ilk_get_pfit_pos_size(crtc_state, pos, size);

		scaler_state->scalers[i].in_use = true;
		break;
	}

	scaler_state->scaler_id = id;
	if (id >= 0)
		scaler_state->scaler_users |= (1 << SKL_CRTC_INDEX);
	else
		scaler_state->scaler_users &= ~(1 << SKL_CRTC_INDEX);
}

static void ilk_get_pfit_config(struct intel_crtc_state *crtc_state)
{
	struct intel_crtc *crtc = to_intel_crtc(crtc_state->uapi.crtc);
	struct drm_i915_private *dev_priv = to_i915(crtc->base.dev);
	u32 ctl, pos, size;

	ctl = intel_de_read(dev_priv, PF_CTL(crtc->pipe));
	if ((ctl & PF_ENABLE) == 0)
		return;

	crtc_state->pch_pfit.enabled = true;

	pos = intel_de_read(dev_priv, PF_WIN_POS(crtc->pipe));
	size = intel_de_read(dev_priv, PF_WIN_SZ(crtc->pipe));

	ilk_get_pfit_pos_size(crtc_state, pos, size);

	/*
	 * We currently do not free assignements of panel fitters on
	 * ivb/hsw (since we don't use the higher upscaling modes which
	 * differentiates them) so just WARN about this case for now.
	 */
	drm_WARN_ON(&dev_priv->drm, DISPLAY_VER(dev_priv) == 7 &&
		    (ctl & PF_PIPE_SEL_MASK_IVB) != PF_PIPE_SEL_IVB(crtc->pipe));
}

static bool ilk_get_pipe_config(struct intel_crtc *crtc,
				struct intel_crtc_state *pipe_config)
{
	struct drm_device *dev = crtc->base.dev;
	struct drm_i915_private *dev_priv = to_i915(dev);
	enum intel_display_power_domain power_domain;
	intel_wakeref_t wakeref;
	u32 tmp;
	bool ret;

	power_domain = POWER_DOMAIN_PIPE(crtc->pipe);
	wakeref = intel_display_power_get_if_enabled(dev_priv, power_domain);
	if (!wakeref)
		return false;

	pipe_config->cpu_transcoder = (enum transcoder) crtc->pipe;
	pipe_config->shared_dpll = NULL;

	ret = false;
	tmp = intel_de_read(dev_priv, PIPECONF(crtc->pipe));
	if (!(tmp & PIPECONF_ENABLE))
		goto out;

	switch (tmp & PIPECONF_BPC_MASK) {
	case PIPECONF_6BPC:
		pipe_config->pipe_bpp = 18;
		break;
	case PIPECONF_8BPC:
		pipe_config->pipe_bpp = 24;
		break;
	case PIPECONF_10BPC:
		pipe_config->pipe_bpp = 30;
		break;
	case PIPECONF_12BPC:
		pipe_config->pipe_bpp = 36;
		break;
	default:
		break;
	}

	if (tmp & PIPECONF_COLOR_RANGE_SELECT)
		pipe_config->limited_color_range = true;

	switch (tmp & PIPECONF_OUTPUT_COLORSPACE_MASK) {
	case PIPECONF_OUTPUT_COLORSPACE_YUV601:
	case PIPECONF_OUTPUT_COLORSPACE_YUV709:
		pipe_config->output_format = INTEL_OUTPUT_FORMAT_YCBCR444;
		break;
	default:
		pipe_config->output_format = INTEL_OUTPUT_FORMAT_RGB;
		break;
	}

	pipe_config->gamma_mode = (tmp & PIPECONF_GAMMA_MODE_MASK_ILK) >>
		PIPECONF_GAMMA_MODE_SHIFT;

	pipe_config->csc_mode = intel_de_read(dev_priv,
					      PIPE_CSC_MODE(crtc->pipe));

	i9xx_get_pipe_color_config(pipe_config);
	intel_color_get_config(pipe_config);

	pipe_config->pixel_multiplier = 1;

	ilk_pch_get_config(pipe_config);

	intel_get_transcoder_timings(crtc, pipe_config);
	intel_get_pipe_src_size(crtc, pipe_config);

	ilk_get_pfit_config(pipe_config);

	ret = true;

out:
	intel_display_power_put(dev_priv, power_domain, wakeref);

	return ret;
}

static u8 bigjoiner_pipes(struct drm_i915_private *i915)
{
	if (DISPLAY_VER(i915) >= 12)
		return BIT(PIPE_A) | BIT(PIPE_B) | BIT(PIPE_C) | BIT(PIPE_D);
	else if (DISPLAY_VER(i915) >= 11)
		return BIT(PIPE_B) | BIT(PIPE_C);
	else
		return 0;
}

static bool transcoder_ddi_func_is_enabled(struct drm_i915_private *dev_priv,
					   enum transcoder cpu_transcoder)
{
	enum intel_display_power_domain power_domain;
	intel_wakeref_t wakeref;
	u32 tmp = 0;

	power_domain = POWER_DOMAIN_TRANSCODER(cpu_transcoder);

	with_intel_display_power_if_enabled(dev_priv, power_domain, wakeref)
		tmp = intel_de_read(dev_priv, TRANS_DDI_FUNC_CTL(cpu_transcoder));

	return tmp & TRANS_DDI_FUNC_ENABLE;
}

static u8 enabled_bigjoiner_pipes(struct drm_i915_private *dev_priv)
{
	u8 master_pipes = 0, slave_pipes = 0;
	struct intel_crtc *crtc;

	for_each_intel_crtc(&dev_priv->drm, crtc) {
		enum intel_display_power_domain power_domain;
		enum pipe pipe = crtc->pipe;
		intel_wakeref_t wakeref;

		if ((bigjoiner_pipes(dev_priv) & BIT(pipe)) == 0)
			continue;

		power_domain = intel_dsc_power_domain(crtc, (enum transcoder) pipe);
		with_intel_display_power_if_enabled(dev_priv, power_domain, wakeref) {
			u32 tmp = intel_de_read(dev_priv, ICL_PIPE_DSS_CTL1(pipe));

			if (!(tmp & BIG_JOINER_ENABLE))
				continue;

			if (tmp & MASTER_BIG_JOINER_ENABLE)
				master_pipes |= BIT(pipe);
			else
				slave_pipes |= BIT(pipe);
		}

		if (DISPLAY_VER(dev_priv) < 13)
			continue;

		power_domain = POWER_DOMAIN_PIPE(pipe);
		with_intel_display_power_if_enabled(dev_priv, power_domain, wakeref) {
			u32 tmp = intel_de_read(dev_priv, ICL_PIPE_DSS_CTL1(pipe));

			if (tmp & UNCOMPRESSED_JOINER_MASTER)
				master_pipes |= BIT(pipe);
			if (tmp & UNCOMPRESSED_JOINER_SLAVE)
				slave_pipes |= BIT(pipe);
		}
	}

	/* Bigjoiner pipes should always be consecutive master and slave */
	drm_WARN(&dev_priv->drm, slave_pipes != master_pipes << 1,
		 "Bigjoiner misconfigured (master pipes 0x%x, slave pipes 0x%x)\n",
		 master_pipes, slave_pipes);

	return slave_pipes;
}

static u8 hsw_panel_transcoders(struct drm_i915_private *i915)
{
	u8 panel_transcoder_mask = BIT(TRANSCODER_EDP);

	if (DISPLAY_VER(i915) >= 11)
		panel_transcoder_mask |= BIT(TRANSCODER_DSI_0) | BIT(TRANSCODER_DSI_1);

	return panel_transcoder_mask;
}

<<<<<<< HEAD
static bool transcoder_ddi_func_is_enabled(struct drm_i915_private *dev_priv,
					   enum transcoder cpu_transcoder)
{
	enum intel_display_power_domain power_domain;
	intel_wakeref_t wakeref;
	u32 tmp = 0;

	power_domain = POWER_DOMAIN_TRANSCODER(cpu_transcoder);

	with_intel_display_power_if_enabled(dev_priv, power_domain, wakeref)
		tmp = intel_de_read(dev_priv, TRANS_DDI_FUNC_CTL(cpu_transcoder));

	return tmp & TRANS_DDI_FUNC_ENABLE;
}

static u8 hsw_panel_transcoders(struct drm_i915_private *i915)
{
	u8 panel_transcoder_mask = BIT(TRANSCODER_EDP);

	if (DISPLAY_VER(i915) >= 11)
		panel_transcoder_mask |= BIT(TRANSCODER_DSI_0) | BIT(TRANSCODER_DSI_1);

	return panel_transcoder_mask;
}

static u8 hsw_enabled_transcoders(struct intel_crtc *crtc)
{
=======
static u8 hsw_enabled_transcoders(struct intel_crtc *crtc)
{
>>>>>>> 754e0b0e
	struct drm_device *dev = crtc->base.dev;
	struct drm_i915_private *dev_priv = to_i915(dev);
	u8 panel_transcoder_mask = hsw_panel_transcoders(dev_priv);
	enum transcoder cpu_transcoder;
	u8 enabled_transcoders = 0;

	/*
	 * XXX: Do intel_display_power_get_if_enabled before reading this (for
	 * consistency and less surprising code; it's in always on power).
	 */
	for_each_cpu_transcoder_masked(dev_priv, cpu_transcoder,
				       panel_transcoder_mask) {
		enum intel_display_power_domain power_domain;
		intel_wakeref_t wakeref;
		enum pipe trans_pipe;
		u32 tmp = 0;

		power_domain = POWER_DOMAIN_TRANSCODER(cpu_transcoder);
		with_intel_display_power_if_enabled(dev_priv, power_domain, wakeref)
			tmp = intel_de_read(dev_priv, TRANS_DDI_FUNC_CTL(cpu_transcoder));

		if (!(tmp & TRANS_DDI_FUNC_ENABLE))
			continue;

		switch (tmp & TRANS_DDI_EDP_INPUT_MASK) {
		default:
			drm_WARN(dev, 1,
				 "unknown pipe linked to transcoder %s\n",
				 transcoder_name(cpu_transcoder));
			fallthrough;
		case TRANS_DDI_EDP_INPUT_A_ONOFF:
		case TRANS_DDI_EDP_INPUT_A_ON:
			trans_pipe = PIPE_A;
			break;
		case TRANS_DDI_EDP_INPUT_B_ONOFF:
			trans_pipe = PIPE_B;
			break;
		case TRANS_DDI_EDP_INPUT_C_ONOFF:
			trans_pipe = PIPE_C;
			break;
		case TRANS_DDI_EDP_INPUT_D_ONOFF:
			trans_pipe = PIPE_D;
			break;
		}

		if (trans_pipe == crtc->pipe)
			enabled_transcoders |= BIT(cpu_transcoder);
<<<<<<< HEAD
	}

	cpu_transcoder = (enum transcoder) crtc->pipe;
	if (transcoder_ddi_func_is_enabled(dev_priv, cpu_transcoder))
		enabled_transcoders |= BIT(cpu_transcoder);

=======
	}

	/* single pipe or bigjoiner master */
	cpu_transcoder = (enum transcoder) crtc->pipe;
	if (transcoder_ddi_func_is_enabled(dev_priv, cpu_transcoder))
		enabled_transcoders |= BIT(cpu_transcoder);

	/* bigjoiner slave -> consider the master pipe's transcoder as well */
	if (enabled_bigjoiner_pipes(dev_priv) & BIT(crtc->pipe)) {
		cpu_transcoder = (enum transcoder) crtc->pipe - 1;
		if (transcoder_ddi_func_is_enabled(dev_priv, cpu_transcoder))
			enabled_transcoders |= BIT(cpu_transcoder);
	}

>>>>>>> 754e0b0e
	return enabled_transcoders;
}

static bool has_edp_transcoders(u8 enabled_transcoders)
{
	return enabled_transcoders & BIT(TRANSCODER_EDP);
}

static bool has_dsi_transcoders(u8 enabled_transcoders)
{
	return enabled_transcoders & (BIT(TRANSCODER_DSI_0) |
				      BIT(TRANSCODER_DSI_1));
}

static bool has_pipe_transcoders(u8 enabled_transcoders)
{
	return enabled_transcoders & ~(BIT(TRANSCODER_EDP) |
				       BIT(TRANSCODER_DSI_0) |
				       BIT(TRANSCODER_DSI_1));
}

static void assert_enabled_transcoders(struct drm_i915_private *i915,
				       u8 enabled_transcoders)
{
	/* Only one type of transcoder please */
	drm_WARN_ON(&i915->drm,
		    has_edp_transcoders(enabled_transcoders) +
		    has_dsi_transcoders(enabled_transcoders) +
		    has_pipe_transcoders(enabled_transcoders) > 1);

	/* Only DSI transcoders can be ganged */
	drm_WARN_ON(&i915->drm,
		    !has_dsi_transcoders(enabled_transcoders) &&
		    !is_power_of_2(enabled_transcoders));
}

static bool hsw_get_transcoder_state(struct intel_crtc *crtc,
				     struct intel_crtc_state *pipe_config,
				     struct intel_display_power_domain_set *power_domain_set)
{
	struct drm_device *dev = crtc->base.dev;
	struct drm_i915_private *dev_priv = to_i915(dev);
	unsigned long enabled_transcoders;
	u32 tmp;

	enabled_transcoders = hsw_enabled_transcoders(crtc);
	if (!enabled_transcoders)
		return false;

	assert_enabled_transcoders(dev_priv, enabled_transcoders);

	/*
	 * With the exception of DSI we should only ever have
	 * a single enabled transcoder. With DSI let's just
	 * pick the first one.
	 */
	pipe_config->cpu_transcoder = ffs(enabled_transcoders) - 1;

	if (!intel_display_power_get_in_set_if_enabled(dev_priv, power_domain_set,
						       POWER_DOMAIN_TRANSCODER(pipe_config->cpu_transcoder)))
		return false;

	if (hsw_panel_transcoders(dev_priv) & BIT(pipe_config->cpu_transcoder)) {
		tmp = intel_de_read(dev_priv, TRANS_DDI_FUNC_CTL(pipe_config->cpu_transcoder));

		if ((tmp & TRANS_DDI_EDP_INPUT_MASK) == TRANS_DDI_EDP_INPUT_A_ONOFF)
			pipe_config->pch_pfit.force_thru = true;
	}

	tmp = intel_de_read(dev_priv, PIPECONF(pipe_config->cpu_transcoder));

	return tmp & PIPECONF_ENABLE;
}

static bool bxt_get_dsi_transcoder_state(struct intel_crtc *crtc,
					 struct intel_crtc_state *pipe_config,
					 struct intel_display_power_domain_set *power_domain_set)
{
	struct drm_device *dev = crtc->base.dev;
	struct drm_i915_private *dev_priv = to_i915(dev);
	enum transcoder cpu_transcoder;
	enum port port;
	u32 tmp;

	for_each_port_masked(port, BIT(PORT_A) | BIT(PORT_C)) {
		if (port == PORT_A)
			cpu_transcoder = TRANSCODER_DSI_A;
		else
			cpu_transcoder = TRANSCODER_DSI_C;

		if (!intel_display_power_get_in_set_if_enabled(dev_priv, power_domain_set,
							       POWER_DOMAIN_TRANSCODER(cpu_transcoder)))
			continue;

		/*
		 * The PLL needs to be enabled with a valid divider
		 * configuration, otherwise accessing DSI registers will hang
		 * the machine. See BSpec North Display Engine
		 * registers/MIPI[BXT]. We can break out here early, since we
		 * need the same DSI PLL to be enabled for both DSI ports.
		 */
		if (!bxt_dsi_pll_is_enabled(dev_priv))
			break;

		/* XXX: this works for video mode only */
		tmp = intel_de_read(dev_priv, BXT_MIPI_PORT_CTRL(port));
		if (!(tmp & DPI_ENABLE))
			continue;

		tmp = intel_de_read(dev_priv, MIPI_CTRL(port));
		if ((tmp & BXT_PIPE_SELECT_MASK) != BXT_PIPE_SELECT(crtc->pipe))
			continue;

		pipe_config->cpu_transcoder = cpu_transcoder;
		break;
	}

	return transcoder_is_dsi(pipe_config->cpu_transcoder);
}

static bool hsw_get_pipe_config(struct intel_crtc *crtc,
				struct intel_crtc_state *pipe_config)
{
	struct drm_i915_private *dev_priv = to_i915(crtc->base.dev);
	struct intel_display_power_domain_set power_domain_set = { };
	bool active;
	u32 tmp;

	if (!intel_display_power_get_in_set_if_enabled(dev_priv, &power_domain_set,
						       POWER_DOMAIN_PIPE(crtc->pipe)))
		return false;

	pipe_config->shared_dpll = NULL;

	active = hsw_get_transcoder_state(crtc, pipe_config, &power_domain_set);

	if ((IS_GEMINILAKE(dev_priv) || IS_BROXTON(dev_priv)) &&
	    bxt_get_dsi_transcoder_state(crtc, pipe_config, &power_domain_set)) {
		drm_WARN_ON(&dev_priv->drm, active);
		active = true;
	}

	intel_dsc_get_config(pipe_config);
	if (DISPLAY_VER(dev_priv) >= 13 && !pipe_config->dsc.compression_enable)
		intel_uncompressed_joiner_get_config(pipe_config);

	if (!active)
		goto out;

	if (!transcoder_is_dsi(pipe_config->cpu_transcoder) ||
	    DISPLAY_VER(dev_priv) >= 11)
		intel_get_transcoder_timings(crtc, pipe_config);

	if (HAS_VRR(dev_priv) && !transcoder_is_dsi(pipe_config->cpu_transcoder))
		intel_vrr_get_config(crtc, pipe_config);

	intel_get_pipe_src_size(crtc, pipe_config);

	if (IS_HASWELL(dev_priv)) {
		u32 tmp = intel_de_read(dev_priv,
					PIPECONF(pipe_config->cpu_transcoder));

		if (tmp & PIPECONF_OUTPUT_COLORSPACE_YUV_HSW)
			pipe_config->output_format = INTEL_OUTPUT_FORMAT_YCBCR444;
		else
			pipe_config->output_format = INTEL_OUTPUT_FORMAT_RGB;
	} else {
		pipe_config->output_format =
			bdw_get_pipemisc_output_format(crtc);
	}

	pipe_config->gamma_mode = intel_de_read(dev_priv,
						GAMMA_MODE(crtc->pipe));

	pipe_config->csc_mode = intel_de_read(dev_priv,
					      PIPE_CSC_MODE(crtc->pipe));

	if (DISPLAY_VER(dev_priv) >= 9) {
		tmp = intel_de_read(dev_priv, SKL_BOTTOM_COLOR(crtc->pipe));

		if (tmp & SKL_BOTTOM_COLOR_GAMMA_ENABLE)
			pipe_config->gamma_enable = true;

		if (tmp & SKL_BOTTOM_COLOR_CSC_ENABLE)
			pipe_config->csc_enable = true;
	} else {
		i9xx_get_pipe_color_config(pipe_config);
	}

	intel_color_get_config(pipe_config);

	tmp = intel_de_read(dev_priv, WM_LINETIME(crtc->pipe));
	pipe_config->linetime = REG_FIELD_GET(HSW_LINETIME_MASK, tmp);
	if (IS_BROADWELL(dev_priv) || IS_HASWELL(dev_priv))
		pipe_config->ips_linetime =
			REG_FIELD_GET(HSW_IPS_LINETIME_MASK, tmp);

	if (intel_display_power_get_in_set_if_enabled(dev_priv, &power_domain_set,
						      POWER_DOMAIN_PIPE_PANEL_FITTER(crtc->pipe))) {
		if (DISPLAY_VER(dev_priv) >= 9)
			skl_get_pfit_config(pipe_config);
		else
			ilk_get_pfit_config(pipe_config);
	}

	if (hsw_crtc_supports_ips(crtc)) {
		if (IS_HASWELL(dev_priv))
			pipe_config->ips_enabled = intel_de_read(dev_priv,
								 IPS_CTL) & IPS_ENABLE;
		else {
			/*
			 * We cannot readout IPS state on broadwell, set to
			 * true so we can set it to a defined state on first
			 * commit.
			 */
			pipe_config->ips_enabled = true;
		}
	}

	if (pipe_config->cpu_transcoder != TRANSCODER_EDP &&
	    !transcoder_is_dsi(pipe_config->cpu_transcoder)) {
		pipe_config->pixel_multiplier =
			intel_de_read(dev_priv,
				      PIPE_MULT(pipe_config->cpu_transcoder)) + 1;
	} else {
		pipe_config->pixel_multiplier = 1;
	}

out:
	intel_display_power_put_all_in_set(dev_priv, &power_domain_set);

	return active;
}

static bool intel_crtc_get_pipe_config(struct intel_crtc_state *crtc_state)
{
	struct intel_crtc *crtc = to_intel_crtc(crtc_state->uapi.crtc);
	struct drm_i915_private *i915 = to_i915(crtc->base.dev);

	if (!i915->display->get_pipe_config(crtc, crtc_state))
		return false;

	crtc_state->hw.active = true;

	intel_crtc_readout_derived_state(crtc_state);

	return true;
}

/* VESA 640x480x72Hz mode to set on the pipe */
static const struct drm_display_mode load_detect_mode = {
	DRM_MODE("640x480", DRM_MODE_TYPE_DEFAULT, 31500, 640, 664,
		 704, 832, 0, 480, 489, 491, 520, 0, DRM_MODE_FLAG_NHSYNC | DRM_MODE_FLAG_NVSYNC),
};

static int intel_modeset_disable_planes(struct drm_atomic_state *state,
					struct drm_crtc *crtc)
{
	struct drm_plane *plane;
	struct drm_plane_state *plane_state;
	int ret, i;

	ret = drm_atomic_add_affected_planes(state, crtc);
	if (ret)
		return ret;

	for_each_new_plane_in_state(state, plane, plane_state, i) {
		if (plane_state->crtc != crtc)
			continue;

		ret = drm_atomic_set_crtc_for_plane(plane_state, NULL);
		if (ret)
			return ret;

		drm_atomic_set_fb_for_plane(plane_state, NULL);
	}

	return 0;
}

int intel_get_load_detect_pipe(struct drm_connector *connector,
			       struct intel_load_detect_pipe *old,
			       struct drm_modeset_acquire_ctx *ctx)
{
	struct intel_encoder *encoder =
		intel_attached_encoder(to_intel_connector(connector));
	struct intel_crtc *possible_crtc;
	struct intel_crtc *crtc = NULL;
	struct drm_device *dev = encoder->base.dev;
	struct drm_i915_private *dev_priv = to_i915(dev);
	struct drm_mode_config *config = &dev->mode_config;
	struct drm_atomic_state *state = NULL, *restore_state = NULL;
	struct drm_connector_state *connector_state;
	struct intel_crtc_state *crtc_state;
	int ret;

	drm_dbg_kms(&dev_priv->drm, "[CONNECTOR:%d:%s], [ENCODER:%d:%s]\n",
		    connector->base.id, connector->name,
		    encoder->base.base.id, encoder->base.name);

	old->restore_state = NULL;

	drm_WARN_ON(dev, !drm_modeset_is_locked(&config->connection_mutex));

	/*
	 * Algorithm gets a little messy:
	 *
	 *   - if the connector already has an assigned crtc, use it (but make
	 *     sure it's on first)
	 *
	 *   - try to find the first unused crtc that can drive this connector,
	 *     and use that if we find one
	 */

	/* See if we already have a CRTC for this connector */
	if (connector->state->crtc) {
		crtc = to_intel_crtc(connector->state->crtc);

		ret = drm_modeset_lock(&crtc->base.mutex, ctx);
		if (ret)
			goto fail;

		/* Make sure the crtc and connector are running */
		goto found;
	}

	/* Find an unused one (if possible) */
	for_each_intel_crtc(dev, possible_crtc) {
		if (!(encoder->base.possible_crtcs &
		      drm_crtc_mask(&possible_crtc->base)))
			continue;

		ret = drm_modeset_lock(&possible_crtc->base.mutex, ctx);
		if (ret)
			goto fail;

		if (possible_crtc->base.state->enable) {
			drm_modeset_unlock(&possible_crtc->base.mutex);
			continue;
		}

		crtc = possible_crtc;
		break;
	}

	/*
	 * If we didn't find an unused CRTC, don't use any.
	 */
	if (!crtc) {
		drm_dbg_kms(&dev_priv->drm,
			    "no pipe available for load-detect\n");
		ret = -ENODEV;
		goto fail;
	}

found:
	state = drm_atomic_state_alloc(dev);
	restore_state = drm_atomic_state_alloc(dev);
	if (!state || !restore_state) {
		ret = -ENOMEM;
		goto fail;
	}

	state->acquire_ctx = ctx;
	restore_state->acquire_ctx = ctx;

	connector_state = drm_atomic_get_connector_state(state, connector);
	if (IS_ERR(connector_state)) {
		ret = PTR_ERR(connector_state);
		goto fail;
	}

	ret = drm_atomic_set_crtc_for_connector(connector_state, &crtc->base);
	if (ret)
		goto fail;

	crtc_state = intel_atomic_get_crtc_state(state, crtc);
	if (IS_ERR(crtc_state)) {
		ret = PTR_ERR(crtc_state);
		goto fail;
	}

	crtc_state->uapi.active = true;

	ret = drm_atomic_set_mode_for_crtc(&crtc_state->uapi,
					   &load_detect_mode);
	if (ret)
		goto fail;

	ret = intel_modeset_disable_planes(state, &crtc->base);
	if (ret)
		goto fail;

	ret = PTR_ERR_OR_ZERO(drm_atomic_get_connector_state(restore_state, connector));
	if (!ret)
		ret = PTR_ERR_OR_ZERO(drm_atomic_get_crtc_state(restore_state, &crtc->base));
	if (!ret)
		ret = drm_atomic_add_affected_planes(restore_state, &crtc->base);
	if (ret) {
		drm_dbg_kms(&dev_priv->drm,
			    "Failed to create a copy of old state to restore: %i\n",
			    ret);
		goto fail;
	}

	ret = drm_atomic_commit(state);
	if (ret) {
		drm_dbg_kms(&dev_priv->drm,
			    "failed to set mode on load-detect pipe\n");
		goto fail;
	}

	old->restore_state = restore_state;
	drm_atomic_state_put(state);

	/* let the connector get through one full cycle before testing */
	intel_crtc_wait_for_next_vblank(crtc);

	return true;

fail:
	if (state) {
		drm_atomic_state_put(state);
		state = NULL;
	}
	if (restore_state) {
		drm_atomic_state_put(restore_state);
		restore_state = NULL;
	}

	if (ret == -EDEADLK)
		return ret;

	return false;
}

void intel_release_load_detect_pipe(struct drm_connector *connector,
				    struct intel_load_detect_pipe *old,
				    struct drm_modeset_acquire_ctx *ctx)
{
	struct intel_encoder *intel_encoder =
		intel_attached_encoder(to_intel_connector(connector));
	struct drm_i915_private *i915 = to_i915(intel_encoder->base.dev);
	struct drm_encoder *encoder = &intel_encoder->base;
	struct drm_atomic_state *state = old->restore_state;
	int ret;

	drm_dbg_kms(&i915->drm, "[CONNECTOR:%d:%s], [ENCODER:%d:%s]\n",
		    connector->base.id, connector->name,
		    encoder->base.id, encoder->name);

	if (!state)
		return;

	ret = drm_atomic_helper_commit_duplicated_state(state, ctx);
	if (ret)
		drm_dbg_kms(&i915->drm,
			    "Couldn't release load detect pipe: %i\n", ret);
	drm_atomic_state_put(state);
}

static int i9xx_pll_refclk(struct drm_device *dev,
			   const struct intel_crtc_state *pipe_config)
{
	struct drm_i915_private *dev_priv = to_i915(dev);
	u32 dpll = pipe_config->dpll_hw_state.dpll;

	if ((dpll & PLL_REF_INPUT_MASK) == PLLB_REF_INPUT_SPREADSPECTRUMIN)
		return dev_priv->vbt.lvds_ssc_freq;
	else if (HAS_PCH_SPLIT(dev_priv))
		return 120000;
	else if (DISPLAY_VER(dev_priv) != 2)
		return 96000;
	else
		return 48000;
}

/* Returns the clock of the currently programmed mode of the given pipe. */
void i9xx_crtc_clock_get(struct intel_crtc *crtc,
			 struct intel_crtc_state *pipe_config)
{
	struct drm_device *dev = crtc->base.dev;
	struct drm_i915_private *dev_priv = to_i915(dev);
	u32 dpll = pipe_config->dpll_hw_state.dpll;
	u32 fp;
	struct dpll clock;
	int port_clock;
	int refclk = i9xx_pll_refclk(dev, pipe_config);

	if ((dpll & DISPLAY_RATE_SELECT_FPA1) == 0)
		fp = pipe_config->dpll_hw_state.fp0;
	else
		fp = pipe_config->dpll_hw_state.fp1;

	clock.m1 = (fp & FP_M1_DIV_MASK) >> FP_M1_DIV_SHIFT;
	if (IS_PINEVIEW(dev_priv)) {
		clock.n = ffs((fp & FP_N_PINEVIEW_DIV_MASK) >> FP_N_DIV_SHIFT) - 1;
		clock.m2 = (fp & FP_M2_PINEVIEW_DIV_MASK) >> FP_M2_DIV_SHIFT;
	} else {
		clock.n = (fp & FP_N_DIV_MASK) >> FP_N_DIV_SHIFT;
		clock.m2 = (fp & FP_M2_DIV_MASK) >> FP_M2_DIV_SHIFT;
	}

	if (DISPLAY_VER(dev_priv) != 2) {
		if (IS_PINEVIEW(dev_priv))
			clock.p1 = ffs((dpll & DPLL_FPA01_P1_POST_DIV_MASK_PINEVIEW) >>
				DPLL_FPA01_P1_POST_DIV_SHIFT_PINEVIEW);
		else
			clock.p1 = ffs((dpll & DPLL_FPA01_P1_POST_DIV_MASK) >>
			       DPLL_FPA01_P1_POST_DIV_SHIFT);

		switch (dpll & DPLL_MODE_MASK) {
		case DPLLB_MODE_DAC_SERIAL:
			clock.p2 = dpll & DPLL_DAC_SERIAL_P2_CLOCK_DIV_5 ?
				5 : 10;
			break;
		case DPLLB_MODE_LVDS:
			clock.p2 = dpll & DPLLB_LVDS_P2_CLOCK_DIV_7 ?
				7 : 14;
			break;
		default:
			drm_dbg_kms(&dev_priv->drm,
				    "Unknown DPLL mode %08x in programmed "
				    "mode\n", (int)(dpll & DPLL_MODE_MASK));
			return;
		}

		if (IS_PINEVIEW(dev_priv))
			port_clock = pnv_calc_dpll_params(refclk, &clock);
		else
			port_clock = i9xx_calc_dpll_params(refclk, &clock);
	} else {
		enum pipe lvds_pipe;

		if (IS_I85X(dev_priv) &&
		    intel_lvds_port_enabled(dev_priv, LVDS, &lvds_pipe) &&
		    lvds_pipe == crtc->pipe) {
			u32 lvds = intel_de_read(dev_priv, LVDS);

			clock.p1 = ffs((dpll & DPLL_FPA01_P1_POST_DIV_MASK_I830_LVDS) >>
				       DPLL_FPA01_P1_POST_DIV_SHIFT);

			if (lvds & LVDS_CLKB_POWER_UP)
				clock.p2 = 7;
			else
				clock.p2 = 14;
		} else {
			if (dpll & PLL_P1_DIVIDE_BY_TWO)
				clock.p1 = 2;
			else {
				clock.p1 = ((dpll & DPLL_FPA01_P1_POST_DIV_MASK_I830) >>
					    DPLL_FPA01_P1_POST_DIV_SHIFT) + 2;
			}
			if (dpll & PLL_P2_DIVIDE_BY_4)
				clock.p2 = 4;
			else
				clock.p2 = 2;
		}

		port_clock = i9xx_calc_dpll_params(refclk, &clock);
	}

	/*
	 * This value includes pixel_multiplier. We will use
	 * port_clock to compute adjusted_mode.crtc_clock in the
	 * encoder's get_config() function.
	 */
	pipe_config->port_clock = port_clock;
}

int intel_dotclock_calculate(int link_freq,
			     const struct intel_link_m_n *m_n)
{
	/*
	 * The calculation for the data clock is:
	 * pixel_clock = ((m/n)*(link_clock * nr_lanes))/bpp
	 * But we want to avoid losing precison if possible, so:
	 * pixel_clock = ((m * link_clock * nr_lanes)/(n*bpp))
	 *
	 * and the link clock is simpler:
	 * link_clock = (m * link_clock) / n
	 */

	if (!m_n->link_n)
		return 0;

	return div_u64(mul_u32_u32(m_n->link_m, link_freq), m_n->link_n);
}

/* Returns the currently programmed mode of the given encoder. */
struct drm_display_mode *
intel_encoder_current_mode(struct intel_encoder *encoder)
{
	struct drm_i915_private *dev_priv = to_i915(encoder->base.dev);
	struct intel_crtc_state *crtc_state;
	struct drm_display_mode *mode;
	struct intel_crtc *crtc;
	enum pipe pipe;

	if (!encoder->get_hw_state(encoder, &pipe))
		return NULL;

	crtc = intel_crtc_for_pipe(dev_priv, pipe);

	mode = kzalloc(sizeof(*mode), GFP_KERNEL);
	if (!mode)
		return NULL;

	crtc_state = intel_crtc_state_alloc(crtc);
	if (!crtc_state) {
		kfree(mode);
		return NULL;
	}

	if (!intel_crtc_get_pipe_config(crtc_state)) {
		kfree(crtc_state);
		kfree(mode);
		return NULL;
	}

	intel_encoder_get_config(encoder, crtc_state);

	intel_mode_from_crtc_timings(mode, &crtc_state->hw.adjusted_mode);

	kfree(crtc_state);

	return mode;
}

/**
 * intel_wm_need_update - Check whether watermarks need updating
 * @cur: current plane state
 * @new: new plane state
 *
 * Check current plane state versus the new one to determine whether
 * watermarks need to be recalculated.
 *
 * Returns true or false.
 */
static bool intel_wm_need_update(const struct intel_plane_state *cur,
				 struct intel_plane_state *new)
{
	/* Update watermarks on tiling or size changes. */
	if (new->uapi.visible != cur->uapi.visible)
		return true;

	if (!cur->hw.fb || !new->hw.fb)
		return false;

	if (cur->hw.fb->modifier != new->hw.fb->modifier ||
	    cur->hw.rotation != new->hw.rotation ||
	    drm_rect_width(&new->uapi.src) != drm_rect_width(&cur->uapi.src) ||
	    drm_rect_height(&new->uapi.src) != drm_rect_height(&cur->uapi.src) ||
	    drm_rect_width(&new->uapi.dst) != drm_rect_width(&cur->uapi.dst) ||
	    drm_rect_height(&new->uapi.dst) != drm_rect_height(&cur->uapi.dst))
		return true;

	return false;
}

static bool needs_scaling(const struct intel_plane_state *state)
{
	int src_w = drm_rect_width(&state->uapi.src) >> 16;
	int src_h = drm_rect_height(&state->uapi.src) >> 16;
	int dst_w = drm_rect_width(&state->uapi.dst);
	int dst_h = drm_rect_height(&state->uapi.dst);

	return (src_w != dst_w || src_h != dst_h);
}

int intel_plane_atomic_calc_changes(const struct intel_crtc_state *old_crtc_state,
				    struct intel_crtc_state *new_crtc_state,
				    const struct intel_plane_state *old_plane_state,
				    struct intel_plane_state *new_plane_state)
{
	struct intel_crtc *crtc = to_intel_crtc(new_crtc_state->uapi.crtc);
	struct intel_plane *plane = to_intel_plane(new_plane_state->uapi.plane);
	struct drm_i915_private *dev_priv = to_i915(crtc->base.dev);
	bool mode_changed = intel_crtc_needs_modeset(new_crtc_state);
	bool was_crtc_enabled = old_crtc_state->hw.active;
	bool is_crtc_enabled = new_crtc_state->hw.active;
	bool turn_off, turn_on, visible, was_visible;
	int ret;

	if (DISPLAY_VER(dev_priv) >= 9 && plane->id != PLANE_CURSOR) {
		ret = skl_update_scaler_plane(new_crtc_state, new_plane_state);
		if (ret)
			return ret;
	}

	was_visible = old_plane_state->uapi.visible;
	visible = new_plane_state->uapi.visible;

	if (!was_crtc_enabled && drm_WARN_ON(&dev_priv->drm, was_visible))
		was_visible = false;

	/*
	 * Visibility is calculated as if the crtc was on, but
	 * after scaler setup everything depends on it being off
	 * when the crtc isn't active.
	 *
	 * FIXME this is wrong for watermarks. Watermarks should also
	 * be computed as if the pipe would be active. Perhaps move
	 * per-plane wm computation to the .check_plane() hook, and
	 * only combine the results from all planes in the current place?
	 */
	if (!is_crtc_enabled) {
		intel_plane_set_invisible(new_crtc_state, new_plane_state);
		visible = false;
	}

	if (!was_visible && !visible)
		return 0;

	turn_off = was_visible && (!visible || mode_changed);
	turn_on = visible && (!was_visible || mode_changed);

	drm_dbg_atomic(&dev_priv->drm,
		       "[CRTC:%d:%s] with [PLANE:%d:%s] visible %i -> %i, off %i, on %i, ms %i\n",
		       crtc->base.base.id, crtc->base.name,
		       plane->base.base.id, plane->base.name,
		       was_visible, visible,
		       turn_off, turn_on, mode_changed);

	if (turn_on) {
		if (DISPLAY_VER(dev_priv) < 5 && !IS_G4X(dev_priv))
			new_crtc_state->update_wm_pre = true;

		/* must disable cxsr around plane enable/disable */
		if (plane->id != PLANE_CURSOR)
			new_crtc_state->disable_cxsr = true;
	} else if (turn_off) {
		if (DISPLAY_VER(dev_priv) < 5 && !IS_G4X(dev_priv))
			new_crtc_state->update_wm_post = true;

		/* must disable cxsr around plane enable/disable */
		if (plane->id != PLANE_CURSOR)
			new_crtc_state->disable_cxsr = true;
	} else if (intel_wm_need_update(old_plane_state, new_plane_state)) {
		if (DISPLAY_VER(dev_priv) < 5 && !IS_G4X(dev_priv)) {
			/* FIXME bollocks */
			new_crtc_state->update_wm_pre = true;
			new_crtc_state->update_wm_post = true;
		}
	}

	if (visible || was_visible)
		new_crtc_state->fb_bits |= plane->frontbuffer_bit;

	/*
	 * ILK/SNB DVSACNTR/Sprite Enable
	 * IVB SPR_CTL/Sprite Enable
	 * "When in Self Refresh Big FIFO mode, a write to enable the
	 *  plane will be internally buffered and delayed while Big FIFO
	 *  mode is exiting."
	 *
	 * Which means that enabling the sprite can take an extra frame
	 * when we start in big FIFO mode (LP1+). Thus we need to drop
	 * down to LP0 and wait for vblank in order to make sure the
	 * sprite gets enabled on the next vblank after the register write.
	 * Doing otherwise would risk enabling the sprite one frame after
	 * we've already signalled flip completion. We can resume LP1+
	 * once the sprite has been enabled.
	 *
	 *
	 * WaCxSRDisabledForSpriteScaling:ivb
	 * IVB SPR_SCALE/Scaling Enable
	 * "Low Power watermarks must be disabled for at least one
	 *  frame before enabling sprite scaling, and kept disabled
	 *  until sprite scaling is disabled."
	 *
	 * ILK/SNB DVSASCALE/Scaling Enable
	 * "When in Self Refresh Big FIFO mode, scaling enable will be
	 *  masked off while Big FIFO mode is exiting."
	 *
	 * Despite the w/a only being listed for IVB we assume that
	 * the ILK/SNB note has similar ramifications, hence we apply
	 * the w/a on all three platforms.
	 *
	 * With experimental results seems this is needed also for primary
	 * plane, not only sprite plane.
	 */
	if (plane->id != PLANE_CURSOR &&
	    (IS_IRONLAKE(dev_priv) || IS_SANDYBRIDGE(dev_priv) ||
	     IS_IVYBRIDGE(dev_priv)) &&
	    (turn_on || (!needs_scaling(old_plane_state) &&
			 needs_scaling(new_plane_state))))
		new_crtc_state->disable_lp_wm = true;

	return 0;
}

static bool encoders_cloneable(const struct intel_encoder *a,
			       const struct intel_encoder *b)
{
	/* masks could be asymmetric, so check both ways */
	return a == b || (a->cloneable & (1 << b->type) &&
			  b->cloneable & (1 << a->type));
}

static bool check_single_encoder_cloning(struct intel_atomic_state *state,
					 struct intel_crtc *crtc,
					 struct intel_encoder *encoder)
{
	struct intel_encoder *source_encoder;
	struct drm_connector *connector;
	struct drm_connector_state *connector_state;
	int i;

	for_each_new_connector_in_state(&state->base, connector, connector_state, i) {
		if (connector_state->crtc != &crtc->base)
			continue;

		source_encoder =
			to_intel_encoder(connector_state->best_encoder);
		if (!encoders_cloneable(encoder, source_encoder))
			return false;
	}

	return true;
}

static int icl_add_linked_planes(struct intel_atomic_state *state)
{
	struct intel_plane *plane, *linked;
	struct intel_plane_state *plane_state, *linked_plane_state;
	int i;

	for_each_new_intel_plane_in_state(state, plane, plane_state, i) {
		linked = plane_state->planar_linked_plane;

		if (!linked)
			continue;

		linked_plane_state = intel_atomic_get_plane_state(state, linked);
		if (IS_ERR(linked_plane_state))
			return PTR_ERR(linked_plane_state);

		drm_WARN_ON(state->base.dev,
			    linked_plane_state->planar_linked_plane != plane);
		drm_WARN_ON(state->base.dev,
			    linked_plane_state->planar_slave == plane_state->planar_slave);
	}

	return 0;
}

static int icl_check_nv12_planes(struct intel_crtc_state *crtc_state)
{
	struct intel_crtc *crtc = to_intel_crtc(crtc_state->uapi.crtc);
	struct drm_i915_private *dev_priv = to_i915(crtc->base.dev);
	struct intel_atomic_state *state = to_intel_atomic_state(crtc_state->uapi.state);
	struct intel_plane *plane, *linked;
	struct intel_plane_state *plane_state;
	int i;

	if (DISPLAY_VER(dev_priv) < 11)
		return 0;

	/*
	 * Destroy all old plane links and make the slave plane invisible
	 * in the crtc_state->active_planes mask.
	 */
	for_each_new_intel_plane_in_state(state, plane, plane_state, i) {
		if (plane->pipe != crtc->pipe || !plane_state->planar_linked_plane)
			continue;

		plane_state->planar_linked_plane = NULL;
		if (plane_state->planar_slave && !plane_state->uapi.visible) {
			crtc_state->enabled_planes &= ~BIT(plane->id);
			crtc_state->active_planes &= ~BIT(plane->id);
			crtc_state->update_planes |= BIT(plane->id);
		}

		plane_state->planar_slave = false;
	}

	if (!crtc_state->nv12_planes)
		return 0;

	for_each_new_intel_plane_in_state(state, plane, plane_state, i) {
		struct intel_plane_state *linked_state = NULL;

		if (plane->pipe != crtc->pipe ||
		    !(crtc_state->nv12_planes & BIT(plane->id)))
			continue;

		for_each_intel_plane_on_crtc(&dev_priv->drm, crtc, linked) {
			if (!icl_is_nv12_y_plane(dev_priv, linked->id))
				continue;

			if (crtc_state->active_planes & BIT(linked->id))
				continue;

			linked_state = intel_atomic_get_plane_state(state, linked);
			if (IS_ERR(linked_state))
				return PTR_ERR(linked_state);

			break;
		}

		if (!linked_state) {
			drm_dbg_kms(&dev_priv->drm,
				    "Need %d free Y planes for planar YUV\n",
				    hweight8(crtc_state->nv12_planes));

			return -EINVAL;
		}

		plane_state->planar_linked_plane = linked;

		linked_state->planar_slave = true;
		linked_state->planar_linked_plane = plane;
		crtc_state->enabled_planes |= BIT(linked->id);
		crtc_state->active_planes |= BIT(linked->id);
		crtc_state->update_planes |= BIT(linked->id);
		drm_dbg_kms(&dev_priv->drm, "Using %s as Y plane for %s\n",
			    linked->base.name, plane->base.name);

		/* Copy parameters to slave plane */
		linked_state->ctl = plane_state->ctl | PLANE_CTL_YUV420_Y_PLANE;
		linked_state->color_ctl = plane_state->color_ctl;
		linked_state->view = plane_state->view;
		linked_state->decrypt = plane_state->decrypt;

		intel_plane_copy_hw_state(linked_state, plane_state);
		linked_state->uapi.src = plane_state->uapi.src;
		linked_state->uapi.dst = plane_state->uapi.dst;

		if (icl_is_hdr_plane(dev_priv, plane->id)) {
			if (linked->id == PLANE_SPRITE5)
				plane_state->cus_ctl |= PLANE_CUS_Y_PLANE_7_ICL;
			else if (linked->id == PLANE_SPRITE4)
				plane_state->cus_ctl |= PLANE_CUS_Y_PLANE_6_ICL;
			else if (linked->id == PLANE_SPRITE3)
				plane_state->cus_ctl |= PLANE_CUS_Y_PLANE_5_RKL;
			else if (linked->id == PLANE_SPRITE2)
				plane_state->cus_ctl |= PLANE_CUS_Y_PLANE_4_RKL;
			else
				MISSING_CASE(linked->id);
		}
	}

	return 0;
}

static bool c8_planes_changed(const struct intel_crtc_state *new_crtc_state)
{
	struct intel_crtc *crtc = to_intel_crtc(new_crtc_state->uapi.crtc);
	struct intel_atomic_state *state =
		to_intel_atomic_state(new_crtc_state->uapi.state);
	const struct intel_crtc_state *old_crtc_state =
		intel_atomic_get_old_crtc_state(state, crtc);

	return !old_crtc_state->c8_planes != !new_crtc_state->c8_planes;
}

static u16 hsw_linetime_wm(const struct intel_crtc_state *crtc_state)
{
	const struct drm_display_mode *pipe_mode =
		&crtc_state->hw.pipe_mode;
	int linetime_wm;

	if (!crtc_state->hw.enable)
		return 0;

	linetime_wm = DIV_ROUND_CLOSEST(pipe_mode->crtc_htotal * 1000 * 8,
					pipe_mode->crtc_clock);

	return min(linetime_wm, 0x1ff);
}

static u16 hsw_ips_linetime_wm(const struct intel_crtc_state *crtc_state,
			       const struct intel_cdclk_state *cdclk_state)
{
	const struct drm_display_mode *pipe_mode =
		&crtc_state->hw.pipe_mode;
	int linetime_wm;

	if (!crtc_state->hw.enable)
		return 0;

	linetime_wm = DIV_ROUND_CLOSEST(pipe_mode->crtc_htotal * 1000 * 8,
					cdclk_state->logical.cdclk);

	return min(linetime_wm, 0x1ff);
}

static u16 skl_linetime_wm(const struct intel_crtc_state *crtc_state)
{
	struct intel_crtc *crtc = to_intel_crtc(crtc_state->uapi.crtc);
	struct drm_i915_private *dev_priv = to_i915(crtc->base.dev);
	const struct drm_display_mode *pipe_mode =
		&crtc_state->hw.pipe_mode;
	int linetime_wm;

	if (!crtc_state->hw.enable)
		return 0;

	linetime_wm = DIV_ROUND_UP(pipe_mode->crtc_htotal * 1000 * 8,
				   crtc_state->pixel_rate);

	/* Display WA #1135: BXT:ALL GLK:ALL */
	if ((IS_GEMINILAKE(dev_priv) || IS_BROXTON(dev_priv)) &&
	    dev_priv->ipc_enabled)
		linetime_wm /= 2;

	return min(linetime_wm, 0x1ff);
}

static int hsw_compute_linetime_wm(struct intel_atomic_state *state,
				   struct intel_crtc *crtc)
{
	struct drm_i915_private *dev_priv = to_i915(crtc->base.dev);
	struct intel_crtc_state *crtc_state =
		intel_atomic_get_new_crtc_state(state, crtc);
	const struct intel_cdclk_state *cdclk_state;

	if (DISPLAY_VER(dev_priv) >= 9)
		crtc_state->linetime = skl_linetime_wm(crtc_state);
	else
		crtc_state->linetime = hsw_linetime_wm(crtc_state);

	if (!hsw_crtc_supports_ips(crtc))
		return 0;

	cdclk_state = intel_atomic_get_cdclk_state(state);
	if (IS_ERR(cdclk_state))
		return PTR_ERR(cdclk_state);

	crtc_state->ips_linetime = hsw_ips_linetime_wm(crtc_state,
						       cdclk_state);

	return 0;
}

static int intel_crtc_atomic_check(struct intel_atomic_state *state,
				   struct intel_crtc *crtc)
{
	struct drm_i915_private *dev_priv = to_i915(crtc->base.dev);
	struct intel_crtc_state *crtc_state =
		intel_atomic_get_new_crtc_state(state, crtc);
	bool mode_changed = intel_crtc_needs_modeset(crtc_state);
	int ret;

	if (DISPLAY_VER(dev_priv) < 5 && !IS_G4X(dev_priv) &&
	    mode_changed && !crtc_state->hw.active)
		crtc_state->update_wm_post = true;

	if (mode_changed && crtc_state->hw.enable &&
<<<<<<< HEAD
	    dev_priv->dpll_funcs &&
	    !crtc_state->bigjoiner_slave &&
=======
>>>>>>> 754e0b0e
	    !drm_WARN_ON(&dev_priv->drm, crtc_state->shared_dpll)) {
		ret = dev_priv->dpll_funcs->crtc_compute_clock(crtc_state);
		if (ret)
			return ret;
	}

	/*
	 * May need to update pipe gamma enable bits
	 * when C8 planes are getting enabled/disabled.
	 */
	if (c8_planes_changed(crtc_state))
		crtc_state->uapi.color_mgmt_changed = true;

	if (mode_changed || crtc_state->update_pipe ||
	    crtc_state->uapi.color_mgmt_changed) {
		ret = intel_color_check(crtc_state);
		if (ret)
			return ret;
	}

	ret = intel_compute_pipe_wm(state, crtc);
	if (ret) {
		drm_dbg_kms(&dev_priv->drm,
			    "Target pipe watermarks are invalid\n");
		return ret;
	}

	/*
	 * Calculate 'intermediate' watermarks that satisfy both the
	 * old state and the new state.  We can program these
	 * immediately.
	 */
	ret = intel_compute_intermediate_wm(state, crtc);
	if (ret) {
		drm_dbg_kms(&dev_priv->drm,
			    "No valid intermediate pipe watermarks are possible\n");
		return ret;
	}

	if (DISPLAY_VER(dev_priv) >= 9) {
		if (mode_changed || crtc_state->update_pipe) {
			ret = skl_update_scaler_crtc(crtc_state);
			if (ret)
				return ret;
		}

		ret = intel_atomic_setup_scalers(dev_priv, crtc, crtc_state);
		if (ret)
			return ret;
	}

	if (HAS_IPS(dev_priv)) {
		ret = hsw_compute_ips_config(crtc_state);
		if (ret)
			return ret;
	}

	if (DISPLAY_VER(dev_priv) >= 9 ||
	    IS_BROADWELL(dev_priv) || IS_HASWELL(dev_priv)) {
		ret = hsw_compute_linetime_wm(state, crtc);
		if (ret)
			return ret;

	}

	ret = intel_psr2_sel_fetch_update(state, crtc);
	if (ret)
		return ret;

	return 0;
}

static void intel_modeset_update_connector_atomic_state(struct drm_device *dev)
{
	struct intel_connector *connector;
	struct drm_connector_list_iter conn_iter;

	drm_connector_list_iter_begin(dev, &conn_iter);
	for_each_intel_connector_iter(connector, &conn_iter) {
		struct drm_connector_state *conn_state = connector->base.state;
		struct intel_encoder *encoder =
			to_intel_encoder(connector->base.encoder);

		if (conn_state->crtc)
			drm_connector_put(&connector->base);

		if (encoder) {
			struct intel_crtc *crtc =
				to_intel_crtc(encoder->base.crtc);
			const struct intel_crtc_state *crtc_state =
				to_intel_crtc_state(crtc->base.state);

			conn_state->best_encoder = &encoder->base;
			conn_state->crtc = &crtc->base;
			conn_state->max_bpc = (crtc_state->pipe_bpp ?: 24) / 3;

			drm_connector_get(&connector->base);
		} else {
			conn_state->best_encoder = NULL;
			conn_state->crtc = NULL;
		}
	}
	drm_connector_list_iter_end(&conn_iter);
}

static int
compute_sink_pipe_bpp(const struct drm_connector_state *conn_state,
		      struct intel_crtc_state *pipe_config)
{
	struct drm_connector *connector = conn_state->connector;
	struct drm_i915_private *i915 = to_i915(pipe_config->uapi.crtc->dev);
	const struct drm_display_info *info = &connector->display_info;
	int bpp;

	switch (conn_state->max_bpc) {
	case 6 ... 7:
		bpp = 6 * 3;
		break;
	case 8 ... 9:
		bpp = 8 * 3;
		break;
	case 10 ... 11:
		bpp = 10 * 3;
		break;
	case 12 ... 16:
		bpp = 12 * 3;
		break;
	default:
		MISSING_CASE(conn_state->max_bpc);
		return -EINVAL;
	}

	if (bpp < pipe_config->pipe_bpp) {
		drm_dbg_kms(&i915->drm,
			    "[CONNECTOR:%d:%s] Limiting display bpp to %d instead of "
			    "EDID bpp %d, requested bpp %d, max platform bpp %d\n",
			    connector->base.id, connector->name,
			    bpp, 3 * info->bpc,
			    3 * conn_state->max_requested_bpc,
			    pipe_config->pipe_bpp);

		pipe_config->pipe_bpp = bpp;
	}

	return 0;
}

static int
compute_baseline_pipe_bpp(struct intel_crtc *crtc,
			  struct intel_crtc_state *pipe_config)
{
	struct drm_i915_private *dev_priv = to_i915(crtc->base.dev);
	struct drm_atomic_state *state = pipe_config->uapi.state;
	struct drm_connector *connector;
	struct drm_connector_state *connector_state;
	int bpp, i;

	if ((IS_G4X(dev_priv) || IS_VALLEYVIEW(dev_priv) ||
	    IS_CHERRYVIEW(dev_priv)))
		bpp = 10*3;
	else if (DISPLAY_VER(dev_priv) >= 5)
		bpp = 12*3;
	else
		bpp = 8*3;

	pipe_config->pipe_bpp = bpp;

	/* Clamp display bpp to connector max bpp */
	for_each_new_connector_in_state(state, connector, connector_state, i) {
		int ret;

		if (connector_state->crtc != &crtc->base)
			continue;

		ret = compute_sink_pipe_bpp(connector_state, pipe_config);
		if (ret)
			return ret;
	}

	return 0;
}

static void intel_dump_crtc_timings(struct drm_i915_private *i915,
				    const struct drm_display_mode *mode)
{
	drm_dbg_kms(&i915->drm, "crtc timings: %d %d %d %d %d %d %d %d %d, "
		    "type: 0x%x flags: 0x%x\n",
		    mode->crtc_clock,
		    mode->crtc_hdisplay, mode->crtc_hsync_start,
		    mode->crtc_hsync_end, mode->crtc_htotal,
		    mode->crtc_vdisplay, mode->crtc_vsync_start,
		    mode->crtc_vsync_end, mode->crtc_vtotal,
		    mode->type, mode->flags);
}

static void
intel_dump_m_n_config(const struct intel_crtc_state *pipe_config,
		      const char *id, unsigned int lane_count,
		      const struct intel_link_m_n *m_n)
{
	struct drm_i915_private *i915 = to_i915(pipe_config->uapi.crtc->dev);

	drm_dbg_kms(&i915->drm,
		    "%s: lanes: %i; gmch_m: %u, gmch_n: %u, link_m: %u, link_n: %u, tu: %u\n",
		    id, lane_count,
		    m_n->gmch_m, m_n->gmch_n,
		    m_n->link_m, m_n->link_n, m_n->tu);
}

static void
intel_dump_infoframe(struct drm_i915_private *dev_priv,
		     const union hdmi_infoframe *frame)
{
	if (!drm_debug_enabled(DRM_UT_KMS))
		return;

	hdmi_infoframe_log(KERN_DEBUG, dev_priv->drm.dev, frame);
}

static void
intel_dump_dp_vsc_sdp(struct drm_i915_private *dev_priv,
		      const struct drm_dp_vsc_sdp *vsc)
{
	if (!drm_debug_enabled(DRM_UT_KMS))
		return;

	drm_dp_vsc_sdp_log(KERN_DEBUG, dev_priv->drm.dev, vsc);
}

#define OUTPUT_TYPE(x) [INTEL_OUTPUT_ ## x] = #x

static const char * const output_type_str[] = {
	OUTPUT_TYPE(UNUSED),
	OUTPUT_TYPE(ANALOG),
	OUTPUT_TYPE(DVO),
	OUTPUT_TYPE(SDVO),
	OUTPUT_TYPE(LVDS),
	OUTPUT_TYPE(TVOUT),
	OUTPUT_TYPE(HDMI),
	OUTPUT_TYPE(DP),
	OUTPUT_TYPE(EDP),
	OUTPUT_TYPE(DSI),
	OUTPUT_TYPE(DDI),
	OUTPUT_TYPE(DP_MST),
};

#undef OUTPUT_TYPE

static void snprintf_output_types(char *buf, size_t len,
				  unsigned int output_types)
{
	char *str = buf;
	int i;

	str[0] = '\0';

	for (i = 0; i < ARRAY_SIZE(output_type_str); i++) {
		int r;

		if ((output_types & BIT(i)) == 0)
			continue;

		r = snprintf(str, len, "%s%s",
			     str != buf ? "," : "", output_type_str[i]);
		if (r >= len)
			break;
		str += r;
		len -= r;

		output_types &= ~BIT(i);
	}

	WARN_ON_ONCE(output_types != 0);
}

static const char * const output_format_str[] = {
	[INTEL_OUTPUT_FORMAT_RGB] = "RGB",
	[INTEL_OUTPUT_FORMAT_YCBCR420] = "YCBCR4:2:0",
	[INTEL_OUTPUT_FORMAT_YCBCR444] = "YCBCR4:4:4",
};

static const char *output_formats(enum intel_output_format format)
{
	if (format >= ARRAY_SIZE(output_format_str))
		return "invalid";
	return output_format_str[format];
}

static void intel_dump_plane_state(const struct intel_plane_state *plane_state)
{
	struct intel_plane *plane = to_intel_plane(plane_state->uapi.plane);
	struct drm_i915_private *i915 = to_i915(plane->base.dev);
	const struct drm_framebuffer *fb = plane_state->hw.fb;

	if (!fb) {
		drm_dbg_kms(&i915->drm,
			    "[PLANE:%d:%s] fb: [NOFB], visible: %s\n",
			    plane->base.base.id, plane->base.name,
			    yesno(plane_state->uapi.visible));
		return;
	}

	drm_dbg_kms(&i915->drm,
		    "[PLANE:%d:%s] fb: [FB:%d] %ux%u format = %p4cc modifier = 0x%llx, visible: %s\n",
		    plane->base.base.id, plane->base.name,
		    fb->base.id, fb->width, fb->height, &fb->format->format,
		    fb->modifier, yesno(plane_state->uapi.visible));
	drm_dbg_kms(&i915->drm, "\trotation: 0x%x, scaler: %d\n",
		    plane_state->hw.rotation, plane_state->scaler_id);
	if (plane_state->uapi.visible)
		drm_dbg_kms(&i915->drm,
			    "\tsrc: " DRM_RECT_FP_FMT " dst: " DRM_RECT_FMT "\n",
			    DRM_RECT_FP_ARG(&plane_state->uapi.src),
			    DRM_RECT_ARG(&plane_state->uapi.dst));
}

static void intel_dump_pipe_config(const struct intel_crtc_state *pipe_config,
				   struct intel_atomic_state *state,
				   const char *context)
{
	struct intel_crtc *crtc = to_intel_crtc(pipe_config->uapi.crtc);
	struct drm_i915_private *dev_priv = to_i915(crtc->base.dev);
	const struct intel_plane_state *plane_state;
	struct intel_plane *plane;
	char buf[64];
	int i;

	drm_dbg_kms(&dev_priv->drm, "[CRTC:%d:%s] enable: %s %s\n",
		    crtc->base.base.id, crtc->base.name,
		    yesno(pipe_config->hw.enable), context);

	if (!pipe_config->hw.enable)
		goto dump_planes;

	snprintf_output_types(buf, sizeof(buf), pipe_config->output_types);
	drm_dbg_kms(&dev_priv->drm,
		    "active: %s, output_types: %s (0x%x), output format: %s\n",
		    yesno(pipe_config->hw.active),
		    buf, pipe_config->output_types,
		    output_formats(pipe_config->output_format));

	drm_dbg_kms(&dev_priv->drm,
		    "cpu_transcoder: %s, pipe bpp: %i, dithering: %i\n",
		    transcoder_name(pipe_config->cpu_transcoder),
		    pipe_config->pipe_bpp, pipe_config->dither);

	drm_dbg_kms(&dev_priv->drm, "MST master transcoder: %s\n",
		    transcoder_name(pipe_config->mst_master_transcoder));

	drm_dbg_kms(&dev_priv->drm,
		    "port sync: master transcoder: %s, slave transcoder bitmask = 0x%x\n",
		    transcoder_name(pipe_config->master_transcoder),
		    pipe_config->sync_mode_slaves_mask);

	drm_dbg_kms(&dev_priv->drm, "bigjoiner: %s\n",
		    pipe_config->bigjoiner_slave ? "slave" :
		    pipe_config->bigjoiner ? "master" : "no");

	drm_dbg_kms(&dev_priv->drm, "splitter: %s, link count %d, overlap %d\n",
		    enableddisabled(pipe_config->splitter.enable),
		    pipe_config->splitter.link_count,
		    pipe_config->splitter.pixel_overlap);

	if (pipe_config->has_pch_encoder)
		intel_dump_m_n_config(pipe_config, "fdi",
				      pipe_config->fdi_lanes,
				      &pipe_config->fdi_m_n);

	if (intel_crtc_has_dp_encoder(pipe_config)) {
		intel_dump_m_n_config(pipe_config, "dp m_n",
				pipe_config->lane_count, &pipe_config->dp_m_n);
		if (pipe_config->has_drrs)
			intel_dump_m_n_config(pipe_config, "dp m2_n2",
					      pipe_config->lane_count,
					      &pipe_config->dp_m2_n2);
	}

	drm_dbg_kms(&dev_priv->drm,
		    "audio: %i, infoframes: %i, infoframes enabled: 0x%x\n",
		    pipe_config->has_audio, pipe_config->has_infoframe,
		    pipe_config->infoframes.enable);

	if (pipe_config->infoframes.enable &
	    intel_hdmi_infoframe_enable(HDMI_PACKET_TYPE_GENERAL_CONTROL))
		drm_dbg_kms(&dev_priv->drm, "GCP: 0x%x\n",
			    pipe_config->infoframes.gcp);
	if (pipe_config->infoframes.enable &
	    intel_hdmi_infoframe_enable(HDMI_INFOFRAME_TYPE_AVI))
		intel_dump_infoframe(dev_priv, &pipe_config->infoframes.avi);
	if (pipe_config->infoframes.enable &
	    intel_hdmi_infoframe_enable(HDMI_INFOFRAME_TYPE_SPD))
		intel_dump_infoframe(dev_priv, &pipe_config->infoframes.spd);
	if (pipe_config->infoframes.enable &
	    intel_hdmi_infoframe_enable(HDMI_INFOFRAME_TYPE_VENDOR))
		intel_dump_infoframe(dev_priv, &pipe_config->infoframes.hdmi);
	if (pipe_config->infoframes.enable &
	    intel_hdmi_infoframe_enable(HDMI_INFOFRAME_TYPE_DRM))
		intel_dump_infoframe(dev_priv, &pipe_config->infoframes.drm);
	if (pipe_config->infoframes.enable &
	    intel_hdmi_infoframe_enable(HDMI_PACKET_TYPE_GAMUT_METADATA))
		intel_dump_infoframe(dev_priv, &pipe_config->infoframes.drm);
	if (pipe_config->infoframes.enable &
	    intel_hdmi_infoframe_enable(DP_SDP_VSC))
		intel_dump_dp_vsc_sdp(dev_priv, &pipe_config->infoframes.vsc);

	drm_dbg_kms(&dev_priv->drm, "vrr: %s, vmin: %d, vmax: %d, pipeline full: %d, guardband: %d flipline: %d, vmin vblank: %d, vmax vblank: %d\n",
		    yesno(pipe_config->vrr.enable),
		    pipe_config->vrr.vmin, pipe_config->vrr.vmax,
		    pipe_config->vrr.pipeline_full, pipe_config->vrr.guardband,
		    pipe_config->vrr.flipline,
		    intel_vrr_vmin_vblank_start(pipe_config),
		    intel_vrr_vmax_vblank_start(pipe_config));

	drm_dbg_kms(&dev_priv->drm, "requested mode:\n");
	drm_mode_debug_printmodeline(&pipe_config->hw.mode);
	drm_dbg_kms(&dev_priv->drm, "adjusted mode:\n");
	drm_mode_debug_printmodeline(&pipe_config->hw.adjusted_mode);
	intel_dump_crtc_timings(dev_priv, &pipe_config->hw.adjusted_mode);
	drm_dbg_kms(&dev_priv->drm, "pipe mode:\n");
	drm_mode_debug_printmodeline(&pipe_config->hw.pipe_mode);
	intel_dump_crtc_timings(dev_priv, &pipe_config->hw.pipe_mode);
	drm_dbg_kms(&dev_priv->drm,
		    "port clock: %d, pipe src size: %dx%d, pixel rate %d\n",
		    pipe_config->port_clock,
		    pipe_config->pipe_src_w, pipe_config->pipe_src_h,
		    pipe_config->pixel_rate);

	drm_dbg_kms(&dev_priv->drm, "linetime: %d, ips linetime: %d\n",
		    pipe_config->linetime, pipe_config->ips_linetime);

	if (DISPLAY_VER(dev_priv) >= 9)
		drm_dbg_kms(&dev_priv->drm,
			    "num_scalers: %d, scaler_users: 0x%x, scaler_id: %d\n",
			    crtc->num_scalers,
			    pipe_config->scaler_state.scaler_users,
			    pipe_config->scaler_state.scaler_id);

	if (HAS_GMCH(dev_priv))
		drm_dbg_kms(&dev_priv->drm,
			    "gmch pfit: control: 0x%08x, ratios: 0x%08x, lvds border: 0x%08x\n",
			    pipe_config->gmch_pfit.control,
			    pipe_config->gmch_pfit.pgm_ratios,
			    pipe_config->gmch_pfit.lvds_border_bits);
	else
		drm_dbg_kms(&dev_priv->drm,
			    "pch pfit: " DRM_RECT_FMT ", %s, force thru: %s\n",
			    DRM_RECT_ARG(&pipe_config->pch_pfit.dst),
			    enableddisabled(pipe_config->pch_pfit.enabled),
			    yesno(pipe_config->pch_pfit.force_thru));

	drm_dbg_kms(&dev_priv->drm, "ips: %i, double wide: %i\n",
		    pipe_config->ips_enabled, pipe_config->double_wide);

	intel_dpll_dump_hw_state(dev_priv, &pipe_config->dpll_hw_state);

	if (IS_CHERRYVIEW(dev_priv))
		drm_dbg_kms(&dev_priv->drm,
			    "cgm_mode: 0x%x gamma_mode: 0x%x gamma_enable: %d csc_enable: %d\n",
			    pipe_config->cgm_mode, pipe_config->gamma_mode,
			    pipe_config->gamma_enable, pipe_config->csc_enable);
	else
		drm_dbg_kms(&dev_priv->drm,
			    "csc_mode: 0x%x gamma_mode: 0x%x gamma_enable: %d csc_enable: %d\n",
			    pipe_config->csc_mode, pipe_config->gamma_mode,
			    pipe_config->gamma_enable, pipe_config->csc_enable);

	drm_dbg_kms(&dev_priv->drm, "degamma lut: %d entries, gamma lut: %d entries\n",
		    pipe_config->hw.degamma_lut ?
		    drm_color_lut_size(pipe_config->hw.degamma_lut) : 0,
		    pipe_config->hw.gamma_lut ?
		    drm_color_lut_size(pipe_config->hw.gamma_lut) : 0);

dump_planes:
	if (!state)
		return;

	for_each_new_intel_plane_in_state(state, plane, plane_state, i) {
		if (plane->pipe == crtc->pipe)
			intel_dump_plane_state(plane_state);
	}
}

static bool check_digital_port_conflicts(struct intel_atomic_state *state)
{
	struct drm_device *dev = state->base.dev;
	struct drm_connector *connector;
	struct drm_connector_list_iter conn_iter;
	unsigned int used_ports = 0;
	unsigned int used_mst_ports = 0;
	bool ret = true;

	/*
	 * We're going to peek into connector->state,
	 * hence connection_mutex must be held.
	 */
	drm_modeset_lock_assert_held(&dev->mode_config.connection_mutex);

	/*
	 * Walk the connector list instead of the encoder
	 * list to detect the problem on ddi platforms
	 * where there's just one encoder per digital port.
	 */
	drm_connector_list_iter_begin(dev, &conn_iter);
	drm_for_each_connector_iter(connector, &conn_iter) {
		struct drm_connector_state *connector_state;
		struct intel_encoder *encoder;

		connector_state =
			drm_atomic_get_new_connector_state(&state->base,
							   connector);
		if (!connector_state)
			connector_state = connector->state;

		if (!connector_state->best_encoder)
			continue;

		encoder = to_intel_encoder(connector_state->best_encoder);

		drm_WARN_ON(dev, !connector_state->crtc);

		switch (encoder->type) {
		case INTEL_OUTPUT_DDI:
			if (drm_WARN_ON(dev, !HAS_DDI(to_i915(dev))))
				break;
			fallthrough;
		case INTEL_OUTPUT_DP:
		case INTEL_OUTPUT_HDMI:
		case INTEL_OUTPUT_EDP:
			/* the same port mustn't appear more than once */
			if (used_ports & BIT(encoder->port))
				ret = false;

			used_ports |= BIT(encoder->port);
			break;
		case INTEL_OUTPUT_DP_MST:
			used_mst_ports |=
				1 << encoder->port;
			break;
		default:
			break;
		}
	}
	drm_connector_list_iter_end(&conn_iter);

	/* can't mix MST and SST/HDMI on the same port */
	if (used_ports & used_mst_ports)
		return false;

	return ret;
}

static void
intel_crtc_copy_uapi_to_hw_state_nomodeset(struct intel_atomic_state *state,
					   struct intel_crtc_state *crtc_state)
{
	const struct intel_crtc_state *master_crtc_state;
	struct intel_crtc *master_crtc;

	master_crtc = intel_master_crtc(crtc_state);
	master_crtc_state = intel_atomic_get_new_crtc_state(state, master_crtc);

	/* No need to copy state if the master state is unchanged */
	if (master_crtc_state)
		intel_crtc_copy_color_blobs(crtc_state, master_crtc_state);
}

static void
intel_crtc_copy_uapi_to_hw_state(struct intel_atomic_state *state,
				 struct intel_crtc_state *crtc_state)
{
	crtc_state->hw.enable = crtc_state->uapi.enable;
	crtc_state->hw.active = crtc_state->uapi.active;
	crtc_state->hw.mode = crtc_state->uapi.mode;
	crtc_state->hw.adjusted_mode = crtc_state->uapi.adjusted_mode;
	crtc_state->hw.scaling_filter = crtc_state->uapi.scaling_filter;

	intel_crtc_copy_uapi_to_hw_state_nomodeset(state, crtc_state);
}

static void intel_crtc_copy_hw_to_uapi_state(struct intel_crtc_state *crtc_state)
{
	if (crtc_state->bigjoiner_slave)
		return;

	crtc_state->uapi.enable = crtc_state->hw.enable;
	crtc_state->uapi.active = crtc_state->hw.active;
	drm_WARN_ON(crtc_state->uapi.crtc->dev,
		    drm_atomic_set_mode_for_crtc(&crtc_state->uapi, &crtc_state->hw.mode) < 0);

	crtc_state->uapi.adjusted_mode = crtc_state->hw.adjusted_mode;
	crtc_state->uapi.scaling_filter = crtc_state->hw.scaling_filter;

	/* copy color blobs to uapi */
	drm_property_replace_blob(&crtc_state->uapi.degamma_lut,
				  crtc_state->hw.degamma_lut);
	drm_property_replace_blob(&crtc_state->uapi.gamma_lut,
				  crtc_state->hw.gamma_lut);
	drm_property_replace_blob(&crtc_state->uapi.ctm,
				  crtc_state->hw.ctm);
}

static int
copy_bigjoiner_crtc_state(struct intel_crtc_state *crtc_state,
			  const struct intel_crtc_state *from_crtc_state)
{
	struct intel_crtc_state *saved_state;

	saved_state = kmemdup(from_crtc_state, sizeof(*saved_state), GFP_KERNEL);
	if (!saved_state)
		return -ENOMEM;

	saved_state->uapi = crtc_state->uapi;
	saved_state->scaler_state = crtc_state->scaler_state;
	saved_state->shared_dpll = crtc_state->shared_dpll;
	saved_state->dpll_hw_state = crtc_state->dpll_hw_state;
	saved_state->crc_enabled = crtc_state->crc_enabled;

	intel_crtc_free_hw_state(crtc_state);
	memcpy(crtc_state, saved_state, sizeof(*crtc_state));
	kfree(saved_state);

	/* Re-init hw state */
	memset(&crtc_state->hw, 0, sizeof(saved_state->hw));
	crtc_state->hw.enable = from_crtc_state->hw.enable;
	crtc_state->hw.active = from_crtc_state->hw.active;
	crtc_state->hw.pipe_mode = from_crtc_state->hw.pipe_mode;
	crtc_state->hw.adjusted_mode = from_crtc_state->hw.adjusted_mode;

	/* Some fixups */
	crtc_state->uapi.mode_changed = from_crtc_state->uapi.mode_changed;
	crtc_state->uapi.connectors_changed = from_crtc_state->uapi.connectors_changed;
	crtc_state->uapi.active_changed = from_crtc_state->uapi.active_changed;
	crtc_state->nv12_planes = crtc_state->c8_planes = crtc_state->update_planes = 0;
	crtc_state->bigjoiner_linked_crtc = to_intel_crtc(from_crtc_state->uapi.crtc);
	crtc_state->bigjoiner_slave = true;
	crtc_state->cpu_transcoder = from_crtc_state->cpu_transcoder;
	crtc_state->has_audio = from_crtc_state->has_audio;

	return 0;
}

static int
intel_crtc_prepare_cleared_state(struct intel_atomic_state *state,
				 struct intel_crtc_state *crtc_state)
{
	struct intel_crtc *crtc = to_intel_crtc(crtc_state->uapi.crtc);
	struct drm_i915_private *dev_priv = to_i915(crtc->base.dev);
	struct intel_crtc_state *saved_state;

	saved_state = intel_crtc_state_alloc(crtc);
	if (!saved_state)
		return -ENOMEM;

	/* free the old crtc_state->hw members */
	intel_crtc_free_hw_state(crtc_state);

	/* FIXME: before the switch to atomic started, a new pipe_config was
	 * kzalloc'd. Code that depends on any field being zero should be
	 * fixed, so that the crtc_state can be safely duplicated. For now,
	 * only fields that are know to not cause problems are preserved. */

	saved_state->uapi = crtc_state->uapi;
	saved_state->scaler_state = crtc_state->scaler_state;
	saved_state->shared_dpll = crtc_state->shared_dpll;
	saved_state->dpll_hw_state = crtc_state->dpll_hw_state;
	memcpy(saved_state->icl_port_dplls, crtc_state->icl_port_dplls,
	       sizeof(saved_state->icl_port_dplls));
	saved_state->crc_enabled = crtc_state->crc_enabled;
	if (IS_G4X(dev_priv) ||
	    IS_VALLEYVIEW(dev_priv) || IS_CHERRYVIEW(dev_priv))
		saved_state->wm = crtc_state->wm;

	memcpy(crtc_state, saved_state, sizeof(*crtc_state));
	kfree(saved_state);

	intel_crtc_copy_uapi_to_hw_state(state, crtc_state);

	return 0;
}

static int
intel_modeset_pipe_config(struct intel_atomic_state *state,
			  struct intel_crtc_state *pipe_config)
{
	struct drm_crtc *crtc = pipe_config->uapi.crtc;
	struct drm_i915_private *i915 = to_i915(pipe_config->uapi.crtc->dev);
	struct drm_connector *connector;
	struct drm_connector_state *connector_state;
	int base_bpp, ret, i;
	bool retry = true;

	pipe_config->cpu_transcoder =
		(enum transcoder) to_intel_crtc(crtc)->pipe;

	/*
	 * Sanitize sync polarity flags based on requested ones. If neither
	 * positive or negative polarity is requested, treat this as meaning
	 * negative polarity.
	 */
	if (!(pipe_config->hw.adjusted_mode.flags &
	      (DRM_MODE_FLAG_PHSYNC | DRM_MODE_FLAG_NHSYNC)))
		pipe_config->hw.adjusted_mode.flags |= DRM_MODE_FLAG_NHSYNC;

	if (!(pipe_config->hw.adjusted_mode.flags &
	      (DRM_MODE_FLAG_PVSYNC | DRM_MODE_FLAG_NVSYNC)))
		pipe_config->hw.adjusted_mode.flags |= DRM_MODE_FLAG_NVSYNC;

	ret = compute_baseline_pipe_bpp(to_intel_crtc(crtc),
					pipe_config);
	if (ret)
		return ret;

	base_bpp = pipe_config->pipe_bpp;

	/*
	 * Determine the real pipe dimensions. Note that stereo modes can
	 * increase the actual pipe size due to the frame doubling and
	 * insertion of additional space for blanks between the frame. This
	 * is stored in the crtc timings. We use the requested mode to do this
	 * computation to clearly distinguish it from the adjusted mode, which
	 * can be changed by the connectors in the below retry loop.
	 */
	drm_mode_get_hv_timing(&pipe_config->hw.mode,
			       &pipe_config->pipe_src_w,
			       &pipe_config->pipe_src_h);

	for_each_new_connector_in_state(&state->base, connector, connector_state, i) {
		struct intel_encoder *encoder =
			to_intel_encoder(connector_state->best_encoder);

		if (connector_state->crtc != crtc)
			continue;

		if (!check_single_encoder_cloning(state, to_intel_crtc(crtc), encoder)) {
			drm_dbg_kms(&i915->drm,
				    "rejecting invalid cloning configuration\n");
			return -EINVAL;
		}

		/*
		 * Determine output_types before calling the .compute_config()
		 * hooks so that the hooks can use this information safely.
		 */
		if (encoder->compute_output_type)
			pipe_config->output_types |=
				BIT(encoder->compute_output_type(encoder, pipe_config,
								 connector_state));
		else
			pipe_config->output_types |= BIT(encoder->type);
	}

encoder_retry:
	/* Ensure the port clock defaults are reset when retrying. */
	pipe_config->port_clock = 0;
	pipe_config->pixel_multiplier = 1;

	/* Fill in default crtc timings, allow encoders to overwrite them. */
	drm_mode_set_crtcinfo(&pipe_config->hw.adjusted_mode,
			      CRTC_STEREO_DOUBLE);

	/* Pass our mode to the connectors and the CRTC to give them a chance to
	 * adjust it according to limitations or connector properties, and also
	 * a chance to reject the mode entirely.
	 */
	for_each_new_connector_in_state(&state->base, connector, connector_state, i) {
		struct intel_encoder *encoder =
			to_intel_encoder(connector_state->best_encoder);

		if (connector_state->crtc != crtc)
			continue;

		ret = encoder->compute_config(encoder, pipe_config,
					      connector_state);
		if (ret == -EDEADLK)
			return ret;
		if (ret < 0) {
			drm_dbg_kms(&i915->drm, "Encoder config failure: %d\n", ret);
			return ret;
		}
	}

	/* Set default port clock if not overwritten by the encoder. Needs to be
	 * done afterwards in case the encoder adjusts the mode. */
	if (!pipe_config->port_clock)
		pipe_config->port_clock = pipe_config->hw.adjusted_mode.crtc_clock
			* pipe_config->pixel_multiplier;

	ret = intel_crtc_compute_config(to_intel_crtc(crtc), pipe_config);
	if (ret == -EDEADLK)
		return ret;
	if (ret == -EAGAIN) {
		if (drm_WARN(&i915->drm, !retry,
			     "loop in pipe configuration computation\n"))
			return -EINVAL;

		drm_dbg_kms(&i915->drm, "CRTC bw constrained, retrying\n");
		retry = false;
		goto encoder_retry;
	}
	if (ret < 0) {
		drm_dbg_kms(&i915->drm, "CRTC config failure: %d\n", ret);
		return ret;
	}

	/* Dithering seems to not pass-through bits correctly when it should, so
	 * only enable it on 6bpc panels and when its not a compliance
	 * test requesting 6bpc video pattern.
	 */
	pipe_config->dither = (pipe_config->pipe_bpp == 6*3) &&
		!pipe_config->dither_force_disable;
	drm_dbg_kms(&i915->drm,
		    "hw max bpp: %i, pipe bpp: %i, dithering: %i\n",
		    base_bpp, pipe_config->pipe_bpp, pipe_config->dither);

	return 0;
}

static int
intel_modeset_pipe_config_late(struct intel_crtc_state *crtc_state)
{
	struct intel_atomic_state *state =
		to_intel_atomic_state(crtc_state->uapi.state);
	struct intel_crtc *crtc = to_intel_crtc(crtc_state->uapi.crtc);
	struct drm_connector_state *conn_state;
	struct drm_connector *connector;
	int i;

	for_each_new_connector_in_state(&state->base, connector,
					conn_state, i) {
		struct intel_encoder *encoder =
			to_intel_encoder(conn_state->best_encoder);
		int ret;

		if (conn_state->crtc != &crtc->base ||
		    !encoder->compute_config_late)
			continue;

		ret = encoder->compute_config_late(encoder, crtc_state,
						   conn_state);
		if (ret)
			return ret;
	}

	return 0;
}

bool intel_fuzzy_clock_check(int clock1, int clock2)
{
	int diff;

	if (clock1 == clock2)
		return true;

	if (!clock1 || !clock2)
		return false;

	diff = abs(clock1 - clock2);

	if (((((diff + clock1 + clock2) * 100)) / (clock1 + clock2)) < 105)
		return true;

	return false;
}

static bool
intel_compare_m_n(unsigned int m, unsigned int n,
		  unsigned int m2, unsigned int n2,
		  bool exact)
{
	if (m == m2 && n == n2)
		return true;

	if (exact || !m || !n || !m2 || !n2)
		return false;

	BUILD_BUG_ON(DATA_LINK_M_N_MASK > INT_MAX);

	if (n > n2) {
		while (n > n2) {
			m2 <<= 1;
			n2 <<= 1;
		}
	} else if (n < n2) {
		while (n < n2) {
			m <<= 1;
			n <<= 1;
		}
	}

	if (n != n2)
		return false;

	return intel_fuzzy_clock_check(m, m2);
}

static bool
intel_compare_link_m_n(const struct intel_link_m_n *m_n,
		       const struct intel_link_m_n *m2_n2,
		       bool exact)
{
	return m_n->tu == m2_n2->tu &&
		intel_compare_m_n(m_n->gmch_m, m_n->gmch_n,
				  m2_n2->gmch_m, m2_n2->gmch_n, exact) &&
		intel_compare_m_n(m_n->link_m, m_n->link_n,
				  m2_n2->link_m, m2_n2->link_n, exact);
}

static bool
intel_compare_infoframe(const union hdmi_infoframe *a,
			const union hdmi_infoframe *b)
{
	return memcmp(a, b, sizeof(*a)) == 0;
}

static bool
intel_compare_dp_vsc_sdp(const struct drm_dp_vsc_sdp *a,
			 const struct drm_dp_vsc_sdp *b)
{
	return memcmp(a, b, sizeof(*a)) == 0;
}

static void
pipe_config_infoframe_mismatch(struct drm_i915_private *dev_priv,
			       bool fastset, const char *name,
			       const union hdmi_infoframe *a,
			       const union hdmi_infoframe *b)
{
	if (fastset) {
		if (!drm_debug_enabled(DRM_UT_KMS))
			return;

		drm_dbg_kms(&dev_priv->drm,
			    "fastset mismatch in %s infoframe\n", name);
		drm_dbg_kms(&dev_priv->drm, "expected:\n");
		hdmi_infoframe_log(KERN_DEBUG, dev_priv->drm.dev, a);
		drm_dbg_kms(&dev_priv->drm, "found:\n");
		hdmi_infoframe_log(KERN_DEBUG, dev_priv->drm.dev, b);
	} else {
		drm_err(&dev_priv->drm, "mismatch in %s infoframe\n", name);
		drm_err(&dev_priv->drm, "expected:\n");
		hdmi_infoframe_log(KERN_ERR, dev_priv->drm.dev, a);
		drm_err(&dev_priv->drm, "found:\n");
		hdmi_infoframe_log(KERN_ERR, dev_priv->drm.dev, b);
	}
}

static void
pipe_config_dp_vsc_sdp_mismatch(struct drm_i915_private *dev_priv,
				bool fastset, const char *name,
				const struct drm_dp_vsc_sdp *a,
				const struct drm_dp_vsc_sdp *b)
{
	if (fastset) {
		if (!drm_debug_enabled(DRM_UT_KMS))
			return;

		drm_dbg_kms(&dev_priv->drm,
			    "fastset mismatch in %s dp sdp\n", name);
		drm_dbg_kms(&dev_priv->drm, "expected:\n");
		drm_dp_vsc_sdp_log(KERN_DEBUG, dev_priv->drm.dev, a);
		drm_dbg_kms(&dev_priv->drm, "found:\n");
		drm_dp_vsc_sdp_log(KERN_DEBUG, dev_priv->drm.dev, b);
	} else {
		drm_err(&dev_priv->drm, "mismatch in %s dp sdp\n", name);
		drm_err(&dev_priv->drm, "expected:\n");
		drm_dp_vsc_sdp_log(KERN_ERR, dev_priv->drm.dev, a);
		drm_err(&dev_priv->drm, "found:\n");
		drm_dp_vsc_sdp_log(KERN_ERR, dev_priv->drm.dev, b);
	}
}

static void __printf(4, 5)
pipe_config_mismatch(bool fastset, const struct intel_crtc *crtc,
		     const char *name, const char *format, ...)
{
	struct drm_i915_private *i915 = to_i915(crtc->base.dev);
	struct va_format vaf;
	va_list args;

	va_start(args, format);
	vaf.fmt = format;
	vaf.va = &args;

	if (fastset)
		drm_dbg_kms(&i915->drm,
			    "[CRTC:%d:%s] fastset mismatch in %s %pV\n",
			    crtc->base.base.id, crtc->base.name, name, &vaf);
	else
		drm_err(&i915->drm, "[CRTC:%d:%s] mismatch in %s %pV\n",
			crtc->base.base.id, crtc->base.name, name, &vaf);

	va_end(args);
}

static bool fastboot_enabled(struct drm_i915_private *dev_priv)
{
	if (dev_priv->params.fastboot != -1)
		return dev_priv->params.fastboot;

	/* Enable fastboot by default on Skylake and newer */
	if (DISPLAY_VER(dev_priv) >= 9)
		return true;

	/* Enable fastboot by default on VLV and CHV */
	if (IS_VALLEYVIEW(dev_priv) || IS_CHERRYVIEW(dev_priv))
		return true;

	/* Disabled by default on all others */
	return false;
}

static bool
intel_pipe_config_compare(const struct intel_crtc_state *current_config,
			  const struct intel_crtc_state *pipe_config,
			  bool fastset)
{
	struct drm_i915_private *dev_priv = to_i915(current_config->uapi.crtc->dev);
	struct intel_crtc *crtc = to_intel_crtc(pipe_config->uapi.crtc);
	bool ret = true;
	u32 bp_gamma = 0;
	bool fixup_inherited = fastset &&
		current_config->inherited && !pipe_config->inherited;

	if (fixup_inherited && !fastboot_enabled(dev_priv)) {
		drm_dbg_kms(&dev_priv->drm,
			    "initial modeset and fastboot not set\n");
		ret = false;
	}

#define PIPE_CONF_CHECK_X(name) do { \
	if (current_config->name != pipe_config->name) { \
		pipe_config_mismatch(fastset, crtc, __stringify(name), \
				     "(expected 0x%08x, found 0x%08x)", \
				     current_config->name, \
				     pipe_config->name); \
		ret = false; \
	} \
} while (0)

#define PIPE_CONF_CHECK_X_WITH_MASK(name, mask) do { \
	if ((current_config->name & (mask)) != (pipe_config->name & (mask))) { \
		pipe_config_mismatch(fastset, crtc, __stringify(name), \
				     "(expected 0x%08x, found 0x%08x)", \
				     current_config->name & (mask), \
				     pipe_config->name & (mask)); \
		ret = false; \
	} \
} while (0)

#define PIPE_CONF_CHECK_I(name) do { \
	if (current_config->name != pipe_config->name) { \
		pipe_config_mismatch(fastset, crtc, __stringify(name), \
				     "(expected %i, found %i)", \
				     current_config->name, \
				     pipe_config->name); \
		ret = false; \
	} \
} while (0)

#define PIPE_CONF_CHECK_BOOL(name) do { \
	if (current_config->name != pipe_config->name) { \
		pipe_config_mismatch(fastset, crtc,  __stringify(name), \
				     "(expected %s, found %s)", \
				     yesno(current_config->name), \
				     yesno(pipe_config->name)); \
		ret = false; \
	} \
} while (0)

/*
 * Checks state where we only read out the enabling, but not the entire
 * state itself (like full infoframes or ELD for audio). These states
 * require a full modeset on bootup to fix up.
 */
#define PIPE_CONF_CHECK_BOOL_INCOMPLETE(name) do { \
	if (!fixup_inherited || (!current_config->name && !pipe_config->name)) { \
		PIPE_CONF_CHECK_BOOL(name); \
	} else { \
		pipe_config_mismatch(fastset, crtc, __stringify(name), \
				     "unable to verify whether state matches exactly, forcing modeset (expected %s, found %s)", \
				     yesno(current_config->name), \
				     yesno(pipe_config->name)); \
		ret = false; \
	} \
} while (0)

#define PIPE_CONF_CHECK_P(name) do { \
	if (current_config->name != pipe_config->name) { \
		pipe_config_mismatch(fastset, crtc, __stringify(name), \
				     "(expected %p, found %p)", \
				     current_config->name, \
				     pipe_config->name); \
		ret = false; \
	} \
} while (0)

#define PIPE_CONF_CHECK_M_N(name) do { \
	if (!intel_compare_link_m_n(&current_config->name, \
				    &pipe_config->name,\
				    !fastset)) { \
		pipe_config_mismatch(fastset, crtc, __stringify(name), \
				     "(expected tu %i gmch %i/%i link %i/%i, " \
				     "found tu %i, gmch %i/%i link %i/%i)", \
				     current_config->name.tu, \
				     current_config->name.gmch_m, \
				     current_config->name.gmch_n, \
				     current_config->name.link_m, \
				     current_config->name.link_n, \
				     pipe_config->name.tu, \
				     pipe_config->name.gmch_m, \
				     pipe_config->name.gmch_n, \
				     pipe_config->name.link_m, \
				     pipe_config->name.link_n); \
		ret = false; \
	} \
} while (0)

/* This is required for BDW+ where there is only one set of registers for
 * switching between high and low RR.
 * This macro can be used whenever a comparison has to be made between one
 * hw state and multiple sw state variables.
 */
#define PIPE_CONF_CHECK_M_N_ALT(name, alt_name) do { \
	if (!intel_compare_link_m_n(&current_config->name, \
				    &pipe_config->name, !fastset) && \
	    !intel_compare_link_m_n(&current_config->alt_name, \
				    &pipe_config->name, !fastset)) { \
		pipe_config_mismatch(fastset, crtc, __stringify(name), \
				     "(expected tu %i gmch %i/%i link %i/%i, " \
				     "or tu %i gmch %i/%i link %i/%i, " \
				     "found tu %i, gmch %i/%i link %i/%i)", \
				     current_config->name.tu, \
				     current_config->name.gmch_m, \
				     current_config->name.gmch_n, \
				     current_config->name.link_m, \
				     current_config->name.link_n, \
				     current_config->alt_name.tu, \
				     current_config->alt_name.gmch_m, \
				     current_config->alt_name.gmch_n, \
				     current_config->alt_name.link_m, \
				     current_config->alt_name.link_n, \
				     pipe_config->name.tu, \
				     pipe_config->name.gmch_m, \
				     pipe_config->name.gmch_n, \
				     pipe_config->name.link_m, \
				     pipe_config->name.link_n); \
		ret = false; \
	} \
} while (0)

#define PIPE_CONF_CHECK_FLAGS(name, mask) do { \
	if ((current_config->name ^ pipe_config->name) & (mask)) { \
		pipe_config_mismatch(fastset, crtc, __stringify(name), \
				     "(%x) (expected %i, found %i)", \
				     (mask), \
				     current_config->name & (mask), \
				     pipe_config->name & (mask)); \
		ret = false; \
	} \
} while (0)

#define PIPE_CONF_CHECK_CLOCK_FUZZY(name) do { \
	if (!intel_fuzzy_clock_check(current_config->name, pipe_config->name)) { \
		pipe_config_mismatch(fastset, crtc, __stringify(name), \
				     "(expected %i, found %i)", \
				     current_config->name, \
				     pipe_config->name); \
		ret = false; \
	} \
} while (0)

#define PIPE_CONF_CHECK_INFOFRAME(name) do { \
	if (!intel_compare_infoframe(&current_config->infoframes.name, \
				     &pipe_config->infoframes.name)) { \
		pipe_config_infoframe_mismatch(dev_priv, fastset, __stringify(name), \
					       &current_config->infoframes.name, \
					       &pipe_config->infoframes.name); \
		ret = false; \
	} \
} while (0)

#define PIPE_CONF_CHECK_DP_VSC_SDP(name) do { \
	if (!current_config->has_psr && !pipe_config->has_psr && \
	    !intel_compare_dp_vsc_sdp(&current_config->infoframes.name, \
				      &pipe_config->infoframes.name)) { \
		pipe_config_dp_vsc_sdp_mismatch(dev_priv, fastset, __stringify(name), \
						&current_config->infoframes.name, \
						&pipe_config->infoframes.name); \
		ret = false; \
	} \
} while (0)

#define PIPE_CONF_CHECK_COLOR_LUT(name1, name2, bit_precision) do { \
	if (current_config->name1 != pipe_config->name1) { \
		pipe_config_mismatch(fastset, crtc, __stringify(name1), \
				"(expected %i, found %i, won't compare lut values)", \
				current_config->name1, \
				pipe_config->name1); \
		ret = false;\
	} else { \
		if (!intel_color_lut_equal(current_config->name2, \
					pipe_config->name2, pipe_config->name1, \
					bit_precision)) { \
			pipe_config_mismatch(fastset, crtc, __stringify(name2), \
					"hw_state doesn't match sw_state"); \
			ret = false; \
		} \
	} \
} while (0)

#define PIPE_CONF_QUIRK(quirk) \
	((current_config->quirks | pipe_config->quirks) & (quirk))

	PIPE_CONF_CHECK_I(cpu_transcoder);

	PIPE_CONF_CHECK_BOOL(has_pch_encoder);
	PIPE_CONF_CHECK_I(fdi_lanes);
	PIPE_CONF_CHECK_M_N(fdi_m_n);

	PIPE_CONF_CHECK_I(lane_count);
	PIPE_CONF_CHECK_X(lane_lat_optim_mask);

	if (DISPLAY_VER(dev_priv) < 8) {
		PIPE_CONF_CHECK_M_N(dp_m_n);

		if (current_config->has_drrs)
			PIPE_CONF_CHECK_M_N(dp_m2_n2);
	} else
		PIPE_CONF_CHECK_M_N_ALT(dp_m_n, dp_m2_n2);

	PIPE_CONF_CHECK_X(output_types);

	PIPE_CONF_CHECK_I(hw.pipe_mode.crtc_hdisplay);
	PIPE_CONF_CHECK_I(hw.pipe_mode.crtc_htotal);
	PIPE_CONF_CHECK_I(hw.pipe_mode.crtc_hblank_start);
	PIPE_CONF_CHECK_I(hw.pipe_mode.crtc_hblank_end);
	PIPE_CONF_CHECK_I(hw.pipe_mode.crtc_hsync_start);
	PIPE_CONF_CHECK_I(hw.pipe_mode.crtc_hsync_end);

	PIPE_CONF_CHECK_I(hw.pipe_mode.crtc_vdisplay);
	PIPE_CONF_CHECK_I(hw.pipe_mode.crtc_vtotal);
	PIPE_CONF_CHECK_I(hw.pipe_mode.crtc_vblank_start);
	PIPE_CONF_CHECK_I(hw.pipe_mode.crtc_vblank_end);
	PIPE_CONF_CHECK_I(hw.pipe_mode.crtc_vsync_start);
	PIPE_CONF_CHECK_I(hw.pipe_mode.crtc_vsync_end);

	PIPE_CONF_CHECK_I(hw.adjusted_mode.crtc_hdisplay);
	PIPE_CONF_CHECK_I(hw.adjusted_mode.crtc_htotal);
	PIPE_CONF_CHECK_I(hw.adjusted_mode.crtc_hblank_start);
	PIPE_CONF_CHECK_I(hw.adjusted_mode.crtc_hblank_end);
	PIPE_CONF_CHECK_I(hw.adjusted_mode.crtc_hsync_start);
	PIPE_CONF_CHECK_I(hw.adjusted_mode.crtc_hsync_end);

	PIPE_CONF_CHECK_I(hw.adjusted_mode.crtc_vdisplay);
	PIPE_CONF_CHECK_I(hw.adjusted_mode.crtc_vtotal);
	PIPE_CONF_CHECK_I(hw.adjusted_mode.crtc_vblank_start);
	PIPE_CONF_CHECK_I(hw.adjusted_mode.crtc_vblank_end);
	PIPE_CONF_CHECK_I(hw.adjusted_mode.crtc_vsync_start);
	PIPE_CONF_CHECK_I(hw.adjusted_mode.crtc_vsync_end);

	PIPE_CONF_CHECK_I(pixel_multiplier);

	PIPE_CONF_CHECK_FLAGS(hw.adjusted_mode.flags,
			      DRM_MODE_FLAG_INTERLACE);

	if (!PIPE_CONF_QUIRK(PIPE_CONFIG_QUIRK_MODE_SYNC_FLAGS)) {
		PIPE_CONF_CHECK_FLAGS(hw.adjusted_mode.flags,
				      DRM_MODE_FLAG_PHSYNC);
		PIPE_CONF_CHECK_FLAGS(hw.adjusted_mode.flags,
				      DRM_MODE_FLAG_NHSYNC);
		PIPE_CONF_CHECK_FLAGS(hw.adjusted_mode.flags,
				      DRM_MODE_FLAG_PVSYNC);
		PIPE_CONF_CHECK_FLAGS(hw.adjusted_mode.flags,
				      DRM_MODE_FLAG_NVSYNC);
	}

	PIPE_CONF_CHECK_I(output_format);
	PIPE_CONF_CHECK_BOOL(has_hdmi_sink);
	if ((DISPLAY_VER(dev_priv) < 8 && !IS_HASWELL(dev_priv)) ||
	    IS_VALLEYVIEW(dev_priv) || IS_CHERRYVIEW(dev_priv))
		PIPE_CONF_CHECK_BOOL(limited_color_range);

	PIPE_CONF_CHECK_BOOL(hdmi_scrambling);
	PIPE_CONF_CHECK_BOOL(hdmi_high_tmds_clock_ratio);
	PIPE_CONF_CHECK_BOOL(has_infoframe);
	PIPE_CONF_CHECK_BOOL(fec_enable);

	PIPE_CONF_CHECK_BOOL_INCOMPLETE(has_audio);

	PIPE_CONF_CHECK_X(gmch_pfit.control);
	/* pfit ratios are autocomputed by the hw on gen4+ */
	if (DISPLAY_VER(dev_priv) < 4)
		PIPE_CONF_CHECK_X(gmch_pfit.pgm_ratios);
	PIPE_CONF_CHECK_X(gmch_pfit.lvds_border_bits);

	/*
	 * Changing the EDP transcoder input mux
	 * (A_ONOFF vs. A_ON) requires a full modeset.
	 */
	PIPE_CONF_CHECK_BOOL(pch_pfit.force_thru);

	if (!fastset) {
		PIPE_CONF_CHECK_I(pipe_src_w);
		PIPE_CONF_CHECK_I(pipe_src_h);

		PIPE_CONF_CHECK_BOOL(pch_pfit.enabled);
		if (current_config->pch_pfit.enabled) {
			PIPE_CONF_CHECK_I(pch_pfit.dst.x1);
			PIPE_CONF_CHECK_I(pch_pfit.dst.y1);
			PIPE_CONF_CHECK_I(pch_pfit.dst.x2);
			PIPE_CONF_CHECK_I(pch_pfit.dst.y2);
		}

		PIPE_CONF_CHECK_I(scaler_state.scaler_id);
		PIPE_CONF_CHECK_CLOCK_FUZZY(pixel_rate);

		PIPE_CONF_CHECK_X(gamma_mode);
		if (IS_CHERRYVIEW(dev_priv))
			PIPE_CONF_CHECK_X(cgm_mode);
		else
			PIPE_CONF_CHECK_X(csc_mode);
		PIPE_CONF_CHECK_BOOL(gamma_enable);
		PIPE_CONF_CHECK_BOOL(csc_enable);

		PIPE_CONF_CHECK_I(linetime);
		PIPE_CONF_CHECK_I(ips_linetime);

		bp_gamma = intel_color_get_gamma_bit_precision(pipe_config);
		if (bp_gamma)
			PIPE_CONF_CHECK_COLOR_LUT(gamma_mode, hw.gamma_lut, bp_gamma);

		if (current_config->active_planes) {
			PIPE_CONF_CHECK_BOOL(has_psr);
			PIPE_CONF_CHECK_BOOL(has_psr2);
			PIPE_CONF_CHECK_BOOL(enable_psr2_sel_fetch);
			PIPE_CONF_CHECK_I(dc3co_exitline);
		}
	}

	PIPE_CONF_CHECK_BOOL(double_wide);

	if (dev_priv->dpll.mgr) {
		PIPE_CONF_CHECK_P(shared_dpll);

		PIPE_CONF_CHECK_X(dpll_hw_state.dpll);
		PIPE_CONF_CHECK_X(dpll_hw_state.dpll_md);
		PIPE_CONF_CHECK_X(dpll_hw_state.fp0);
		PIPE_CONF_CHECK_X(dpll_hw_state.fp1);
		PIPE_CONF_CHECK_X(dpll_hw_state.wrpll);
		PIPE_CONF_CHECK_X(dpll_hw_state.spll);
		PIPE_CONF_CHECK_X(dpll_hw_state.ctrl1);
		PIPE_CONF_CHECK_X(dpll_hw_state.cfgcr1);
		PIPE_CONF_CHECK_X(dpll_hw_state.cfgcr2);
		PIPE_CONF_CHECK_X(dpll_hw_state.cfgcr0);
		PIPE_CONF_CHECK_X(dpll_hw_state.ebb0);
		PIPE_CONF_CHECK_X(dpll_hw_state.ebb4);
		PIPE_CONF_CHECK_X(dpll_hw_state.pll0);
		PIPE_CONF_CHECK_X(dpll_hw_state.pll1);
		PIPE_CONF_CHECK_X(dpll_hw_state.pll2);
		PIPE_CONF_CHECK_X(dpll_hw_state.pll3);
		PIPE_CONF_CHECK_X(dpll_hw_state.pll6);
		PIPE_CONF_CHECK_X(dpll_hw_state.pll8);
		PIPE_CONF_CHECK_X(dpll_hw_state.pll9);
		PIPE_CONF_CHECK_X(dpll_hw_state.pll10);
		PIPE_CONF_CHECK_X(dpll_hw_state.pcsdw12);
		PIPE_CONF_CHECK_X(dpll_hw_state.mg_refclkin_ctl);
		PIPE_CONF_CHECK_X(dpll_hw_state.mg_clktop2_coreclkctl1);
		PIPE_CONF_CHECK_X(dpll_hw_state.mg_clktop2_hsclkctl);
		PIPE_CONF_CHECK_X(dpll_hw_state.mg_pll_div0);
		PIPE_CONF_CHECK_X(dpll_hw_state.mg_pll_div1);
		PIPE_CONF_CHECK_X(dpll_hw_state.mg_pll_lf);
		PIPE_CONF_CHECK_X(dpll_hw_state.mg_pll_frac_lock);
		PIPE_CONF_CHECK_X(dpll_hw_state.mg_pll_ssc);
		PIPE_CONF_CHECK_X(dpll_hw_state.mg_pll_bias);
		PIPE_CONF_CHECK_X(dpll_hw_state.mg_pll_tdc_coldst_bias);
	}

	PIPE_CONF_CHECK_X(dsi_pll.ctrl);
	PIPE_CONF_CHECK_X(dsi_pll.div);

	if (IS_G4X(dev_priv) || DISPLAY_VER(dev_priv) >= 5)
		PIPE_CONF_CHECK_I(pipe_bpp);

	PIPE_CONF_CHECK_CLOCK_FUZZY(hw.pipe_mode.crtc_clock);
	PIPE_CONF_CHECK_CLOCK_FUZZY(hw.adjusted_mode.crtc_clock);
	PIPE_CONF_CHECK_CLOCK_FUZZY(port_clock);

	PIPE_CONF_CHECK_I(min_voltage_level);

	if (current_config->has_psr || pipe_config->has_psr)
		PIPE_CONF_CHECK_X_WITH_MASK(infoframes.enable,
					    ~intel_hdmi_infoframe_enable(DP_SDP_VSC));
	else
		PIPE_CONF_CHECK_X(infoframes.enable);

	PIPE_CONF_CHECK_X(infoframes.gcp);
	PIPE_CONF_CHECK_INFOFRAME(avi);
	PIPE_CONF_CHECK_INFOFRAME(spd);
	PIPE_CONF_CHECK_INFOFRAME(hdmi);
	PIPE_CONF_CHECK_INFOFRAME(drm);
	PIPE_CONF_CHECK_DP_VSC_SDP(vsc);

	PIPE_CONF_CHECK_X(sync_mode_slaves_mask);
	PIPE_CONF_CHECK_I(master_transcoder);
	PIPE_CONF_CHECK_BOOL(bigjoiner);
	PIPE_CONF_CHECK_BOOL(bigjoiner_slave);
	PIPE_CONF_CHECK_P(bigjoiner_linked_crtc);

	PIPE_CONF_CHECK_I(dsc.compression_enable);
	PIPE_CONF_CHECK_I(dsc.dsc_split);
	PIPE_CONF_CHECK_I(dsc.compressed_bpp);

	PIPE_CONF_CHECK_BOOL(splitter.enable);
	PIPE_CONF_CHECK_I(splitter.link_count);
	PIPE_CONF_CHECK_I(splitter.pixel_overlap);

	PIPE_CONF_CHECK_I(mst_master_transcoder);

	PIPE_CONF_CHECK_BOOL(vrr.enable);
	PIPE_CONF_CHECK_I(vrr.vmin);
	PIPE_CONF_CHECK_I(vrr.vmax);
	PIPE_CONF_CHECK_I(vrr.flipline);
	PIPE_CONF_CHECK_I(vrr.pipeline_full);
	PIPE_CONF_CHECK_I(vrr.guardband);

#undef PIPE_CONF_CHECK_X
#undef PIPE_CONF_CHECK_I
#undef PIPE_CONF_CHECK_BOOL
#undef PIPE_CONF_CHECK_BOOL_INCOMPLETE
#undef PIPE_CONF_CHECK_P
#undef PIPE_CONF_CHECK_FLAGS
#undef PIPE_CONF_CHECK_CLOCK_FUZZY
#undef PIPE_CONF_CHECK_COLOR_LUT
#undef PIPE_CONF_QUIRK

	return ret;
}

static void intel_pipe_config_sanity_check(struct drm_i915_private *dev_priv,
					   const struct intel_crtc_state *pipe_config)
{
	if (pipe_config->has_pch_encoder) {
		int fdi_dotclock = intel_dotclock_calculate(intel_fdi_link_freq(dev_priv, pipe_config),
							    &pipe_config->fdi_m_n);
		int dotclock = pipe_config->hw.adjusted_mode.crtc_clock;

		/*
		 * FDI already provided one idea for the dotclock.
		 * Yell if the encoder disagrees.
		 */
		drm_WARN(&dev_priv->drm,
			 !intel_fuzzy_clock_check(fdi_dotclock, dotclock),
			 "FDI dotclock and encoder dotclock mismatch, fdi: %i, encoder: %i\n",
			 fdi_dotclock, dotclock);
	}
}

static void verify_wm_state(struct intel_crtc *crtc,
			    struct intel_crtc_state *new_crtc_state)
{
	struct drm_i915_private *dev_priv = to_i915(crtc->base.dev);
	struct skl_hw_state {
		struct skl_ddb_entry ddb_y[I915_MAX_PLANES];
		struct skl_ddb_entry ddb_uv[I915_MAX_PLANES];
		struct skl_pipe_wm wm;
	} *hw;
	const struct skl_pipe_wm *sw_wm = &new_crtc_state->wm.skl.optimal;
	int level, max_level = ilk_wm_max_level(dev_priv);
	struct intel_plane *plane;
	u8 hw_enabled_slices;

	if (DISPLAY_VER(dev_priv) < 9 || !new_crtc_state->hw.active)
		return;

	hw = kzalloc(sizeof(*hw), GFP_KERNEL);
	if (!hw)
		return;

	skl_pipe_wm_get_hw_state(crtc, &hw->wm);

	skl_pipe_ddb_get_hw_state(crtc, hw->ddb_y, hw->ddb_uv);

	hw_enabled_slices = intel_enabled_dbuf_slices_mask(dev_priv);

	if (DISPLAY_VER(dev_priv) >= 11 &&
	    hw_enabled_slices != dev_priv->dbuf.enabled_slices)
		drm_err(&dev_priv->drm,
			"mismatch in DBUF Slices (expected 0x%x, got 0x%x)\n",
			dev_priv->dbuf.enabled_slices,
			hw_enabled_slices);

	for_each_intel_plane_on_crtc(&dev_priv->drm, crtc, plane) {
		const struct skl_ddb_entry *hw_ddb_entry, *sw_ddb_entry;
		const struct skl_wm_level *hw_wm_level, *sw_wm_level;

		/* Watermarks */
		for (level = 0; level <= max_level; level++) {
			hw_wm_level = &hw->wm.planes[plane->id].wm[level];
			sw_wm_level = skl_plane_wm_level(sw_wm, plane->id, level);

			if (skl_wm_level_equals(hw_wm_level, sw_wm_level))
				continue;

			drm_err(&dev_priv->drm,
				"[PLANE:%d:%s] mismatch in WM%d (expected e=%d b=%u l=%u, got e=%d b=%u l=%u)\n",
				plane->base.base.id, plane->base.name, level,
				sw_wm_level->enable,
				sw_wm_level->blocks,
				sw_wm_level->lines,
				hw_wm_level->enable,
				hw_wm_level->blocks,
				hw_wm_level->lines);
		}

		hw_wm_level = &hw->wm.planes[plane->id].trans_wm;
		sw_wm_level = skl_plane_trans_wm(sw_wm, plane->id);

		if (!skl_wm_level_equals(hw_wm_level, sw_wm_level)) {
			drm_err(&dev_priv->drm,
				"[PLANE:%d:%s] mismatch in trans WM (expected e=%d b=%u l=%u, got e=%d b=%u l=%u)\n",
				plane->base.base.id, plane->base.name,
				sw_wm_level->enable,
				sw_wm_level->blocks,
				sw_wm_level->lines,
				hw_wm_level->enable,
				hw_wm_level->blocks,
				hw_wm_level->lines);
		}

		hw_wm_level = &hw->wm.planes[plane->id].sagv.wm0;
		sw_wm_level = &sw_wm->planes[plane->id].sagv.wm0;

		if (HAS_HW_SAGV_WM(dev_priv) &&
		    !skl_wm_level_equals(hw_wm_level, sw_wm_level)) {
			drm_err(&dev_priv->drm,
				"[PLANE:%d:%s] mismatch in SAGV WM (expected e=%d b=%u l=%u, got e=%d b=%u l=%u)\n",
				plane->base.base.id, plane->base.name,
				sw_wm_level->enable,
				sw_wm_level->blocks,
				sw_wm_level->lines,
				hw_wm_level->enable,
				hw_wm_level->blocks,
				hw_wm_level->lines);
		}

		hw_wm_level = &hw->wm.planes[plane->id].sagv.trans_wm;
		sw_wm_level = &sw_wm->planes[plane->id].sagv.trans_wm;

		if (HAS_HW_SAGV_WM(dev_priv) &&
		    !skl_wm_level_equals(hw_wm_level, sw_wm_level)) {
			drm_err(&dev_priv->drm,
				"[PLANE:%d:%s] mismatch in SAGV trans WM (expected e=%d b=%u l=%u, got e=%d b=%u l=%u)\n",
				plane->base.base.id, plane->base.name,
				sw_wm_level->enable,
				sw_wm_level->blocks,
				sw_wm_level->lines,
				hw_wm_level->enable,
				hw_wm_level->blocks,
				hw_wm_level->lines);
		}

		/* DDB */
		hw_ddb_entry = &hw->ddb_y[plane->id];
		sw_ddb_entry = &new_crtc_state->wm.skl.plane_ddb_y[plane->id];

		if (!skl_ddb_entry_equal(hw_ddb_entry, sw_ddb_entry)) {
			drm_err(&dev_priv->drm,
				"[PLANE:%d:%s] mismatch in DDB (expected (%u,%u), found (%u,%u))\n",
				plane->base.base.id, plane->base.name,
				sw_ddb_entry->start, sw_ddb_entry->end,
				hw_ddb_entry->start, hw_ddb_entry->end);
		}
	}

	kfree(hw);
}

static void
verify_connector_state(struct intel_atomic_state *state,
		       struct intel_crtc *crtc)
{
	struct drm_connector *connector;
	struct drm_connector_state *new_conn_state;
	int i;

	for_each_new_connector_in_state(&state->base, connector, new_conn_state, i) {
		struct drm_encoder *encoder = connector->encoder;
		struct intel_crtc_state *crtc_state = NULL;

		if (new_conn_state->crtc != &crtc->base)
			continue;

		if (crtc)
			crtc_state = intel_atomic_get_new_crtc_state(state, crtc);

		intel_connector_verify_state(crtc_state, new_conn_state);

		I915_STATE_WARN(new_conn_state->best_encoder != encoder,
		     "connector's atomic encoder doesn't match legacy encoder\n");
	}
}

static void
verify_encoder_state(struct drm_i915_private *dev_priv, struct intel_atomic_state *state)
{
	struct intel_encoder *encoder;
	struct drm_connector *connector;
	struct drm_connector_state *old_conn_state, *new_conn_state;
	int i;

	for_each_intel_encoder(&dev_priv->drm, encoder) {
		bool enabled = false, found = false;
		enum pipe pipe;

		drm_dbg_kms(&dev_priv->drm, "[ENCODER:%d:%s]\n",
			    encoder->base.base.id,
			    encoder->base.name);

		for_each_oldnew_connector_in_state(&state->base, connector, old_conn_state,
						   new_conn_state, i) {
			if (old_conn_state->best_encoder == &encoder->base)
				found = true;

			if (new_conn_state->best_encoder != &encoder->base)
				continue;
			found = enabled = true;

			I915_STATE_WARN(new_conn_state->crtc !=
					encoder->base.crtc,
			     "connector's crtc doesn't match encoder crtc\n");
		}

		if (!found)
			continue;

		I915_STATE_WARN(!!encoder->base.crtc != enabled,
		     "encoder's enabled state mismatch "
		     "(expected %i, found %i)\n",
		     !!encoder->base.crtc, enabled);

		if (!encoder->base.crtc) {
			bool active;

			active = encoder->get_hw_state(encoder, &pipe);
			I915_STATE_WARN(active,
			     "encoder detached but still enabled on pipe %c.\n",
			     pipe_name(pipe));
		}
	}
}

static void
verify_crtc_state(struct intel_crtc *crtc,
		  struct intel_crtc_state *old_crtc_state,
		  struct intel_crtc_state *new_crtc_state)
{
	struct drm_device *dev = crtc->base.dev;
	struct drm_i915_private *dev_priv = to_i915(dev);
	struct intel_encoder *encoder;
	struct intel_crtc_state *pipe_config = old_crtc_state;
	struct drm_atomic_state *state = old_crtc_state->uapi.state;
	struct intel_crtc *master_crtc;

	__drm_atomic_helper_crtc_destroy_state(&old_crtc_state->uapi);
	intel_crtc_free_hw_state(old_crtc_state);
	intel_crtc_state_reset(old_crtc_state, crtc);
	old_crtc_state->uapi.state = state;

	drm_dbg_kms(&dev_priv->drm, "[CRTC:%d:%s]\n", crtc->base.base.id,
		    crtc->base.name);

	pipe_config->hw.enable = new_crtc_state->hw.enable;

	intel_crtc_get_pipe_config(pipe_config);

	/* we keep both pipes enabled on 830 */
	if (IS_I830(dev_priv) && pipe_config->hw.active)
		pipe_config->hw.active = new_crtc_state->hw.active;

	I915_STATE_WARN(new_crtc_state->hw.active != pipe_config->hw.active,
			"crtc active state doesn't match with hw state "
			"(expected %i, found %i)\n",
			new_crtc_state->hw.active, pipe_config->hw.active);

	I915_STATE_WARN(crtc->active != new_crtc_state->hw.active,
			"transitional active state does not match atomic hw state "
			"(expected %i, found %i)\n",
			new_crtc_state->hw.active, crtc->active);

	master_crtc = intel_master_crtc(new_crtc_state);

	for_each_encoder_on_crtc(dev, &master_crtc->base, encoder) {
		enum pipe pipe;
		bool active;

		active = encoder->get_hw_state(encoder, &pipe);
		I915_STATE_WARN(active != new_crtc_state->hw.active,
				"[ENCODER:%i] active %i with crtc active %i\n",
				encoder->base.base.id, active,
				new_crtc_state->hw.active);

		I915_STATE_WARN(active && master_crtc->pipe != pipe,
				"Encoder connected to wrong pipe %c\n",
				pipe_name(pipe));

		if (active)
			intel_encoder_get_config(encoder, pipe_config);
	}

	if (!new_crtc_state->hw.active)
		return;

	intel_pipe_config_sanity_check(dev_priv, pipe_config);

	if (!intel_pipe_config_compare(new_crtc_state,
				       pipe_config, false)) {
		I915_STATE_WARN(1, "pipe state doesn't match!\n");
		intel_dump_pipe_config(pipe_config, NULL, "[hw state]");
		intel_dump_pipe_config(new_crtc_state, NULL, "[sw state]");
	}
}

static void
intel_verify_planes(struct intel_atomic_state *state)
{
	struct intel_plane *plane;
	const struct intel_plane_state *plane_state;
	int i;

	for_each_new_intel_plane_in_state(state, plane,
					  plane_state, i)
		assert_plane(plane, plane_state->planar_slave ||
			     plane_state->uapi.visible);
}

static void
verify_single_dpll_state(struct drm_i915_private *dev_priv,
			 struct intel_shared_dpll *pll,
			 struct intel_crtc *crtc,
			 struct intel_crtc_state *new_crtc_state)
{
	struct intel_dpll_hw_state dpll_hw_state;
	u8 pipe_mask;
	bool active;

	memset(&dpll_hw_state, 0, sizeof(dpll_hw_state));

	drm_dbg_kms(&dev_priv->drm, "%s\n", pll->info->name);

	active = intel_dpll_get_hw_state(dev_priv, pll, &dpll_hw_state);

	if (!(pll->info->flags & INTEL_DPLL_ALWAYS_ON)) {
		I915_STATE_WARN(!pll->on && pll->active_mask,
		     "pll in active use but not on in sw tracking\n");
		I915_STATE_WARN(pll->on && !pll->active_mask,
		     "pll is on but not used by any active pipe\n");
		I915_STATE_WARN(pll->on != active,
		     "pll on state mismatch (expected %i, found %i)\n",
		     pll->on, active);
	}

	if (!crtc) {
		I915_STATE_WARN(pll->active_mask & ~pll->state.pipe_mask,
				"more active pll users than references: 0x%x vs 0x%x\n",
				pll->active_mask, pll->state.pipe_mask);

		return;
	}

	pipe_mask = BIT(crtc->pipe);

	if (new_crtc_state->hw.active)
		I915_STATE_WARN(!(pll->active_mask & pipe_mask),
				"pll active mismatch (expected pipe %c in active mask 0x%x)\n",
				pipe_name(crtc->pipe), pll->active_mask);
	else
		I915_STATE_WARN(pll->active_mask & pipe_mask,
				"pll active mismatch (didn't expect pipe %c in active mask 0x%x)\n",
				pipe_name(crtc->pipe), pll->active_mask);

	I915_STATE_WARN(!(pll->state.pipe_mask & pipe_mask),
			"pll enabled crtcs mismatch (expected 0x%x in 0x%x)\n",
			pipe_mask, pll->state.pipe_mask);

	I915_STATE_WARN(pll->on && memcmp(&pll->state.hw_state,
					  &dpll_hw_state,
					  sizeof(dpll_hw_state)),
			"pll hw state mismatch\n");
}

static void
verify_shared_dpll_state(struct intel_crtc *crtc,
			 struct intel_crtc_state *old_crtc_state,
			 struct intel_crtc_state *new_crtc_state)
{
	struct drm_i915_private *dev_priv = to_i915(crtc->base.dev);

	if (new_crtc_state->shared_dpll)
		verify_single_dpll_state(dev_priv, new_crtc_state->shared_dpll, crtc, new_crtc_state);

	if (old_crtc_state->shared_dpll &&
	    old_crtc_state->shared_dpll != new_crtc_state->shared_dpll) {
		u8 pipe_mask = BIT(crtc->pipe);
		struct intel_shared_dpll *pll = old_crtc_state->shared_dpll;

		I915_STATE_WARN(pll->active_mask & pipe_mask,
				"pll active mismatch (didn't expect pipe %c in active mask (0x%x))\n",
				pipe_name(crtc->pipe), pll->active_mask);
		I915_STATE_WARN(pll->state.pipe_mask & pipe_mask,
				"pll enabled crtcs mismatch (found %x in enabled mask (0x%x))\n",
				pipe_name(crtc->pipe), pll->state.pipe_mask);
	}
}

static void
verify_mpllb_state(struct intel_atomic_state *state,
		   struct intel_crtc_state *new_crtc_state)
{
	struct drm_i915_private *i915 = to_i915(state->base.dev);
	struct intel_mpllb_state mpllb_hw_state = { 0 };
	struct intel_mpllb_state *mpllb_sw_state = &new_crtc_state->mpllb_state;
	struct intel_crtc *crtc = to_intel_crtc(new_crtc_state->uapi.crtc);
	struct intel_encoder *encoder;

	if (!IS_DG2(i915))
		return;

	if (!new_crtc_state->hw.active)
		return;

	encoder = intel_get_crtc_new_encoder(state, new_crtc_state);
	intel_mpllb_readout_hw_state(encoder, &mpllb_hw_state);

#define MPLLB_CHECK(name) do { \
	if (mpllb_sw_state->name != mpllb_hw_state.name) { \
		pipe_config_mismatch(false, crtc, "MPLLB:" __stringify(name), \
				     "(expected 0x%08x, found 0x%08x)", \
				     mpllb_sw_state->name, \
				     mpllb_hw_state.name); \
	} \
} while (0)

	MPLLB_CHECK(mpllb_cp);
	MPLLB_CHECK(mpllb_div);
	MPLLB_CHECK(mpllb_div2);
	MPLLB_CHECK(mpllb_fracn1);
	MPLLB_CHECK(mpllb_fracn2);
	MPLLB_CHECK(mpllb_sscen);
	MPLLB_CHECK(mpllb_sscstep);

	/*
	 * ref_control is handled by the hardware/firemware and never
	 * programmed by the software, but the proper values are supplied
	 * in the bspec for verification purposes.
	 */
	MPLLB_CHECK(ref_control);

#undef MPLLB_CHECK
}

static void
intel_modeset_verify_crtc(struct intel_crtc *crtc,
			  struct intel_atomic_state *state,
			  struct intel_crtc_state *old_crtc_state,
			  struct intel_crtc_state *new_crtc_state)
{
	if (!intel_crtc_needs_modeset(new_crtc_state) && !new_crtc_state->update_pipe)
		return;

	verify_wm_state(crtc, new_crtc_state);
	verify_connector_state(state, crtc);
	verify_crtc_state(crtc, old_crtc_state, new_crtc_state);
	verify_shared_dpll_state(crtc, old_crtc_state, new_crtc_state);
	verify_mpllb_state(state, new_crtc_state);
}

static void
verify_disabled_dpll_state(struct drm_i915_private *dev_priv)
{
	int i;

	for (i = 0; i < dev_priv->dpll.num_shared_dpll; i++)
		verify_single_dpll_state(dev_priv,
					 &dev_priv->dpll.shared_dplls[i],
					 NULL, NULL);
}

static void
intel_modeset_verify_disabled(struct drm_i915_private *dev_priv,
			      struct intel_atomic_state *state)
{
	verify_encoder_state(dev_priv, state);
	verify_connector_state(state, NULL);
	verify_disabled_dpll_state(dev_priv);
}

int intel_modeset_all_pipes(struct intel_atomic_state *state)
{
	struct drm_i915_private *dev_priv = to_i915(state->base.dev);
	struct intel_crtc *crtc;

	/*
	 * Add all pipes to the state, and force
	 * a modeset on all the active ones.
	 */
	for_each_intel_crtc(&dev_priv->drm, crtc) {
		struct intel_crtc_state *crtc_state;
		int ret;

		crtc_state = intel_atomic_get_crtc_state(&state->base, crtc);
		if (IS_ERR(crtc_state))
			return PTR_ERR(crtc_state);

		if (!crtc_state->hw.active ||
		    drm_atomic_crtc_needs_modeset(&crtc_state->uapi))
			continue;

		crtc_state->uapi.mode_changed = true;

		ret = drm_atomic_add_affected_connectors(&state->base,
							 &crtc->base);
		if (ret)
			return ret;

		ret = intel_atomic_add_affected_planes(state, crtc);
		if (ret)
			return ret;

		crtc_state->update_planes |= crtc_state->active_planes;
	}

	return 0;
}

static void
intel_crtc_update_active_timings(const struct intel_crtc_state *crtc_state)
{
	struct intel_crtc *crtc = to_intel_crtc(crtc_state->uapi.crtc);
	struct drm_i915_private *dev_priv = to_i915(crtc->base.dev);
	struct drm_display_mode adjusted_mode =
		crtc_state->hw.adjusted_mode;

	if (crtc_state->vrr.enable) {
		adjusted_mode.crtc_vtotal = crtc_state->vrr.vmax;
		adjusted_mode.crtc_vblank_end = crtc_state->vrr.vmax;
		adjusted_mode.crtc_vblank_start = intel_vrr_vmin_vblank_start(crtc_state);
		crtc->vmax_vblank_start = intel_vrr_vmax_vblank_start(crtc_state);
	}

	drm_calc_timestamping_constants(&crtc->base, &adjusted_mode);

	crtc->mode_flags = crtc_state->mode_flags;

	/*
	 * The scanline counter increments at the leading edge of hsync.
	 *
	 * On most platforms it starts counting from vtotal-1 on the
	 * first active line. That means the scanline counter value is
	 * always one less than what we would expect. Ie. just after
	 * start of vblank, which also occurs at start of hsync (on the
	 * last active line), the scanline counter will read vblank_start-1.
	 *
	 * On gen2 the scanline counter starts counting from 1 instead
	 * of vtotal-1, so we have to subtract one (or rather add vtotal-1
	 * to keep the value positive), instead of adding one.
	 *
	 * On HSW+ the behaviour of the scanline counter depends on the output
	 * type. For DP ports it behaves like most other platforms, but on HDMI
	 * there's an extra 1 line difference. So we need to add two instead of
	 * one to the value.
	 *
	 * On VLV/CHV DSI the scanline counter would appear to increment
	 * approx. 1/3 of a scanline before start of vblank. Unfortunately
	 * that means we can't tell whether we're in vblank or not while
	 * we're on that particular line. We must still set scanline_offset
	 * to 1 so that the vblank timestamps come out correct when we query
	 * the scanline counter from within the vblank interrupt handler.
	 * However if queried just before the start of vblank we'll get an
	 * answer that's slightly in the future.
	 */
	if (DISPLAY_VER(dev_priv) == 2) {
		int vtotal;

		vtotal = adjusted_mode.crtc_vtotal;
		if (adjusted_mode.flags & DRM_MODE_FLAG_INTERLACE)
			vtotal /= 2;

		crtc->scanline_offset = vtotal - 1;
	} else if (HAS_DDI(dev_priv) &&
		   intel_crtc_has_type(crtc_state, INTEL_OUTPUT_HDMI)) {
		crtc->scanline_offset = 2;
	} else {
		crtc->scanline_offset = 1;
	}
}

static void intel_modeset_clear_plls(struct intel_atomic_state *state)
{
	struct drm_i915_private *dev_priv = to_i915(state->base.dev);
	struct intel_crtc_state *new_crtc_state;
	struct intel_crtc *crtc;
	int i;

	if (!dev_priv->dpll_funcs)
		return;

	for_each_new_intel_crtc_in_state(state, crtc, new_crtc_state, i) {
		if (!intel_crtc_needs_modeset(new_crtc_state))
			continue;

		intel_release_shared_dplls(state, crtc);
	}
}

/*
 * This implements the workaround described in the "notes" section of the mode
 * set sequence documentation. When going from no pipes or single pipe to
 * multiple pipes, and planes are enabled after the pipe, we need to wait at
 * least 2 vblanks on the first pipe before enabling planes on the second pipe.
 */
static int hsw_mode_set_planes_workaround(struct intel_atomic_state *state)
{
	struct intel_crtc_state *crtc_state;
	struct intel_crtc *crtc;
	struct intel_crtc_state *first_crtc_state = NULL;
	struct intel_crtc_state *other_crtc_state = NULL;
	enum pipe first_pipe = INVALID_PIPE, enabled_pipe = INVALID_PIPE;
	int i;

	/* look at all crtc's that are going to be enabled in during modeset */
	for_each_new_intel_crtc_in_state(state, crtc, crtc_state, i) {
		if (!crtc_state->hw.active ||
		    !intel_crtc_needs_modeset(crtc_state))
			continue;

		if (first_crtc_state) {
			other_crtc_state = crtc_state;
			break;
		} else {
			first_crtc_state = crtc_state;
			first_pipe = crtc->pipe;
		}
	}

	/* No workaround needed? */
	if (!first_crtc_state)
		return 0;

	/* w/a possibly needed, check how many crtc's are already enabled. */
	for_each_intel_crtc(state->base.dev, crtc) {
		crtc_state = intel_atomic_get_crtc_state(&state->base, crtc);
		if (IS_ERR(crtc_state))
			return PTR_ERR(crtc_state);

		crtc_state->hsw_workaround_pipe = INVALID_PIPE;

		if (!crtc_state->hw.active ||
		    intel_crtc_needs_modeset(crtc_state))
			continue;

		/* 2 or more enabled crtcs means no need for w/a */
		if (enabled_pipe != INVALID_PIPE)
			return 0;

		enabled_pipe = crtc->pipe;
	}

	if (enabled_pipe != INVALID_PIPE)
		first_crtc_state->hsw_workaround_pipe = enabled_pipe;
	else if (other_crtc_state)
		other_crtc_state->hsw_workaround_pipe = first_pipe;

	return 0;
}

u8 intel_calc_active_pipes(struct intel_atomic_state *state,
			   u8 active_pipes)
{
	const struct intel_crtc_state *crtc_state;
	struct intel_crtc *crtc;
	int i;

	for_each_new_intel_crtc_in_state(state, crtc, crtc_state, i) {
		if (crtc_state->hw.active)
			active_pipes |= BIT(crtc->pipe);
		else
			active_pipes &= ~BIT(crtc->pipe);
	}

	return active_pipes;
}

static int intel_modeset_checks(struct intel_atomic_state *state)
{
	struct drm_i915_private *dev_priv = to_i915(state->base.dev);

	state->modeset = true;

	if (IS_HASWELL(dev_priv))
		return hsw_mode_set_planes_workaround(state);

	return 0;
}

static void intel_crtc_check_fastset(const struct intel_crtc_state *old_crtc_state,
				     struct intel_crtc_state *new_crtc_state)
{
	if (!intel_pipe_config_compare(old_crtc_state, new_crtc_state, true))
		return;

	new_crtc_state->uapi.mode_changed = false;
	new_crtc_state->update_pipe = true;
}

static void intel_crtc_copy_fastset(const struct intel_crtc_state *old_crtc_state,
				    struct intel_crtc_state *new_crtc_state)
{
	/*
	 * If we're not doing the full modeset we want to
	 * keep the current M/N values as they may be
	 * sufficiently different to the computed values
	 * to cause problems.
	 *
	 * FIXME: should really copy more fuzzy state here
	 */
	new_crtc_state->fdi_m_n = old_crtc_state->fdi_m_n;
	new_crtc_state->dp_m_n = old_crtc_state->dp_m_n;
	new_crtc_state->dp_m2_n2 = old_crtc_state->dp_m2_n2;
	new_crtc_state->has_drrs = old_crtc_state->has_drrs;
}

static int intel_crtc_add_planes_to_state(struct intel_atomic_state *state,
					  struct intel_crtc *crtc,
					  u8 plane_ids_mask)
{
	struct drm_i915_private *dev_priv = to_i915(state->base.dev);
	struct intel_plane *plane;

	for_each_intel_plane_on_crtc(&dev_priv->drm, crtc, plane) {
		struct intel_plane_state *plane_state;

		if ((plane_ids_mask & BIT(plane->id)) == 0)
			continue;

		plane_state = intel_atomic_get_plane_state(state, plane);
		if (IS_ERR(plane_state))
			return PTR_ERR(plane_state);
	}

	return 0;
}

int intel_atomic_add_affected_planes(struct intel_atomic_state *state,
				     struct intel_crtc *crtc)
{
	const struct intel_crtc_state *old_crtc_state =
		intel_atomic_get_old_crtc_state(state, crtc);
	const struct intel_crtc_state *new_crtc_state =
		intel_atomic_get_new_crtc_state(state, crtc);

	return intel_crtc_add_planes_to_state(state, crtc,
					      old_crtc_state->enabled_planes |
					      new_crtc_state->enabled_planes);
}

static bool active_planes_affects_min_cdclk(struct drm_i915_private *dev_priv)
{
	/* See {hsw,vlv,ivb}_plane_ratio() */
	return IS_BROADWELL(dev_priv) || IS_HASWELL(dev_priv) ||
		IS_CHERRYVIEW(dev_priv) || IS_VALLEYVIEW(dev_priv) ||
		IS_IVYBRIDGE(dev_priv);
}

static int intel_crtc_add_bigjoiner_planes(struct intel_atomic_state *state,
					   struct intel_crtc *crtc,
					   struct intel_crtc *other)
{
	const struct intel_plane_state *plane_state;
	struct intel_plane *plane;
	u8 plane_ids = 0;
	int i;

	for_each_new_intel_plane_in_state(state, plane, plane_state, i) {
		if (plane->pipe == crtc->pipe)
			plane_ids |= BIT(plane->id);
	}

	return intel_crtc_add_planes_to_state(state, other, plane_ids);
}

static int intel_bigjoiner_add_affected_planes(struct intel_atomic_state *state)
{
	const struct intel_crtc_state *crtc_state;
	struct intel_crtc *crtc;
	int i;

	for_each_new_intel_crtc_in_state(state, crtc, crtc_state, i) {
		int ret;

		if (!crtc_state->bigjoiner)
			continue;

		ret = intel_crtc_add_bigjoiner_planes(state, crtc,
						      crtc_state->bigjoiner_linked_crtc);
		if (ret)
			return ret;
	}

	return 0;
}

static bool bo_has_valid_encryption(struct drm_i915_gem_object *obj)
{
	struct drm_i915_private *i915 = to_i915(obj->base.dev);

	return intel_pxp_key_check(&i915->gt.pxp, obj, false) == 0;
}

static bool pxp_is_borked(struct drm_i915_gem_object *obj)
{
	return i915_gem_object_is_protected(obj) && !bo_has_valid_encryption(obj);
}

static int intel_atomic_check_planes(struct intel_atomic_state *state)
{
	struct drm_i915_private *dev_priv = to_i915(state->base.dev);
	struct intel_crtc_state *old_crtc_state, *new_crtc_state;
	struct intel_plane_state *plane_state;
	struct intel_plane *plane;
	struct intel_plane_state *new_plane_state;
	struct intel_plane_state *old_plane_state;
	struct intel_crtc *crtc;
	const struct drm_framebuffer *fb;
	int i, ret;

	ret = icl_add_linked_planes(state);
	if (ret)
		return ret;

	ret = intel_bigjoiner_add_affected_planes(state);
	if (ret)
		return ret;

	for_each_new_intel_plane_in_state(state, plane, plane_state, i) {
		ret = intel_plane_atomic_check(state, plane);
		if (ret) {
			drm_dbg_atomic(&dev_priv->drm,
				       "[PLANE:%d:%s] atomic driver check failed\n",
				       plane->base.base.id, plane->base.name);
			return ret;
		}
	}

	for_each_oldnew_intel_crtc_in_state(state, crtc, old_crtc_state,
					    new_crtc_state, i) {
		u8 old_active_planes, new_active_planes;

		ret = icl_check_nv12_planes(new_crtc_state);
		if (ret)
			return ret;

		/*
		 * On some platforms the number of active planes affects
		 * the planes' minimum cdclk calculation. Add such planes
		 * to the state before we compute the minimum cdclk.
		 */
		if (!active_planes_affects_min_cdclk(dev_priv))
			continue;

		old_active_planes = old_crtc_state->active_planes & ~BIT(PLANE_CURSOR);
		new_active_planes = new_crtc_state->active_planes & ~BIT(PLANE_CURSOR);

		if (hweight8(old_active_planes) == hweight8(new_active_planes))
			continue;

		ret = intel_crtc_add_planes_to_state(state, crtc, new_active_planes);
		if (ret)
			return ret;
	}

	for_each_new_intel_plane_in_state(state, plane, plane_state, i) {
		new_plane_state = intel_atomic_get_new_plane_state(state, plane);
		old_plane_state = intel_atomic_get_old_plane_state(state, plane);
		fb = new_plane_state->hw.fb;
		if (fb) {
			new_plane_state->decrypt = bo_has_valid_encryption(intel_fb_obj(fb));
			new_plane_state->force_black = pxp_is_borked(intel_fb_obj(fb));
		} else {
			new_plane_state->decrypt = old_plane_state->decrypt;
			new_plane_state->force_black = old_plane_state->force_black;
		}
	}

	return 0;
}

<<<<<<< HEAD
static int intel_atomic_check_cdclk(struct intel_atomic_state *state,
				    bool *need_cdclk_calc)
{
	struct drm_i915_private *dev_priv = to_i915(state->base.dev);
	const struct intel_cdclk_state *old_cdclk_state;
	const struct intel_cdclk_state *new_cdclk_state;
	struct intel_plane_state *plane_state;
	struct intel_bw_state *new_bw_state;
	struct intel_plane *plane;
	int min_cdclk = 0;
	enum pipe pipe;
	int ret;
	int i;
	/*
	 * active_planes bitmask has been updated, and potentially
	 * affected planes are part of the state. We can now
	 * compute the minimum cdclk for each plane.
	 */
	for_each_new_intel_plane_in_state(state, plane, plane_state, i) {
		ret = intel_plane_calc_min_cdclk(state, plane, need_cdclk_calc);
		if (ret)
			return ret;
	}

	old_cdclk_state = intel_atomic_get_old_cdclk_state(state);
	new_cdclk_state = intel_atomic_get_new_cdclk_state(state);

	if (new_cdclk_state &&
	    old_cdclk_state->force_min_cdclk != new_cdclk_state->force_min_cdclk)
		*need_cdclk_calc = true;

	ret = intel_cdclk_bw_calc_min_cdclk(state);
	if (ret)
		return ret;

	new_bw_state = intel_atomic_get_new_bw_state(state);

	if (!new_cdclk_state || !new_bw_state)
		return 0;

	for_each_pipe(dev_priv, pipe) {
		min_cdclk = max(new_cdclk_state->min_cdclk[pipe], min_cdclk);

		/*
		 * Currently do this change only if we need to increase
		 */
		if (new_bw_state->min_cdclk > min_cdclk)
			*need_cdclk_calc = true;
	}

	return 0;
}

=======
>>>>>>> 754e0b0e
static int intel_atomic_check_crtcs(struct intel_atomic_state *state)
{
	struct intel_crtc_state *crtc_state;
	struct intel_crtc *crtc;
	int i;

	for_each_new_intel_crtc_in_state(state, crtc, crtc_state, i) {
		struct drm_i915_private *i915 = to_i915(crtc->base.dev);
		int ret;

		ret = intel_crtc_atomic_check(state, crtc);
		if (ret) {
			drm_dbg_atomic(&i915->drm,
				       "[CRTC:%d:%s] atomic driver check failed\n",
				       crtc->base.base.id, crtc->base.name);
			return ret;
		}
	}

	return 0;
}

static bool intel_cpu_transcoders_need_modeset(struct intel_atomic_state *state,
					       u8 transcoders)
{
	const struct intel_crtc_state *new_crtc_state;
	struct intel_crtc *crtc;
	int i;

	for_each_new_intel_crtc_in_state(state, crtc, new_crtc_state, i) {
		if (new_crtc_state->hw.enable &&
		    transcoders & BIT(new_crtc_state->cpu_transcoder) &&
		    intel_crtc_needs_modeset(new_crtc_state))
			return true;
	}

	return false;
}

static int intel_atomic_check_bigjoiner(struct intel_atomic_state *state,
					struct intel_crtc *crtc,
					struct intel_crtc_state *old_crtc_state,
					struct intel_crtc_state *new_crtc_state)
{
	struct intel_crtc_state *slave_crtc_state, *master_crtc_state;
	struct intel_crtc *slave_crtc, *master_crtc;

	/* slave being enabled, is master is still claiming this crtc? */
	if (old_crtc_state->bigjoiner_slave) {
		slave_crtc = crtc;
		master_crtc = old_crtc_state->bigjoiner_linked_crtc;
		master_crtc_state = intel_atomic_get_new_crtc_state(state, master_crtc);
		if (!master_crtc_state || !intel_crtc_needs_modeset(master_crtc_state))
			goto claimed;
	}

	if (!new_crtc_state->bigjoiner)
		return 0;

	slave_crtc = intel_dsc_get_bigjoiner_secondary(crtc);
	if (!slave_crtc) {
		DRM_DEBUG_KMS("[CRTC:%d:%s] Big joiner configuration requires "
			      "CRTC + 1 to be used, doesn't exist\n",
			      crtc->base.base.id, crtc->base.name);
		return -EINVAL;
	}

	new_crtc_state->bigjoiner_linked_crtc = slave_crtc;
	slave_crtc_state = intel_atomic_get_crtc_state(&state->base, slave_crtc);
	master_crtc = crtc;
	if (IS_ERR(slave_crtc_state))
		return PTR_ERR(slave_crtc_state);

	/* master being enabled, slave was already configured? */
	if (slave_crtc_state->uapi.enable)
		goto claimed;

	DRM_DEBUG_KMS("[CRTC:%d:%s] Used as slave for big joiner\n",
		      slave_crtc->base.base.id, slave_crtc->base.name);

	return copy_bigjoiner_crtc_state(slave_crtc_state, new_crtc_state);

claimed:
	DRM_DEBUG_KMS("[CRTC:%d:%s] Slave is enabled as normal CRTC, but "
		      "[CRTC:%d:%s] claiming this CRTC for bigjoiner.\n",
		      slave_crtc->base.base.id, slave_crtc->base.name,
		      master_crtc->base.base.id, master_crtc->base.name);
	return -EINVAL;
}

static void kill_bigjoiner_slave(struct intel_atomic_state *state,
				 struct intel_crtc_state *master_crtc_state)
{
	struct intel_crtc_state *slave_crtc_state =
		intel_atomic_get_new_crtc_state(state, master_crtc_state->bigjoiner_linked_crtc);

	slave_crtc_state->bigjoiner = master_crtc_state->bigjoiner = false;
	slave_crtc_state->bigjoiner_slave = master_crtc_state->bigjoiner_slave = false;
	slave_crtc_state->bigjoiner_linked_crtc = master_crtc_state->bigjoiner_linked_crtc = NULL;
	intel_crtc_copy_uapi_to_hw_state(state, slave_crtc_state);
}

/**
 * DOC: asynchronous flip implementation
 *
 * Asynchronous page flip is the implementation for the DRM_MODE_PAGE_FLIP_ASYNC
 * flag. Currently async flip is only supported via the drmModePageFlip IOCTL.
 * Correspondingly, support is currently added for primary plane only.
 *
 * Async flip can only change the plane surface address, so anything else
 * changing is rejected from the intel_atomic_check_async() function.
 * Once this check is cleared, flip done interrupt is enabled using
 * the intel_crtc_enable_flip_done() function.
 *
 * As soon as the surface address register is written, flip done interrupt is
 * generated and the requested events are sent to the usersapce in the interrupt
 * handler itself. The timestamp and sequence sent during the flip done event
 * correspond to the last vblank and have no relation to the actual time when
 * the flip done event was sent.
 */
static int intel_atomic_check_async(struct intel_atomic_state *state, struct intel_crtc *crtc)
{
	struct drm_i915_private *i915 = to_i915(state->base.dev);
	const struct intel_crtc_state *old_crtc_state, *new_crtc_state;
	const struct intel_plane_state *new_plane_state, *old_plane_state;
	struct intel_plane *plane;
	int i;

	old_crtc_state = intel_atomic_get_old_crtc_state(state, crtc);
	new_crtc_state = intel_atomic_get_new_crtc_state(state, crtc);

	if (intel_crtc_needs_modeset(new_crtc_state)) {
		drm_dbg_kms(&i915->drm, "Modeset Required. Async flip not supported\n");
		return -EINVAL;
	}

	if (!new_crtc_state->hw.active) {
		drm_dbg_kms(&i915->drm, "CRTC inactive\n");
		return -EINVAL;
	}
	if (old_crtc_state->active_planes != new_crtc_state->active_planes) {
		drm_dbg_kms(&i915->drm,
			    "Active planes cannot be changed during async flip\n");
		return -EINVAL;
	}

	for_each_oldnew_intel_plane_in_state(state, plane, old_plane_state,
					     new_plane_state, i) {
		if (plane->pipe != crtc->pipe)
			continue;

		/*
		 * TODO: Async flip is only supported through the page flip IOCTL
		 * as of now. So support currently added for primary plane only.
		 * Support for other planes on platforms on which supports
		 * this(vlv/chv and icl+) should be added when async flip is
		 * enabled in the atomic IOCTL path.
		 */
		if (!plane->async_flip)
			return -EINVAL;

		/*
		 * FIXME: This check is kept generic for all platforms.
		 * Need to verify this for all gen9 platforms to enable
		 * this selectively if required.
		 */
		switch (new_plane_state->hw.fb->modifier) {
		case I915_FORMAT_MOD_X_TILED:
		case I915_FORMAT_MOD_Y_TILED:
		case I915_FORMAT_MOD_Yf_TILED:
			break;
		default:
			drm_dbg_kms(&i915->drm,
				    "Linear memory/CCS does not support async flips\n");
			return -EINVAL;
		}

		if (new_plane_state->hw.fb->format->num_planes > 1) {
			drm_dbg_kms(&i915->drm,
				    "Planar formats not supported with async flips\n");
			return -EINVAL;
		}

		if (old_plane_state->view.color_plane[0].mapping_stride !=
		    new_plane_state->view.color_plane[0].mapping_stride) {
			drm_dbg_kms(&i915->drm, "Stride cannot be changed in async flip\n");
			return -EINVAL;
		}

		if (old_plane_state->hw.fb->modifier !=
		    new_plane_state->hw.fb->modifier) {
			drm_dbg_kms(&i915->drm,
				    "Framebuffer modifiers cannot be changed in async flip\n");
			return -EINVAL;
		}

		if (old_plane_state->hw.fb->format !=
		    new_plane_state->hw.fb->format) {
			drm_dbg_kms(&i915->drm,
				    "Framebuffer format cannot be changed in async flip\n");
			return -EINVAL;
		}

		if (old_plane_state->hw.rotation !=
		    new_plane_state->hw.rotation) {
			drm_dbg_kms(&i915->drm, "Rotation cannot be changed in async flip\n");
			return -EINVAL;
		}

		if (!drm_rect_equals(&old_plane_state->uapi.src, &new_plane_state->uapi.src) ||
		    !drm_rect_equals(&old_plane_state->uapi.dst, &new_plane_state->uapi.dst)) {
			drm_dbg_kms(&i915->drm,
				    "Plane size/co-ordinates cannot be changed in async flip\n");
			return -EINVAL;
		}

		if (old_plane_state->hw.alpha != new_plane_state->hw.alpha) {
			drm_dbg_kms(&i915->drm, "Alpha value cannot be changed in async flip\n");
			return -EINVAL;
		}

		if (old_plane_state->hw.pixel_blend_mode !=
		    new_plane_state->hw.pixel_blend_mode) {
			drm_dbg_kms(&i915->drm,
				    "Pixel blend mode cannot be changed in async flip\n");
			return -EINVAL;
		}

		if (old_plane_state->hw.color_encoding != new_plane_state->hw.color_encoding) {
			drm_dbg_kms(&i915->drm,
				    "Color encoding cannot be changed in async flip\n");
			return -EINVAL;
		}

		if (old_plane_state->hw.color_range != new_plane_state->hw.color_range) {
			drm_dbg_kms(&i915->drm, "Color range cannot be changed in async flip\n");
			return -EINVAL;
		}

		/* plane decryption is allow to change only in synchronous flips */
		if (old_plane_state->decrypt != new_plane_state->decrypt)
			return -EINVAL;
	}

	return 0;
}

static int intel_bigjoiner_add_affected_crtcs(struct intel_atomic_state *state)
{
	struct intel_crtc_state *crtc_state;
	struct intel_crtc *crtc;
	int i;

	for_each_new_intel_crtc_in_state(state, crtc, crtc_state, i) {
		struct intel_crtc_state *linked_crtc_state;
		struct intel_crtc *linked_crtc;
		int ret;

		if (!crtc_state->bigjoiner)
			continue;

		linked_crtc = crtc_state->bigjoiner_linked_crtc;
		linked_crtc_state = intel_atomic_get_crtc_state(&state->base, linked_crtc);
		if (IS_ERR(linked_crtc_state))
			return PTR_ERR(linked_crtc_state);

		if (!intel_crtc_needs_modeset(crtc_state))
			continue;

		linked_crtc_state->uapi.mode_changed = true;

		ret = drm_atomic_add_affected_connectors(&state->base,
							 &linked_crtc->base);
		if (ret)
			return ret;

		ret = intel_atomic_add_affected_planes(state, linked_crtc);
		if (ret)
			return ret;
	}

	for_each_new_intel_crtc_in_state(state, crtc, crtc_state, i) {
		/* Kill old bigjoiner link, we may re-establish afterwards */
		if (intel_crtc_needs_modeset(crtc_state) &&
		    crtc_state->bigjoiner && !crtc_state->bigjoiner_slave)
			kill_bigjoiner_slave(state, crtc_state);
	}

	return 0;
}

/**
 * intel_atomic_check - validate state object
 * @dev: drm device
 * @_state: state to validate
 */
static int intel_atomic_check(struct drm_device *dev,
			      struct drm_atomic_state *_state)
{
	struct drm_i915_private *dev_priv = to_i915(dev);
	struct intel_atomic_state *state = to_intel_atomic_state(_state);
	struct intel_crtc_state *old_crtc_state, *new_crtc_state;
	struct intel_crtc *crtc;
	int ret, i;
	bool any_ms = false;

	for_each_oldnew_intel_crtc_in_state(state, crtc, old_crtc_state,
					    new_crtc_state, i) {
		if (new_crtc_state->inherited != old_crtc_state->inherited)
			new_crtc_state->uapi.mode_changed = true;
	}

	intel_vrr_check_modeset(state);

	ret = drm_atomic_helper_check_modeset(dev, &state->base);
	if (ret)
		goto fail;

	ret = intel_bigjoiner_add_affected_crtcs(state);
	if (ret)
		goto fail;

	for_each_oldnew_intel_crtc_in_state(state, crtc, old_crtc_state,
					    new_crtc_state, i) {
		if (!intel_crtc_needs_modeset(new_crtc_state)) {
			/* Light copy */
			intel_crtc_copy_uapi_to_hw_state_nomodeset(state, new_crtc_state);

			continue;
		}

		if (!new_crtc_state->uapi.enable) {
			if (!new_crtc_state->bigjoiner_slave) {
				intel_crtc_copy_uapi_to_hw_state(state, new_crtc_state);
				any_ms = true;
			}
			continue;
		}

		ret = intel_crtc_prepare_cleared_state(state, new_crtc_state);
		if (ret)
			goto fail;

		ret = intel_modeset_pipe_config(state, new_crtc_state);
		if (ret)
			goto fail;

		ret = intel_atomic_check_bigjoiner(state, crtc, old_crtc_state,
						   new_crtc_state);
		if (ret)
			goto fail;
	}

	for_each_oldnew_intel_crtc_in_state(state, crtc, old_crtc_state,
					    new_crtc_state, i) {
		if (!intel_crtc_needs_modeset(new_crtc_state))
			continue;

		ret = intel_modeset_pipe_config_late(new_crtc_state);
		if (ret)
			goto fail;

		intel_crtc_check_fastset(old_crtc_state, new_crtc_state);
	}

	/**
	 * Check if fastset is allowed by external dependencies like other
	 * pipes and transcoders.
	 *
	 * Right now it only forces a fullmodeset when the MST master
	 * transcoder did not changed but the pipe of the master transcoder
	 * needs a fullmodeset so all slaves also needs to do a fullmodeset or
	 * in case of port synced crtcs, if one of the synced crtcs
	 * needs a full modeset, all other synced crtcs should be
	 * forced a full modeset.
	 */
	for_each_new_intel_crtc_in_state(state, crtc, new_crtc_state, i) {
		if (!new_crtc_state->hw.enable || intel_crtc_needs_modeset(new_crtc_state))
			continue;

		if (intel_dp_mst_is_slave_trans(new_crtc_state)) {
			enum transcoder master = new_crtc_state->mst_master_transcoder;

			if (intel_cpu_transcoders_need_modeset(state, BIT(master))) {
				new_crtc_state->uapi.mode_changed = true;
				new_crtc_state->update_pipe = false;
			}
		}

		if (is_trans_port_sync_mode(new_crtc_state)) {
			u8 trans = new_crtc_state->sync_mode_slaves_mask;

			if (new_crtc_state->master_transcoder != INVALID_TRANSCODER)
				trans |= BIT(new_crtc_state->master_transcoder);

			if (intel_cpu_transcoders_need_modeset(state, trans)) {
				new_crtc_state->uapi.mode_changed = true;
				new_crtc_state->update_pipe = false;
			}
		}

		if (new_crtc_state->bigjoiner) {
			struct intel_crtc_state *linked_crtc_state =
				intel_atomic_get_new_crtc_state(state, new_crtc_state->bigjoiner_linked_crtc);

			if (intel_crtc_needs_modeset(linked_crtc_state)) {
				new_crtc_state->uapi.mode_changed = true;
				new_crtc_state->update_pipe = false;
			}
		}
	}

	for_each_oldnew_intel_crtc_in_state(state, crtc, old_crtc_state,
					    new_crtc_state, i) {
		if (intel_crtc_needs_modeset(new_crtc_state)) {
			any_ms = true;
			continue;
		}

		if (!new_crtc_state->update_pipe)
			continue;

		intel_crtc_copy_fastset(old_crtc_state, new_crtc_state);
	}

	if (any_ms && !check_digital_port_conflicts(state)) {
		drm_dbg_kms(&dev_priv->drm,
			    "rejecting conflicting digital port configuration\n");
		ret = -EINVAL;
		goto fail;
	}

	ret = drm_dp_mst_atomic_check(&state->base);
	if (ret)
		goto fail;

	ret = intel_atomic_check_planes(state);
	if (ret)
		goto fail;

<<<<<<< HEAD
	intel_fbc_choose_crtc(dev_priv, state);
=======
>>>>>>> 754e0b0e
	ret = intel_compute_global_watermarks(state);
	if (ret)
		goto fail;

	ret = intel_bw_atomic_check(state);
	if (ret)
		goto fail;

	ret = intel_cdclk_atomic_check(state, &any_ms);
	if (ret)
		goto fail;

	if (intel_any_crtc_needs_modeset(state))
		any_ms = true;

	if (any_ms) {
		ret = intel_modeset_checks(state);
		if (ret)
			goto fail;

		ret = intel_modeset_calc_cdclk(state);
		if (ret)
			return ret;

		intel_modeset_clear_plls(state);
	}

	ret = intel_atomic_check_crtcs(state);
	if (ret)
		goto fail;

	ret = intel_fbc_atomic_check(state);
	if (ret)
		goto fail;

	for_each_oldnew_intel_crtc_in_state(state, crtc, old_crtc_state,
					    new_crtc_state, i) {
		if (new_crtc_state->uapi.async_flip) {
			ret = intel_atomic_check_async(state, crtc);
			if (ret)
				goto fail;
		}

		if (!intel_crtc_needs_modeset(new_crtc_state) &&
		    !new_crtc_state->update_pipe)
			continue;

		intel_dump_pipe_config(new_crtc_state, state,
				       intel_crtc_needs_modeset(new_crtc_state) ?
				       "[modeset]" : "[fastset]");
	}

	return 0;

 fail:
	if (ret == -EDEADLK)
		return ret;

	/*
	 * FIXME would probably be nice to know which crtc specifically
	 * caused the failure, in cases where we can pinpoint it.
	 */
	for_each_oldnew_intel_crtc_in_state(state, crtc, old_crtc_state,
					    new_crtc_state, i)
		intel_dump_pipe_config(new_crtc_state, state, "[failed]");

	return ret;
}

static int intel_atomic_prepare_commit(struct intel_atomic_state *state)
{
	struct intel_crtc_state *crtc_state;
	struct intel_crtc *crtc;
	int i, ret;

	ret = drm_atomic_helper_prepare_planes(state->base.dev, &state->base);
	if (ret < 0)
		return ret;

	for_each_new_intel_crtc_in_state(state, crtc, crtc_state, i) {
		bool mode_changed = intel_crtc_needs_modeset(crtc_state);

		if (mode_changed || crtc_state->update_pipe ||
		    crtc_state->uapi.color_mgmt_changed) {
			intel_dsb_prepare(crtc_state);
		}
	}

	return 0;
}

void intel_crtc_arm_fifo_underrun(struct intel_crtc *crtc,
				  struct intel_crtc_state *crtc_state)
{
	struct drm_i915_private *dev_priv = to_i915(crtc->base.dev);

	if (DISPLAY_VER(dev_priv) != 2 || crtc_state->active_planes)
		intel_set_cpu_fifo_underrun_reporting(dev_priv, crtc->pipe, true);

	if (crtc_state->has_pch_encoder) {
		enum pipe pch_transcoder =
			intel_crtc_pch_transcoder(crtc);

		intel_set_pch_fifo_underrun_reporting(dev_priv, pch_transcoder, true);
	}
}

static void intel_pipe_fastset(const struct intel_crtc_state *old_crtc_state,
			       const struct intel_crtc_state *new_crtc_state)
{
	struct intel_crtc *crtc = to_intel_crtc(new_crtc_state->uapi.crtc);
	struct drm_i915_private *dev_priv = to_i915(crtc->base.dev);

	/*
	 * Update pipe size and adjust fitter if needed: the reason for this is
	 * that in compute_mode_changes we check the native mode (not the pfit
	 * mode) to see if we can flip rather than do a full mode set. In the
	 * fastboot case, we'll flip, but if we don't update the pipesrc and
	 * pfit state, we'll end up with a big fb scanned out into the wrong
	 * sized surface.
	 */
	intel_set_pipe_src_size(new_crtc_state);

	/* on skylake this is done by detaching scalers */
	if (DISPLAY_VER(dev_priv) >= 9) {
		if (new_crtc_state->pch_pfit.enabled)
			skl_pfit_enable(new_crtc_state);
	} else if (HAS_PCH_SPLIT(dev_priv)) {
		if (new_crtc_state->pch_pfit.enabled)
			ilk_pfit_enable(new_crtc_state);
		else if (old_crtc_state->pch_pfit.enabled)
			ilk_pfit_disable(old_crtc_state);
	}

	/*
	 * The register is supposedly single buffered so perhaps
	 * not 100% correct to do this here. But SKL+ calculate
	 * this based on the adjust pixel rate so pfit changes do
	 * affect it and so it must be updated for fastsets.
	 * HSW/BDW only really need this here for fastboot, after
	 * that the value should not change without a full modeset.
	 */
	if (DISPLAY_VER(dev_priv) >= 9 ||
	    IS_BROADWELL(dev_priv) || IS_HASWELL(dev_priv))
		hsw_set_linetime_wm(new_crtc_state);

	if (DISPLAY_VER(dev_priv) >= 11)
		icl_set_pipe_chicken(new_crtc_state);
}

static void commit_pipe_pre_planes(struct intel_atomic_state *state,
				   struct intel_crtc *crtc)
{
	struct drm_i915_private *dev_priv = to_i915(state->base.dev);
	const struct intel_crtc_state *old_crtc_state =
		intel_atomic_get_old_crtc_state(state, crtc);
	const struct intel_crtc_state *new_crtc_state =
		intel_atomic_get_new_crtc_state(state, crtc);
	bool modeset = intel_crtc_needs_modeset(new_crtc_state);

	/*
	 * During modesets pipe configuration was programmed as the
	 * CRTC was enabled.
	 */
	if (!modeset) {
		if (new_crtc_state->uapi.color_mgmt_changed ||
		    new_crtc_state->update_pipe)
			intel_color_commit(new_crtc_state);

		if (DISPLAY_VER(dev_priv) >= 9 || IS_BROADWELL(dev_priv))
			bdw_set_pipemisc(new_crtc_state);

		if (new_crtc_state->update_pipe)
			intel_pipe_fastset(old_crtc_state, new_crtc_state);
	}

	intel_psr2_program_trans_man_trk_ctl(new_crtc_state);

	intel_atomic_update_watermarks(state, crtc);
}

static void commit_pipe_post_planes(struct intel_atomic_state *state,
				    struct intel_crtc *crtc)
{
	struct drm_i915_private *dev_priv = to_i915(state->base.dev);
	const struct intel_crtc_state *new_crtc_state =
		intel_atomic_get_new_crtc_state(state, crtc);

	/*
	 * Disable the scaler(s) after the plane(s) so that we don't
	 * get a catastrophic underrun even if the two operations
	 * end up happening in two different frames.
	 */
	if (DISPLAY_VER(dev_priv) >= 9 &&
	    !intel_crtc_needs_modeset(new_crtc_state))
		skl_detach_scalers(new_crtc_state);
}

static void intel_enable_crtc(struct intel_atomic_state *state,
			      struct intel_crtc *crtc)
{
	struct drm_i915_private *dev_priv = to_i915(state->base.dev);
	const struct intel_crtc_state *new_crtc_state =
		intel_atomic_get_new_crtc_state(state, crtc);

	if (!intel_crtc_needs_modeset(new_crtc_state))
		return;

	intel_crtc_update_active_timings(new_crtc_state);

	dev_priv->display->crtc_enable(state, crtc);

	if (new_crtc_state->bigjoiner_slave)
		return;

	/* vblanks work again, re-enable pipe CRC. */
	intel_crtc_enable_pipe_crc(crtc);
}

static void intel_update_crtc(struct intel_atomic_state *state,
			      struct intel_crtc *crtc)
{
	struct drm_i915_private *dev_priv = to_i915(state->base.dev);
	const struct intel_crtc_state *old_crtc_state =
		intel_atomic_get_old_crtc_state(state, crtc);
	struct intel_crtc_state *new_crtc_state =
		intel_atomic_get_new_crtc_state(state, crtc);
	bool modeset = intel_crtc_needs_modeset(new_crtc_state);

	if (!modeset) {
		if (new_crtc_state->preload_luts &&
		    (new_crtc_state->uapi.color_mgmt_changed ||
		     new_crtc_state->update_pipe))
			intel_color_load_luts(new_crtc_state);

		intel_pre_plane_update(state, crtc);

		if (new_crtc_state->update_pipe)
			intel_encoders_update_pipe(state, crtc);
	}

	intel_fbc_update(state, crtc);
<<<<<<< HEAD
=======

	intel_update_planes_on_crtc(state, crtc);
>>>>>>> 754e0b0e

	/* Perform vblank evasion around commit operation */
	intel_pipe_update_start(new_crtc_state);

	commit_pipe_pre_planes(state, crtc);

	if (DISPLAY_VER(dev_priv) >= 9)
		skl_arm_planes_on_crtc(state, crtc);
	else
		i9xx_arm_planes_on_crtc(state, crtc);

	commit_pipe_post_planes(state, crtc);

	intel_pipe_update_end(new_crtc_state);

	/*
	 * We usually enable FIFO underrun interrupts as part of the
	 * CRTC enable sequence during modesets.  But when we inherit a
	 * valid pipe configuration from the BIOS we need to take care
	 * of enabling them on the CRTC's first fastset.
	 */
	if (new_crtc_state->update_pipe && !modeset &&
	    old_crtc_state->inherited)
		intel_crtc_arm_fifo_underrun(crtc, new_crtc_state);
}

static void intel_old_crtc_state_disables(struct intel_atomic_state *state,
					  struct intel_crtc_state *old_crtc_state,
					  struct intel_crtc_state *new_crtc_state,
					  struct intel_crtc *crtc)
{
	struct drm_i915_private *dev_priv = to_i915(state->base.dev);

	/*
	 * We need to disable pipe CRC before disabling the pipe,
	 * or we race against vblank off.
	 */
	intel_crtc_disable_pipe_crc(crtc);

	dev_priv->display->crtc_disable(state, crtc);
	crtc->active = false;
	intel_fbc_disable(crtc);
	intel_disable_shared_dpll(old_crtc_state);

	/* FIXME unify this for all platforms */
	if (!new_crtc_state->hw.active &&
	    !HAS_GMCH(dev_priv))
		intel_initial_watermarks(state, crtc);
}

static void intel_commit_modeset_disables(struct intel_atomic_state *state)
{
	struct intel_crtc_state *new_crtc_state, *old_crtc_state;
	struct intel_crtc *crtc;
	u32 handled = 0;
	int i;

	for_each_oldnew_intel_crtc_in_state(state, crtc, old_crtc_state,
					    new_crtc_state, i) {
		if (!intel_crtc_needs_modeset(new_crtc_state))
			continue;

		if (!old_crtc_state->hw.active)
			continue;

		intel_pre_plane_update(state, crtc);
		intel_crtc_disable_planes(state, crtc);
	}

	/* Only disable port sync and MST slaves */
	for_each_oldnew_intel_crtc_in_state(state, crtc, old_crtc_state,
					    new_crtc_state, i) {
		if (!intel_crtc_needs_modeset(new_crtc_state))
			continue;

		if (!old_crtc_state->hw.active)
			continue;

		/* In case of Transcoder port Sync master slave CRTCs can be
		 * assigned in any order and we need to make sure that
		 * slave CRTCs are disabled first and then master CRTC since
		 * Slave vblanks are masked till Master Vblanks.
		 */
		if (!is_trans_port_sync_slave(old_crtc_state) &&
		    !intel_dp_mst_is_slave_trans(old_crtc_state) &&
		    !old_crtc_state->bigjoiner_slave)
			continue;

		intel_old_crtc_state_disables(state, old_crtc_state,
					      new_crtc_state, crtc);
		handled |= BIT(crtc->pipe);
	}

	/* Disable everything else left on */
	for_each_oldnew_intel_crtc_in_state(state, crtc, old_crtc_state,
					    new_crtc_state, i) {
		if (!intel_crtc_needs_modeset(new_crtc_state) ||
		    (handled & BIT(crtc->pipe)))
			continue;

		if (!old_crtc_state->hw.active)
			continue;

		intel_old_crtc_state_disables(state, old_crtc_state,
					      new_crtc_state, crtc);
	}
}

static void intel_commit_modeset_enables(struct intel_atomic_state *state)
{
	struct intel_crtc_state *new_crtc_state;
	struct intel_crtc *crtc;
	int i;

	for_each_new_intel_crtc_in_state(state, crtc, new_crtc_state, i) {
		if (!new_crtc_state->hw.active)
			continue;

		intel_enable_crtc(state, crtc);
		intel_update_crtc(state, crtc);
	}
}

static void skl_commit_modeset_enables(struct intel_atomic_state *state)
{
	struct drm_i915_private *dev_priv = to_i915(state->base.dev);
	struct intel_crtc *crtc;
	struct intel_crtc_state *old_crtc_state, *new_crtc_state;
	struct skl_ddb_entry entries[I915_MAX_PIPES] = {};
	u8 update_pipes = 0, modeset_pipes = 0;
	int i;

	for_each_oldnew_intel_crtc_in_state(state, crtc, old_crtc_state, new_crtc_state, i) {
		enum pipe pipe = crtc->pipe;

		if (!new_crtc_state->hw.active)
			continue;

		/* ignore allocations for crtc's that have been turned off. */
		if (!intel_crtc_needs_modeset(new_crtc_state)) {
			entries[pipe] = old_crtc_state->wm.skl.ddb;
			update_pipes |= BIT(pipe);
		} else {
			modeset_pipes |= BIT(pipe);
		}
	}

	/*
	 * Whenever the number of active pipes changes, we need to make sure we
	 * update the pipes in the right order so that their ddb allocations
	 * never overlap with each other between CRTC updates. Otherwise we'll
	 * cause pipe underruns and other bad stuff.
	 *
	 * So first lets enable all pipes that do not need a fullmodeset as
	 * those don't have any external dependency.
	 */
	while (update_pipes) {
		for_each_oldnew_intel_crtc_in_state(state, crtc, old_crtc_state,
						    new_crtc_state, i) {
			enum pipe pipe = crtc->pipe;

			if ((update_pipes & BIT(pipe)) == 0)
				continue;

			if (skl_ddb_allocation_overlaps(&new_crtc_state->wm.skl.ddb,
							entries, I915_MAX_PIPES, pipe))
				continue;

			entries[pipe] = new_crtc_state->wm.skl.ddb;
			update_pipes &= ~BIT(pipe);

			intel_update_crtc(state, crtc);

			/*
			 * If this is an already active pipe, it's DDB changed,
			 * and this isn't the last pipe that needs updating
			 * then we need to wait for a vblank to pass for the
			 * new ddb allocation to take effect.
			 */
			if (!skl_ddb_entry_equal(&new_crtc_state->wm.skl.ddb,
						 &old_crtc_state->wm.skl.ddb) &&
			    (update_pipes | modeset_pipes))
				intel_crtc_wait_for_next_vblank(crtc);
		}
	}

	update_pipes = modeset_pipes;

	/*
	 * Enable all pipes that needs a modeset and do not depends on other
	 * pipes
	 */
	for_each_new_intel_crtc_in_state(state, crtc, new_crtc_state, i) {
		enum pipe pipe = crtc->pipe;

		if ((modeset_pipes & BIT(pipe)) == 0)
			continue;

		if (intel_dp_mst_is_slave_trans(new_crtc_state) ||
		    is_trans_port_sync_master(new_crtc_state) ||
		    (new_crtc_state->bigjoiner && !new_crtc_state->bigjoiner_slave))
			continue;

		modeset_pipes &= ~BIT(pipe);

		intel_enable_crtc(state, crtc);
	}

	/*
	 * Then we enable all remaining pipes that depend on other
	 * pipes: MST slaves and port sync masters, big joiner master
	 */
	for_each_new_intel_crtc_in_state(state, crtc, new_crtc_state, i) {
		enum pipe pipe = crtc->pipe;

		if ((modeset_pipes & BIT(pipe)) == 0)
			continue;

		modeset_pipes &= ~BIT(pipe);

		intel_enable_crtc(state, crtc);
	}

	/*
	 * Finally we do the plane updates/etc. for all pipes that got enabled.
	 */
	for_each_new_intel_crtc_in_state(state, crtc, new_crtc_state, i) {
		enum pipe pipe = crtc->pipe;

		if ((update_pipes & BIT(pipe)) == 0)
			continue;

		drm_WARN_ON(&dev_priv->drm, skl_ddb_allocation_overlaps(&new_crtc_state->wm.skl.ddb,
									entries, I915_MAX_PIPES, pipe));

		entries[pipe] = new_crtc_state->wm.skl.ddb;
		update_pipes &= ~BIT(pipe);

		intel_update_crtc(state, crtc);
	}

	drm_WARN_ON(&dev_priv->drm, modeset_pipes);
	drm_WARN_ON(&dev_priv->drm, update_pipes);
}

static void intel_atomic_helper_free_state(struct drm_i915_private *dev_priv)
{
	struct intel_atomic_state *state, *next;
	struct llist_node *freed;

	freed = llist_del_all(&dev_priv->atomic_helper.free_list);
	llist_for_each_entry_safe(state, next, freed, freed)
		drm_atomic_state_put(&state->base);
}

static void intel_atomic_helper_free_state_worker(struct work_struct *work)
{
	struct drm_i915_private *dev_priv =
		container_of(work, typeof(*dev_priv), atomic_helper.free_work);

	intel_atomic_helper_free_state(dev_priv);
}

static void intel_atomic_commit_fence_wait(struct intel_atomic_state *intel_state)
{
	struct wait_queue_entry wait_fence, wait_reset;
	struct drm_i915_private *dev_priv = to_i915(intel_state->base.dev);

	init_wait_entry(&wait_fence, 0);
	init_wait_entry(&wait_reset, 0);
	for (;;) {
		prepare_to_wait(&intel_state->commit_ready.wait,
				&wait_fence, TASK_UNINTERRUPTIBLE);
		prepare_to_wait(bit_waitqueue(&to_gt(dev_priv)->reset.flags,
					      I915_RESET_MODESET),
				&wait_reset, TASK_UNINTERRUPTIBLE);


		if (i915_sw_fence_done(&intel_state->commit_ready) ||
		    test_bit(I915_RESET_MODESET, &to_gt(dev_priv)->reset.flags))
			break;

		schedule();
	}
	finish_wait(&intel_state->commit_ready.wait, &wait_fence);
	finish_wait(bit_waitqueue(&to_gt(dev_priv)->reset.flags,
				  I915_RESET_MODESET),
		    &wait_reset);
}

static void intel_cleanup_dsbs(struct intel_atomic_state *state)
{
	struct intel_crtc_state *old_crtc_state, *new_crtc_state;
	struct intel_crtc *crtc;
	int i;

	for_each_oldnew_intel_crtc_in_state(state, crtc, old_crtc_state,
					    new_crtc_state, i)
		intel_dsb_cleanup(old_crtc_state);
}

static void intel_atomic_cleanup_work(struct work_struct *work)
{
	struct intel_atomic_state *state =
		container_of(work, struct intel_atomic_state, base.commit_work);
	struct drm_i915_private *i915 = to_i915(state->base.dev);

	intel_cleanup_dsbs(state);
	drm_atomic_helper_cleanup_planes(&i915->drm, &state->base);
	drm_atomic_helper_commit_cleanup_done(&state->base);
	drm_atomic_state_put(&state->base);

	intel_atomic_helper_free_state(i915);
}

static void intel_atomic_prepare_plane_clear_colors(struct intel_atomic_state *state)
{
	struct drm_i915_private *i915 = to_i915(state->base.dev);
	struct intel_plane *plane;
	struct intel_plane_state *plane_state;
	int i;

	for_each_new_intel_plane_in_state(state, plane, plane_state, i) {
		struct drm_framebuffer *fb = plane_state->hw.fb;
		int cc_plane;
		int ret;

		if (!fb)
			continue;

		cc_plane = intel_fb_rc_ccs_cc_plane(fb);
		if (cc_plane < 0)
			continue;

		/*
		 * The layout of the fast clear color value expected by HW
		 * (the DRM ABI requiring this value to be located in fb at offset 0 of plane#2):
		 * - 4 x 4 bytes per-channel value
		 *   (in surface type specific float/int format provided by the fb user)
		 * - 8 bytes native color value used by the display
		 *   (converted/written by GPU during a fast clear operation using the
		 *    above per-channel values)
		 *
		 * The commit's FB prepare hook already ensured that FB obj is pinned and the
		 * caller made sure that the object is synced wrt. the related color clear value
		 * GPU write on it.
		 */
		ret = i915_gem_object_read_from_page(intel_fb_obj(fb),
						     fb->offsets[cc_plane] + 16,
						     &plane_state->ccval,
						     sizeof(plane_state->ccval));
		/* The above could only fail if the FB obj has an unexpected backing store type. */
		drm_WARN_ON(&i915->drm, ret);
	}
}

static void intel_atomic_commit_tail(struct intel_atomic_state *state)
{
	struct drm_device *dev = state->base.dev;
	struct drm_i915_private *dev_priv = to_i915(dev);
	struct intel_crtc_state *new_crtc_state, *old_crtc_state;
	struct intel_crtc *crtc;
	u64 put_domains[I915_MAX_PIPES] = {};
	intel_wakeref_t wakeref = 0;
	int i;

	intel_atomic_commit_fence_wait(state);

	drm_atomic_helper_wait_for_dependencies(&state->base);

	if (state->modeset)
		wakeref = intel_display_power_get(dev_priv, POWER_DOMAIN_MODESET);

	intel_atomic_prepare_plane_clear_colors(state);

	for_each_oldnew_intel_crtc_in_state(state, crtc, old_crtc_state,
					    new_crtc_state, i) {
		if (intel_crtc_needs_modeset(new_crtc_state) ||
		    new_crtc_state->update_pipe) {

			put_domains[crtc->pipe] =
				modeset_get_crtc_power_domains(new_crtc_state);
		}
	}

	intel_commit_modeset_disables(state);

	/* FIXME: Eventually get rid of our crtc->config pointer */
	for_each_new_intel_crtc_in_state(state, crtc, new_crtc_state, i)
		crtc->config = new_crtc_state;

	if (state->modeset) {
		drm_atomic_helper_update_legacy_modeset_state(dev, &state->base);

		intel_set_cdclk_pre_plane_update(state);

		intel_modeset_verify_disabled(dev_priv, state);
	}

	intel_sagv_pre_plane_update(state);

	/* Complete the events for pipes that have now been disabled */
	for_each_new_intel_crtc_in_state(state, crtc, new_crtc_state, i) {
		bool modeset = intel_crtc_needs_modeset(new_crtc_state);

		/* Complete events for now disable pipes here. */
		if (modeset && !new_crtc_state->hw.active && new_crtc_state->uapi.event) {
			spin_lock_irq(&dev->event_lock);
			drm_crtc_send_vblank_event(&crtc->base,
						   new_crtc_state->uapi.event);
			spin_unlock_irq(&dev->event_lock);

			new_crtc_state->uapi.event = NULL;
		}
	}

	intel_encoders_update_prepare(state);

	intel_dbuf_pre_plane_update(state);
	intel_psr_pre_plane_update(state);

	for_each_new_intel_crtc_in_state(state, crtc, new_crtc_state, i) {
		if (new_crtc_state->uapi.async_flip)
			intel_crtc_enable_flip_done(state, crtc);
	}

	/* Now enable the clocks, plane, pipe, and connectors that we set up. */
	dev_priv->display->commit_modeset_enables(state);

	intel_encoders_update_complete(state);

	if (state->modeset)
		intel_set_cdclk_post_plane_update(state);

	intel_wait_for_vblank_workers(state);

	/* FIXME: We should call drm_atomic_helper_commit_hw_done() here
	 * already, but still need the state for the delayed optimization. To
	 * fix this:
	 * - wrap the optimization/post_plane_update stuff into a per-crtc work.
	 * - schedule that vblank worker _before_ calling hw_done
	 * - at the start of commit_tail, cancel it _synchrously
	 * - switch over to the vblank wait helper in the core after that since
	 *   we don't need out special handling any more.
	 */
	drm_atomic_helper_wait_for_flip_done(dev, &state->base);

	for_each_new_intel_crtc_in_state(state, crtc, new_crtc_state, i) {
		if (new_crtc_state->uapi.async_flip)
			intel_crtc_disable_flip_done(state, crtc);
	}

	/*
	 * Now that the vblank has passed, we can go ahead and program the
	 * optimal watermarks on platforms that need two-step watermark
	 * programming.
	 *
	 * TODO: Move this (and other cleanup) to an async worker eventually.
	 */
	for_each_oldnew_intel_crtc_in_state(state, crtc, old_crtc_state,
					    new_crtc_state, i) {
		/*
		 * Gen2 reports pipe underruns whenever all planes are disabled.
		 * So re-enable underrun reporting after some planes get enabled.
		 *
		 * We do this before .optimize_watermarks() so that we have a
		 * chance of catching underruns with the intermediate watermarks
		 * vs. the new plane configuration.
		 */
		if (DISPLAY_VER(dev_priv) == 2 && planes_enabling(old_crtc_state, new_crtc_state))
			intel_set_cpu_fifo_underrun_reporting(dev_priv, crtc->pipe, true);

		intel_optimize_watermarks(state, crtc);
	}

	intel_dbuf_post_plane_update(state);
	intel_psr_post_plane_update(state);

	for_each_oldnew_intel_crtc_in_state(state, crtc, old_crtc_state, new_crtc_state, i) {
		intel_post_plane_update(state, crtc);

		modeset_put_crtc_power_domains(crtc, put_domains[crtc->pipe]);

		intel_modeset_verify_crtc(crtc, state, old_crtc_state, new_crtc_state);

		/*
		 * DSB cleanup is done in cleanup_work aligning with framebuffer
		 * cleanup. So copy and reset the dsb structure to sync with
		 * commit_done and later do dsb cleanup in cleanup_work.
		 */
		old_crtc_state->dsb = fetch_and_zero(&new_crtc_state->dsb);
	}

	/* Underruns don't always raise interrupts, so check manually */
	intel_check_cpu_fifo_underruns(dev_priv);
	intel_check_pch_fifo_underruns(dev_priv);

	if (state->modeset)
		intel_verify_planes(state);

	intel_sagv_post_plane_update(state);

	drm_atomic_helper_commit_hw_done(&state->base);

	if (state->modeset) {
		/* As one of the primary mmio accessors, KMS has a high
		 * likelihood of triggering bugs in unclaimed access. After we
		 * finish modesetting, see if an error has been flagged, and if
		 * so enable debugging for the next modeset - and hope we catch
		 * the culprit.
		 */
		intel_uncore_arm_unclaimed_mmio_detection(&dev_priv->uncore);
		intel_display_power_put(dev_priv, POWER_DOMAIN_MODESET, wakeref);
	}
	intel_runtime_pm_put(&dev_priv->runtime_pm, state->wakeref);

	/*
	 * Defer the cleanup of the old state to a separate worker to not
	 * impede the current task (userspace for blocking modesets) that
	 * are executed inline. For out-of-line asynchronous modesets/flips,
	 * deferring to a new worker seems overkill, but we would place a
	 * schedule point (cond_resched()) here anyway to keep latencies
	 * down.
	 */
	INIT_WORK(&state->base.commit_work, intel_atomic_cleanup_work);
	queue_work(system_highpri_wq, &state->base.commit_work);
}

static void intel_atomic_commit_work(struct work_struct *work)
{
	struct intel_atomic_state *state =
		container_of(work, struct intel_atomic_state, base.commit_work);

	intel_atomic_commit_tail(state);
}

static int
intel_atomic_commit_ready(struct i915_sw_fence *fence,
			  enum i915_sw_fence_notify notify)
{
	struct intel_atomic_state *state =
		container_of(fence, struct intel_atomic_state, commit_ready);

	switch (notify) {
	case FENCE_COMPLETE:
		/* we do blocking waits in the worker, nothing to do here */
		break;
	case FENCE_FREE:
		{
			struct intel_atomic_helper *helper =
				&to_i915(state->base.dev)->atomic_helper;

			if (llist_add(&state->freed, &helper->free_list))
				schedule_work(&helper->free_work);
			break;
		}
	}

	return NOTIFY_DONE;
}

static void intel_atomic_track_fbs(struct intel_atomic_state *state)
{
	struct intel_plane_state *old_plane_state, *new_plane_state;
	struct intel_plane *plane;
	int i;

	for_each_oldnew_intel_plane_in_state(state, plane, old_plane_state,
					     new_plane_state, i)
		intel_frontbuffer_track(to_intel_frontbuffer(old_plane_state->hw.fb),
					to_intel_frontbuffer(new_plane_state->hw.fb),
					plane->frontbuffer_bit);
}

static int intel_atomic_commit(struct drm_device *dev,
			       struct drm_atomic_state *_state,
			       bool nonblock)
{
	struct intel_atomic_state *state = to_intel_atomic_state(_state);
	struct drm_i915_private *dev_priv = to_i915(dev);
	int ret = 0;

	state->wakeref = intel_runtime_pm_get(&dev_priv->runtime_pm);

	drm_atomic_state_get(&state->base);
	i915_sw_fence_init(&state->commit_ready,
			   intel_atomic_commit_ready);

	/*
	 * The intel_legacy_cursor_update() fast path takes care
	 * of avoiding the vblank waits for simple cursor
	 * movement and flips. For cursor on/off and size changes,
	 * we want to perform the vblank waits so that watermark
	 * updates happen during the correct frames. Gen9+ have
	 * double buffered watermarks and so shouldn't need this.
	 *
	 * Unset state->legacy_cursor_update before the call to
	 * drm_atomic_helper_setup_commit() because otherwise
	 * drm_atomic_helper_wait_for_flip_done() is a noop and
	 * we get FIFO underruns because we didn't wait
	 * for vblank.
	 *
	 * FIXME doing watermarks and fb cleanup from a vblank worker
	 * (assuming we had any) would solve these problems.
	 */
	if (DISPLAY_VER(dev_priv) < 9 && state->base.legacy_cursor_update) {
		struct intel_crtc_state *new_crtc_state;
		struct intel_crtc *crtc;
		int i;

		for_each_new_intel_crtc_in_state(state, crtc, new_crtc_state, i)
			if (new_crtc_state->wm.need_postvbl_update ||
			    new_crtc_state->update_wm_post)
				state->base.legacy_cursor_update = false;
	}

	ret = intel_atomic_prepare_commit(state);
	if (ret) {
		drm_dbg_atomic(&dev_priv->drm,
			       "Preparing state failed with %i\n", ret);
		i915_sw_fence_commit(&state->commit_ready);
		intel_runtime_pm_put(&dev_priv->runtime_pm, state->wakeref);
		return ret;
	}

	ret = drm_atomic_helper_setup_commit(&state->base, nonblock);
	if (!ret)
		ret = drm_atomic_helper_swap_state(&state->base, true);
	if (!ret)
		intel_atomic_swap_global_state(state);

	if (ret) {
		struct intel_crtc_state *new_crtc_state;
		struct intel_crtc *crtc;
		int i;

		i915_sw_fence_commit(&state->commit_ready);

		for_each_new_intel_crtc_in_state(state, crtc, new_crtc_state, i)
			intel_dsb_cleanup(new_crtc_state);

		drm_atomic_helper_cleanup_planes(dev, &state->base);
		intel_runtime_pm_put(&dev_priv->runtime_pm, state->wakeref);
		return ret;
	}
	intel_shared_dpll_swap_state(state);
	intel_atomic_track_fbs(state);

	drm_atomic_state_get(&state->base);
	INIT_WORK(&state->base.commit_work, intel_atomic_commit_work);

	i915_sw_fence_commit(&state->commit_ready);
	if (nonblock && state->modeset) {
		queue_work(dev_priv->modeset_wq, &state->base.commit_work);
	} else if (nonblock) {
		queue_work(dev_priv->flip_wq, &state->base.commit_work);
	} else {
		if (state->modeset)
			flush_workqueue(dev_priv->modeset_wq);
		intel_atomic_commit_tail(state);
	}

	return 0;
}

/**
 * intel_plane_destroy - destroy a plane
 * @plane: plane to destroy
 *
 * Common destruction function for all types of planes (primary, cursor,
 * sprite).
 */
void intel_plane_destroy(struct drm_plane *plane)
{
	drm_plane_cleanup(plane);
	kfree(to_intel_plane(plane));
}

static void intel_plane_possible_crtcs_init(struct drm_i915_private *dev_priv)
{
	struct intel_plane *plane;

	for_each_intel_plane(&dev_priv->drm, plane) {
		struct intel_crtc *crtc = intel_crtc_for_pipe(dev_priv,
							      plane->pipe);

		plane->base.possible_crtcs = drm_crtc_mask(&crtc->base);
	}
}


int intel_get_pipe_from_crtc_id_ioctl(struct drm_device *dev, void *data,
				      struct drm_file *file)
{
	struct drm_i915_get_pipe_from_crtc_id *pipe_from_crtc_id = data;
	struct drm_crtc *drmmode_crtc;
	struct intel_crtc *crtc;

	drmmode_crtc = drm_crtc_find(dev, file, pipe_from_crtc_id->crtc_id);
	if (!drmmode_crtc)
		return -ENOENT;

	crtc = to_intel_crtc(drmmode_crtc);
	pipe_from_crtc_id->pipe = crtc->pipe;

	return 0;
}

static u32 intel_encoder_possible_clones(struct intel_encoder *encoder)
{
	struct drm_device *dev = encoder->base.dev;
	struct intel_encoder *source_encoder;
	u32 possible_clones = 0;

	for_each_intel_encoder(dev, source_encoder) {
		if (encoders_cloneable(encoder, source_encoder))
			possible_clones |= drm_encoder_mask(&source_encoder->base);
	}

	return possible_clones;
}

static u32 intel_encoder_possible_crtcs(struct intel_encoder *encoder)
{
	struct drm_device *dev = encoder->base.dev;
	struct intel_crtc *crtc;
	u32 possible_crtcs = 0;

	for_each_intel_crtc(dev, crtc) {
		if (encoder->pipe_mask & BIT(crtc->pipe))
			possible_crtcs |= drm_crtc_mask(&crtc->base);
	}

	return possible_crtcs;
}

static bool ilk_has_edp_a(struct drm_i915_private *dev_priv)
{
	if (!IS_MOBILE(dev_priv))
		return false;

	if ((intel_de_read(dev_priv, DP_A) & DP_DETECTED) == 0)
		return false;

	if (IS_IRONLAKE(dev_priv) && (intel_de_read(dev_priv, FUSE_STRAP) & ILK_eDP_A_DISABLE))
		return false;

	return true;
}

static bool intel_ddi_crt_present(struct drm_i915_private *dev_priv)
{
	if (DISPLAY_VER(dev_priv) >= 9)
		return false;

	if (IS_HSW_ULT(dev_priv) || IS_BDW_ULT(dev_priv))
		return false;

	if (HAS_PCH_LPT_H(dev_priv) &&
	    intel_de_read(dev_priv, SFUSE_STRAP) & SFUSE_STRAP_CRT_DISABLED)
		return false;

	/* DDI E can't be used if DDI A requires 4 lanes */
	if (intel_de_read(dev_priv, DDI_BUF_CTL(PORT_A)) & DDI_A_4_LANES)
		return false;

	if (!dev_priv->vbt.int_crt_support)
		return false;

	return true;
}

static void intel_setup_outputs(struct drm_i915_private *dev_priv)
{
	struct intel_encoder *encoder;
	bool dpd_is_edp = false;

	intel_pps_unlock_regs_wa(dev_priv);

	if (!HAS_DISPLAY(dev_priv))
		return;

	if (IS_DG2(dev_priv)) {
		intel_ddi_init(dev_priv, PORT_A);
		intel_ddi_init(dev_priv, PORT_B);
		intel_ddi_init(dev_priv, PORT_C);
		intel_ddi_init(dev_priv, PORT_D_XELPD);
	} else if (IS_ALDERLAKE_P(dev_priv)) {
		intel_ddi_init(dev_priv, PORT_A);
		intel_ddi_init(dev_priv, PORT_B);
		intel_ddi_init(dev_priv, PORT_TC1);
		intel_ddi_init(dev_priv, PORT_TC2);
		intel_ddi_init(dev_priv, PORT_TC3);
		intel_ddi_init(dev_priv, PORT_TC4);
		icl_dsi_init(dev_priv);
	} else if (IS_ALDERLAKE_S(dev_priv)) {
		intel_ddi_init(dev_priv, PORT_A);
		intel_ddi_init(dev_priv, PORT_TC1);
		intel_ddi_init(dev_priv, PORT_TC2);
		intel_ddi_init(dev_priv, PORT_TC3);
		intel_ddi_init(dev_priv, PORT_TC4);
	} else if (IS_DG1(dev_priv) || IS_ROCKETLAKE(dev_priv)) {
		intel_ddi_init(dev_priv, PORT_A);
		intel_ddi_init(dev_priv, PORT_B);
		intel_ddi_init(dev_priv, PORT_TC1);
		intel_ddi_init(dev_priv, PORT_TC2);
	} else if (DISPLAY_VER(dev_priv) >= 12) {
		intel_ddi_init(dev_priv, PORT_A);
		intel_ddi_init(dev_priv, PORT_B);
		intel_ddi_init(dev_priv, PORT_TC1);
		intel_ddi_init(dev_priv, PORT_TC2);
		intel_ddi_init(dev_priv, PORT_TC3);
		intel_ddi_init(dev_priv, PORT_TC4);
		intel_ddi_init(dev_priv, PORT_TC5);
		intel_ddi_init(dev_priv, PORT_TC6);
		icl_dsi_init(dev_priv);
	} else if (IS_JSL_EHL(dev_priv)) {
		intel_ddi_init(dev_priv, PORT_A);
		intel_ddi_init(dev_priv, PORT_B);
		intel_ddi_init(dev_priv, PORT_C);
		intel_ddi_init(dev_priv, PORT_D);
		icl_dsi_init(dev_priv);
	} else if (DISPLAY_VER(dev_priv) == 11) {
		intel_ddi_init(dev_priv, PORT_A);
		intel_ddi_init(dev_priv, PORT_B);
		intel_ddi_init(dev_priv, PORT_C);
		intel_ddi_init(dev_priv, PORT_D);
		intel_ddi_init(dev_priv, PORT_E);
		intel_ddi_init(dev_priv, PORT_F);
		icl_dsi_init(dev_priv);
	} else if (IS_GEMINILAKE(dev_priv) || IS_BROXTON(dev_priv)) {
		intel_ddi_init(dev_priv, PORT_A);
		intel_ddi_init(dev_priv, PORT_B);
		intel_ddi_init(dev_priv, PORT_C);
		vlv_dsi_init(dev_priv);
	} else if (DISPLAY_VER(dev_priv) >= 9) {
		intel_ddi_init(dev_priv, PORT_A);
		intel_ddi_init(dev_priv, PORT_B);
		intel_ddi_init(dev_priv, PORT_C);
		intel_ddi_init(dev_priv, PORT_D);
		intel_ddi_init(dev_priv, PORT_E);
	} else if (HAS_DDI(dev_priv)) {
		u32 found;

		if (intel_ddi_crt_present(dev_priv))
			intel_crt_init(dev_priv);

		/* Haswell uses DDI functions to detect digital outputs. */
		found = intel_de_read(dev_priv, DDI_BUF_CTL(PORT_A)) & DDI_INIT_DISPLAY_DETECTED;
		if (found)
			intel_ddi_init(dev_priv, PORT_A);

		found = intel_de_read(dev_priv, SFUSE_STRAP);
		if (found & SFUSE_STRAP_DDIB_DETECTED)
			intel_ddi_init(dev_priv, PORT_B);
		if (found & SFUSE_STRAP_DDIC_DETECTED)
			intel_ddi_init(dev_priv, PORT_C);
		if (found & SFUSE_STRAP_DDID_DETECTED)
			intel_ddi_init(dev_priv, PORT_D);
		if (found & SFUSE_STRAP_DDIF_DETECTED)
			intel_ddi_init(dev_priv, PORT_F);
	} else if (HAS_PCH_SPLIT(dev_priv)) {
		int found;

		/*
		 * intel_edp_init_connector() depends on this completing first,
		 * to prevent the registration of both eDP and LVDS and the
		 * incorrect sharing of the PPS.
		 */
		intel_lvds_init(dev_priv);
		intel_crt_init(dev_priv);

		dpd_is_edp = intel_dp_is_port_edp(dev_priv, PORT_D);

		if (ilk_has_edp_a(dev_priv))
			g4x_dp_init(dev_priv, DP_A, PORT_A);

		if (intel_de_read(dev_priv, PCH_HDMIB) & SDVO_DETECTED) {
			/* PCH SDVOB multiplex with HDMIB */
			found = intel_sdvo_init(dev_priv, PCH_SDVOB, PORT_B);
			if (!found)
				g4x_hdmi_init(dev_priv, PCH_HDMIB, PORT_B);
			if (!found && (intel_de_read(dev_priv, PCH_DP_B) & DP_DETECTED))
				g4x_dp_init(dev_priv, PCH_DP_B, PORT_B);
		}

		if (intel_de_read(dev_priv, PCH_HDMIC) & SDVO_DETECTED)
			g4x_hdmi_init(dev_priv, PCH_HDMIC, PORT_C);

		if (!dpd_is_edp && intel_de_read(dev_priv, PCH_HDMID) & SDVO_DETECTED)
			g4x_hdmi_init(dev_priv, PCH_HDMID, PORT_D);

		if (intel_de_read(dev_priv, PCH_DP_C) & DP_DETECTED)
			g4x_dp_init(dev_priv, PCH_DP_C, PORT_C);

		if (intel_de_read(dev_priv, PCH_DP_D) & DP_DETECTED)
			g4x_dp_init(dev_priv, PCH_DP_D, PORT_D);
	} else if (IS_VALLEYVIEW(dev_priv) || IS_CHERRYVIEW(dev_priv)) {
		bool has_edp, has_port;

		if (IS_VALLEYVIEW(dev_priv) && dev_priv->vbt.int_crt_support)
			intel_crt_init(dev_priv);

		/*
		 * The DP_DETECTED bit is the latched state of the DDC
		 * SDA pin at boot. However since eDP doesn't require DDC
		 * (no way to plug in a DP->HDMI dongle) the DDC pins for
		 * eDP ports may have been muxed to an alternate function.
		 * Thus we can't rely on the DP_DETECTED bit alone to detect
		 * eDP ports. Consult the VBT as well as DP_DETECTED to
		 * detect eDP ports.
		 *
		 * Sadly the straps seem to be missing sometimes even for HDMI
		 * ports (eg. on Voyo V3 - CHT x7-Z8700), so check both strap
		 * and VBT for the presence of the port. Additionally we can't
		 * trust the port type the VBT declares as we've seen at least
		 * HDMI ports that the VBT claim are DP or eDP.
		 */
		has_edp = intel_dp_is_port_edp(dev_priv, PORT_B);
		has_port = intel_bios_is_port_present(dev_priv, PORT_B);
		if (intel_de_read(dev_priv, VLV_DP_B) & DP_DETECTED || has_port)
			has_edp &= g4x_dp_init(dev_priv, VLV_DP_B, PORT_B);
		if ((intel_de_read(dev_priv, VLV_HDMIB) & SDVO_DETECTED || has_port) && !has_edp)
			g4x_hdmi_init(dev_priv, VLV_HDMIB, PORT_B);

		has_edp = intel_dp_is_port_edp(dev_priv, PORT_C);
		has_port = intel_bios_is_port_present(dev_priv, PORT_C);
		if (intel_de_read(dev_priv, VLV_DP_C) & DP_DETECTED || has_port)
			has_edp &= g4x_dp_init(dev_priv, VLV_DP_C, PORT_C);
		if ((intel_de_read(dev_priv, VLV_HDMIC) & SDVO_DETECTED || has_port) && !has_edp)
			g4x_hdmi_init(dev_priv, VLV_HDMIC, PORT_C);

		if (IS_CHERRYVIEW(dev_priv)) {
			/*
			 * eDP not supported on port D,
			 * so no need to worry about it
			 */
			has_port = intel_bios_is_port_present(dev_priv, PORT_D);
			if (intel_de_read(dev_priv, CHV_DP_D) & DP_DETECTED || has_port)
				g4x_dp_init(dev_priv, CHV_DP_D, PORT_D);
			if (intel_de_read(dev_priv, CHV_HDMID) & SDVO_DETECTED || has_port)
				g4x_hdmi_init(dev_priv, CHV_HDMID, PORT_D);
		}

		vlv_dsi_init(dev_priv);
	} else if (IS_PINEVIEW(dev_priv)) {
		intel_lvds_init(dev_priv);
		intel_crt_init(dev_priv);
	} else if (IS_DISPLAY_VER(dev_priv, 3, 4)) {
		bool found = false;

		if (IS_MOBILE(dev_priv))
			intel_lvds_init(dev_priv);

		intel_crt_init(dev_priv);

		if (intel_de_read(dev_priv, GEN3_SDVOB) & SDVO_DETECTED) {
			drm_dbg_kms(&dev_priv->drm, "probing SDVOB\n");
			found = intel_sdvo_init(dev_priv, GEN3_SDVOB, PORT_B);
			if (!found && IS_G4X(dev_priv)) {
				drm_dbg_kms(&dev_priv->drm,
					    "probing HDMI on SDVOB\n");
				g4x_hdmi_init(dev_priv, GEN4_HDMIB, PORT_B);
			}

			if (!found && IS_G4X(dev_priv))
				g4x_dp_init(dev_priv, DP_B, PORT_B);
		}

		/* Before G4X SDVOC doesn't have its own detect register */

		if (intel_de_read(dev_priv, GEN3_SDVOB) & SDVO_DETECTED) {
			drm_dbg_kms(&dev_priv->drm, "probing SDVOC\n");
			found = intel_sdvo_init(dev_priv, GEN3_SDVOC, PORT_C);
		}

		if (!found && (intel_de_read(dev_priv, GEN3_SDVOC) & SDVO_DETECTED)) {

			if (IS_G4X(dev_priv)) {
				drm_dbg_kms(&dev_priv->drm,
					    "probing HDMI on SDVOC\n");
				g4x_hdmi_init(dev_priv, GEN4_HDMIC, PORT_C);
			}
			if (IS_G4X(dev_priv))
				g4x_dp_init(dev_priv, DP_C, PORT_C);
		}

		if (IS_G4X(dev_priv) && (intel_de_read(dev_priv, DP_D) & DP_DETECTED))
			g4x_dp_init(dev_priv, DP_D, PORT_D);

		if (SUPPORTS_TV(dev_priv))
			intel_tv_init(dev_priv);
	} else if (DISPLAY_VER(dev_priv) == 2) {
		if (IS_I85X(dev_priv))
			intel_lvds_init(dev_priv);

		intel_crt_init(dev_priv);
		intel_dvo_init(dev_priv);
	}

	for_each_intel_encoder(&dev_priv->drm, encoder) {
		encoder->base.possible_crtcs =
			intel_encoder_possible_crtcs(encoder);
		encoder->base.possible_clones =
			intel_encoder_possible_clones(encoder);
	}

	intel_init_pch_refclk(dev_priv);

	drm_helper_move_panel_connectors_to_head(&dev_priv->drm);
}

static enum drm_mode_status
intel_mode_valid(struct drm_device *dev,
		 const struct drm_display_mode *mode)
{
	struct drm_i915_private *dev_priv = to_i915(dev);
	int hdisplay_max, htotal_max;
	int vdisplay_max, vtotal_max;

	/*
	 * Can't reject DBLSCAN here because Xorg ddxen can add piles
	 * of DBLSCAN modes to the output's mode list when they detect
	 * the scaling mode property on the connector. And they don't
	 * ask the kernel to validate those modes in any way until
	 * modeset time at which point the client gets a protocol error.
	 * So in order to not upset those clients we silently ignore the
	 * DBLSCAN flag on such connectors. For other connectors we will
	 * reject modes with the DBLSCAN flag in encoder->compute_config().
	 * And we always reject DBLSCAN modes in connector->mode_valid()
	 * as we never want such modes on the connector's mode list.
	 */

	if (mode->vscan > 1)
		return MODE_NO_VSCAN;

	if (mode->flags & DRM_MODE_FLAG_HSKEW)
		return MODE_H_ILLEGAL;

	if (mode->flags & (DRM_MODE_FLAG_CSYNC |
			   DRM_MODE_FLAG_NCSYNC |
			   DRM_MODE_FLAG_PCSYNC))
		return MODE_HSYNC;

	if (mode->flags & (DRM_MODE_FLAG_BCAST |
			   DRM_MODE_FLAG_PIXMUX |
			   DRM_MODE_FLAG_CLKDIV2))
		return MODE_BAD;

	/* Transcoder timing limits */
	if (DISPLAY_VER(dev_priv) >= 11) {
		hdisplay_max = 16384;
		vdisplay_max = 8192;
		htotal_max = 16384;
		vtotal_max = 8192;
	} else if (DISPLAY_VER(dev_priv) >= 9 ||
		   IS_BROADWELL(dev_priv) || IS_HASWELL(dev_priv)) {
		hdisplay_max = 8192; /* FDI max 4096 handled elsewhere */
		vdisplay_max = 4096;
		htotal_max = 8192;
		vtotal_max = 8192;
	} else if (DISPLAY_VER(dev_priv) >= 3) {
		hdisplay_max = 4096;
		vdisplay_max = 4096;
		htotal_max = 8192;
		vtotal_max = 8192;
	} else {
		hdisplay_max = 2048;
		vdisplay_max = 2048;
		htotal_max = 4096;
		vtotal_max = 4096;
	}

	if (mode->hdisplay > hdisplay_max ||
	    mode->hsync_start > htotal_max ||
	    mode->hsync_end > htotal_max ||
	    mode->htotal > htotal_max)
		return MODE_H_ILLEGAL;

	if (mode->vdisplay > vdisplay_max ||
	    mode->vsync_start > vtotal_max ||
	    mode->vsync_end > vtotal_max ||
	    mode->vtotal > vtotal_max)
		return MODE_V_ILLEGAL;

	if (DISPLAY_VER(dev_priv) >= 5) {
		if (mode->hdisplay < 64 ||
		    mode->htotal - mode->hdisplay < 32)
			return MODE_H_ILLEGAL;

		if (mode->vtotal - mode->vdisplay < 5)
			return MODE_V_ILLEGAL;
	} else {
		if (mode->htotal - mode->hdisplay < 32)
			return MODE_H_ILLEGAL;

		if (mode->vtotal - mode->vdisplay < 3)
			return MODE_V_ILLEGAL;
	}

	/*
	 * Cantiga+ cannot handle modes with a hsync front porch of 0.
	 * WaPruneModeWithIncorrectHsyncOffset:ctg,elk,ilk,snb,ivb,vlv,hsw.
	 */
	if ((DISPLAY_VER(dev_priv) > 4 || IS_G4X(dev_priv)) &&
	    mode->hsync_start == mode->hdisplay)
		return MODE_H_ILLEGAL;

	return MODE_OK;
}

enum drm_mode_status
intel_mode_valid_max_plane_size(struct drm_i915_private *dev_priv,
				const struct drm_display_mode *mode,
				bool bigjoiner)
{
	int plane_width_max, plane_height_max;

	/*
	 * intel_mode_valid() should be
	 * sufficient on older platforms.
	 */
	if (DISPLAY_VER(dev_priv) < 9)
		return MODE_OK;

	/*
	 * Most people will probably want a fullscreen
	 * plane so let's not advertize modes that are
	 * too big for that.
	 */
	if (DISPLAY_VER(dev_priv) >= 11) {
		plane_width_max = 5120 << bigjoiner;
		plane_height_max = 4320;
	} else {
		plane_width_max = 5120;
		plane_height_max = 4096;
	}

	if (mode->hdisplay > plane_width_max)
		return MODE_H_ILLEGAL;

	if (mode->vdisplay > plane_height_max)
		return MODE_V_ILLEGAL;

	return MODE_OK;
}

static const struct drm_mode_config_funcs intel_mode_funcs = {
	.fb_create = intel_user_framebuffer_create,
	.get_format_info = intel_fb_get_format_info,
	.output_poll_changed = intel_fbdev_output_poll_changed,
	.mode_valid = intel_mode_valid,
	.atomic_check = intel_atomic_check,
	.atomic_commit = intel_atomic_commit,
	.atomic_state_alloc = intel_atomic_state_alloc,
	.atomic_state_clear = intel_atomic_state_clear,
	.atomic_state_free = intel_atomic_state_free,
};

static const struct drm_i915_display_funcs skl_display_funcs = {
	.get_pipe_config = hsw_get_pipe_config,
	.crtc_enable = hsw_crtc_enable,
	.crtc_disable = hsw_crtc_disable,
	.commit_modeset_enables = skl_commit_modeset_enables,
	.get_initial_plane_config = skl_get_initial_plane_config,
};

static const struct drm_i915_display_funcs ddi_display_funcs = {
	.get_pipe_config = hsw_get_pipe_config,
	.crtc_enable = hsw_crtc_enable,
	.crtc_disable = hsw_crtc_disable,
	.commit_modeset_enables = intel_commit_modeset_enables,
	.get_initial_plane_config = i9xx_get_initial_plane_config,
};

static const struct drm_i915_display_funcs pch_split_display_funcs = {
	.get_pipe_config = ilk_get_pipe_config,
	.crtc_enable = ilk_crtc_enable,
	.crtc_disable = ilk_crtc_disable,
	.commit_modeset_enables = intel_commit_modeset_enables,
	.get_initial_plane_config = i9xx_get_initial_plane_config,
};

static const struct drm_i915_display_funcs vlv_display_funcs = {
	.get_pipe_config = i9xx_get_pipe_config,
	.crtc_enable = valleyview_crtc_enable,
	.crtc_disable = i9xx_crtc_disable,
	.commit_modeset_enables = intel_commit_modeset_enables,
	.get_initial_plane_config = i9xx_get_initial_plane_config,
};

static const struct drm_i915_display_funcs i9xx_display_funcs = {
	.get_pipe_config = i9xx_get_pipe_config,
	.crtc_enable = i9xx_crtc_enable,
	.crtc_disable = i9xx_crtc_disable,
	.commit_modeset_enables = intel_commit_modeset_enables,
	.get_initial_plane_config = i9xx_get_initial_plane_config,
};

/**
 * intel_init_display_hooks - initialize the display modesetting hooks
 * @dev_priv: device private
 */
void intel_init_display_hooks(struct drm_i915_private *dev_priv)
{
	if (!HAS_DISPLAY(dev_priv))
		return;

	intel_init_cdclk_hooks(dev_priv);
	intel_audio_hooks_init(dev_priv);

	intel_dpll_init_clock_hook(dev_priv);

	if (DISPLAY_VER(dev_priv) >= 9) {
		dev_priv->display = &skl_display_funcs;
	} else if (HAS_DDI(dev_priv)) {
		dev_priv->display = &ddi_display_funcs;
	} else if (HAS_PCH_SPLIT(dev_priv)) {
		dev_priv->display = &pch_split_display_funcs;
	} else if (IS_CHERRYVIEW(dev_priv) ||
		   IS_VALLEYVIEW(dev_priv)) {
		dev_priv->display = &vlv_display_funcs;
	} else {
		dev_priv->display = &i9xx_display_funcs;
	}

	intel_fdi_init_hook(dev_priv);
}

void intel_modeset_init_hw(struct drm_i915_private *i915)
{
	struct intel_cdclk_state *cdclk_state;

	if (!HAS_DISPLAY(i915))
		return;

	cdclk_state = to_intel_cdclk_state(i915->cdclk.obj.state);

	intel_update_cdclk(i915);
	intel_dump_cdclk_config(&i915->cdclk.hw, "Current CDCLK");
	cdclk_state->logical = cdclk_state->actual = i915->cdclk.hw;
}

static int sanitize_watermarks_add_affected(struct drm_atomic_state *state)
{
	struct drm_plane *plane;
	struct intel_crtc *crtc;

	for_each_intel_crtc(state->dev, crtc) {
		struct intel_crtc_state *crtc_state;

		crtc_state = intel_atomic_get_crtc_state(state, crtc);
		if (IS_ERR(crtc_state))
			return PTR_ERR(crtc_state);

		if (crtc_state->hw.active) {
			/*
			 * Preserve the inherited flag to avoid
			 * taking the full modeset path.
			 */
			crtc_state->inherited = true;
		}
	}

	drm_for_each_plane(plane, state->dev) {
		struct drm_plane_state *plane_state;

		plane_state = drm_atomic_get_plane_state(state, plane);
		if (IS_ERR(plane_state))
			return PTR_ERR(plane_state);
	}

	return 0;
}

/*
 * Calculate what we think the watermarks should be for the state we've read
 * out of the hardware and then immediately program those watermarks so that
 * we ensure the hardware settings match our internal state.
 *
 * We can calculate what we think WM's should be by creating a duplicate of the
 * current state (which was constructed during hardware readout) and running it
 * through the atomic check code to calculate new watermark values in the
 * state object.
 */
static void sanitize_watermarks(struct drm_i915_private *dev_priv)
{
	struct drm_atomic_state *state;
	struct intel_atomic_state *intel_state;
	struct intel_crtc *crtc;
	struct intel_crtc_state *crtc_state;
	struct drm_modeset_acquire_ctx ctx;
	int ret;
	int i;

	/* Only supported on platforms that use atomic watermark design */
	if (!dev_priv->wm_disp->optimize_watermarks)
		return;

	state = drm_atomic_state_alloc(&dev_priv->drm);
	if (drm_WARN_ON(&dev_priv->drm, !state))
		return;

	intel_state = to_intel_atomic_state(state);

	drm_modeset_acquire_init(&ctx, 0);

retry:
	state->acquire_ctx = &ctx;

	/*
	 * Hardware readout is the only time we don't want to calculate
	 * intermediate watermarks (since we don't trust the current
	 * watermarks).
	 */
	if (!HAS_GMCH(dev_priv))
		intel_state->skip_intermediate_wm = true;

	ret = sanitize_watermarks_add_affected(state);
	if (ret)
		goto fail;

	ret = intel_atomic_check(&dev_priv->drm, state);
	if (ret)
		goto fail;

	/* Write calculated watermark values back */
	for_each_new_intel_crtc_in_state(intel_state, crtc, crtc_state, i) {
		crtc_state->wm.need_postvbl_update = true;
		intel_optimize_watermarks(intel_state, crtc);

		to_intel_crtc_state(crtc->base.state)->wm = crtc_state->wm;
	}

fail:
	if (ret == -EDEADLK) {
		drm_atomic_state_clear(state);
		drm_modeset_backoff(&ctx);
		goto retry;
	}

	/*
	 * If we fail here, it means that the hardware appears to be
	 * programmed in a way that shouldn't be possible, given our
	 * understanding of watermark requirements.  This might mean a
	 * mistake in the hardware readout code or a mistake in the
	 * watermark calculations for a given platform.  Raise a WARN
	 * so that this is noticeable.
	 *
	 * If this actually happens, we'll have to just leave the
	 * BIOS-programmed watermarks untouched and hope for the best.
	 */
	drm_WARN(&dev_priv->drm, ret,
		 "Could not determine valid watermarks for inherited state\n");

	drm_atomic_state_put(state);

	drm_modeset_drop_locks(&ctx);
	drm_modeset_acquire_fini(&ctx);
}

static int intel_initial_commit(struct drm_device *dev)
{
	struct drm_atomic_state *state = NULL;
	struct drm_modeset_acquire_ctx ctx;
	struct intel_crtc *crtc;
	int ret = 0;

	state = drm_atomic_state_alloc(dev);
	if (!state)
		return -ENOMEM;

	drm_modeset_acquire_init(&ctx, 0);

retry:
	state->acquire_ctx = &ctx;

	for_each_intel_crtc(dev, crtc) {
		struct intel_crtc_state *crtc_state =
			intel_atomic_get_crtc_state(state, crtc);

		if (IS_ERR(crtc_state)) {
			ret = PTR_ERR(crtc_state);
			goto out;
		}

		if (crtc_state->hw.active) {
			struct intel_encoder *encoder;

			/*
			 * We've not yet detected sink capabilities
			 * (audio,infoframes,etc.) and thus we don't want to
			 * force a full state recomputation yet. We want that to
			 * happen only for the first real commit from userspace.
			 * So preserve the inherited flag for the time being.
			 */
			crtc_state->inherited = true;

			ret = drm_atomic_add_affected_planes(state, &crtc->base);
			if (ret)
				goto out;

			/*
			 * FIXME hack to force a LUT update to avoid the
			 * plane update forcing the pipe gamma on without
			 * having a proper LUT loaded. Remove once we
			 * have readout for pipe gamma enable.
			 */
			crtc_state->uapi.color_mgmt_changed = true;

			for_each_intel_encoder_mask(dev, encoder,
						    crtc_state->uapi.encoder_mask) {
				if (encoder->initial_fastset_check &&
				    !encoder->initial_fastset_check(encoder, crtc_state)) {
					ret = drm_atomic_add_affected_connectors(state,
										 &crtc->base);
					if (ret)
						goto out;
				}
			}
		}
	}

	ret = drm_atomic_commit(state);

out:
	if (ret == -EDEADLK) {
		drm_atomic_state_clear(state);
		drm_modeset_backoff(&ctx);
		goto retry;
	}

	drm_atomic_state_put(state);

	drm_modeset_drop_locks(&ctx);
	drm_modeset_acquire_fini(&ctx);

	return ret;
}

static void intel_mode_config_init(struct drm_i915_private *i915)
{
	struct drm_mode_config *mode_config = &i915->drm.mode_config;

	drm_mode_config_init(&i915->drm);
	INIT_LIST_HEAD(&i915->global_obj_list);

	mode_config->min_width = 0;
	mode_config->min_height = 0;

	mode_config->preferred_depth = 24;
	mode_config->prefer_shadow = 1;

	mode_config->funcs = &intel_mode_funcs;

	mode_config->async_page_flip = HAS_ASYNC_FLIPS(i915);

	/*
	 * Maximum framebuffer dimensions, chosen to match
	 * the maximum render engine surface size on gen4+.
	 */
	if (DISPLAY_VER(i915) >= 7) {
		mode_config->max_width = 16384;
		mode_config->max_height = 16384;
	} else if (DISPLAY_VER(i915) >= 4) {
		mode_config->max_width = 8192;
		mode_config->max_height = 8192;
	} else if (DISPLAY_VER(i915) == 3) {
		mode_config->max_width = 4096;
		mode_config->max_height = 4096;
	} else {
		mode_config->max_width = 2048;
		mode_config->max_height = 2048;
	}

	if (IS_I845G(i915) || IS_I865G(i915)) {
		mode_config->cursor_width = IS_I845G(i915) ? 64 : 512;
		mode_config->cursor_height = 1023;
	} else if (IS_I830(i915) || IS_I85X(i915) ||
		   IS_I915G(i915) || IS_I915GM(i915)) {
		mode_config->cursor_width = 64;
		mode_config->cursor_height = 64;
	} else {
		mode_config->cursor_width = 256;
		mode_config->cursor_height = 256;
	}
}

static void intel_mode_config_cleanup(struct drm_i915_private *i915)
{
	intel_atomic_global_obj_cleanup(i915);
	drm_mode_config_cleanup(&i915->drm);
}

/* part #1: call before irq install */
int intel_modeset_init_noirq(struct drm_i915_private *i915)
{
	int ret;

	if (i915_inject_probe_failure(i915))
		return -ENODEV;

	if (HAS_DISPLAY(i915)) {
		ret = drm_vblank_init(&i915->drm,
				      INTEL_NUM_PIPES(i915));
		if (ret)
			return ret;
	}

	intel_bios_init(i915);

	ret = intel_vga_register(i915);
	if (ret)
		goto cleanup_bios;

	/* FIXME: completely on the wrong abstraction layer */
	intel_power_domains_init_hw(i915, false);

	if (!HAS_DISPLAY(i915))
		return 0;

	intel_dmc_ucode_init(i915);

	i915->modeset_wq = alloc_ordered_workqueue("i915_modeset", 0);
	i915->flip_wq = alloc_workqueue("i915_flip", WQ_HIGHPRI |
					WQ_UNBOUND, WQ_UNBOUND_MAX_ACTIVE);

	i915->framestart_delay = 1; /* 1-4 */

	i915->window2_delay = 0; /* No DSB so no window2 delay */

	intel_mode_config_init(i915);

	ret = intel_cdclk_init(i915);
	if (ret)
		goto cleanup_vga_client_pw_domain_dmc;

	ret = intel_dbuf_init(i915);
	if (ret)
		goto cleanup_vga_client_pw_domain_dmc;

	ret = intel_bw_init(i915);
	if (ret)
		goto cleanup_vga_client_pw_domain_dmc;

	init_llist_head(&i915->atomic_helper.free_list);
	INIT_WORK(&i915->atomic_helper.free_work,
		  intel_atomic_helper_free_state_worker);

	intel_init_quirks(i915);

	intel_fbc_init(i915);

	return 0;

cleanup_vga_client_pw_domain_dmc:
	intel_dmc_ucode_fini(i915);
	intel_power_domains_driver_remove(i915);
	intel_vga_unregister(i915);
cleanup_bios:
	intel_bios_driver_remove(i915);

	return ret;
}

/* part #2: call after irq install, but before gem init */
int intel_modeset_init_nogem(struct drm_i915_private *i915)
{
	struct drm_device *dev = &i915->drm;
	enum pipe pipe;
	struct intel_crtc *crtc;
	int ret;

	if (!HAS_DISPLAY(i915))
		return 0;

	intel_init_pm(i915);

	intel_panel_sanitize_ssc(i915);

	intel_pps_setup(i915);

	intel_gmbus_setup(i915);

	drm_dbg_kms(&i915->drm, "%d display pipe%s available.\n",
		    INTEL_NUM_PIPES(i915),
		    INTEL_NUM_PIPES(i915) > 1 ? "s" : "");

	for_each_pipe(i915, pipe) {
		ret = intel_crtc_init(i915, pipe);
		if (ret) {
			intel_mode_config_cleanup(i915);
			return ret;
		}
	}

	intel_plane_possible_crtcs_init(i915);
	intel_shared_dpll_init(dev);
	intel_fdi_pll_freq_update(i915);

	intel_update_czclk(i915);
	intel_modeset_init_hw(i915);
	intel_dpll_update_ref_clks(i915);

	intel_hdcp_component_init(i915);

	if (i915->max_cdclk_freq == 0)
		intel_update_max_cdclk(i915);

	/*
	 * If the platform has HTI, we need to find out whether it has reserved
	 * any display resources before we create our display outputs.
	 */
	if (INTEL_INFO(i915)->display.has_hti)
		i915->hti_state = intel_de_read(i915, HDPORT_STATE);

	/* Just disable it once at startup */
	intel_vga_disable(i915);
	intel_setup_outputs(i915);

	drm_modeset_lock_all(dev);
	intel_modeset_setup_hw_state(dev, dev->mode_config.acquire_ctx);
	intel_acpi_assign_connector_fwnodes(i915);
	drm_modeset_unlock_all(dev);

	for_each_intel_crtc(dev, crtc) {
		if (!to_intel_crtc_state(crtc->base.state)->uapi.active)
			continue;
		intel_crtc_initial_plane_config(crtc);
	}

	/*
	 * Make sure hardware watermarks really match the state we read out.
	 * Note that we need to do this after reconstructing the BIOS fb's
	 * since the watermark calculation done here will use pstate->fb.
	 */
	if (!HAS_GMCH(i915))
		sanitize_watermarks(i915);

	return 0;
}

/* part #3: call after gem init */
int intel_modeset_init(struct drm_i915_private *i915)
{
	int ret;

	if (!HAS_DISPLAY(i915))
		return 0;

	/*
	 * Force all active planes to recompute their states. So that on
	 * mode_setcrtc after probe, all the intel_plane_state variables
	 * are already calculated and there is no assert_plane warnings
	 * during bootup.
	 */
	ret = intel_initial_commit(&i915->drm);
	if (ret)
		drm_dbg_kms(&i915->drm, "Initial modeset failed, %d\n", ret);

	intel_overlay_setup(i915);

	ret = intel_fbdev_init(&i915->drm);
	if (ret)
		return ret;

	/* Only enable hotplug handling once the fbdev is fully set up. */
	intel_hpd_init(i915);
	intel_hpd_poll_disable(i915);

	intel_init_ipc(i915);

	return 0;
}

void i830_enable_pipe(struct drm_i915_private *dev_priv, enum pipe pipe)
{
	struct intel_crtc *crtc = intel_crtc_for_pipe(dev_priv, pipe);
	/* 640x480@60Hz, ~25175 kHz */
	struct dpll clock = {
		.m1 = 18,
		.m2 = 7,
		.p1 = 13,
		.p2 = 4,
		.n = 2,
	};
	u32 dpll, fp;
	int i;

	drm_WARN_ON(&dev_priv->drm,
		    i9xx_calc_dpll_params(48000, &clock) != 25154);

	drm_dbg_kms(&dev_priv->drm,
		    "enabling pipe %c due to force quirk (vco=%d dot=%d)\n",
		    pipe_name(pipe), clock.vco, clock.dot);

	fp = i9xx_dpll_compute_fp(&clock);
	dpll = DPLL_DVO_2X_MODE |
		DPLL_VGA_MODE_DIS |
		((clock.p1 - 2) << DPLL_FPA01_P1_POST_DIV_SHIFT) |
		PLL_P2_DIVIDE_BY_4 |
		PLL_REF_INPUT_DREFCLK |
		DPLL_VCO_ENABLE;

	intel_de_write(dev_priv, FP0(pipe), fp);
	intel_de_write(dev_priv, FP1(pipe), fp);

	intel_de_write(dev_priv, HTOTAL(pipe), (640 - 1) | ((800 - 1) << 16));
	intel_de_write(dev_priv, HBLANK(pipe), (640 - 1) | ((800 - 1) << 16));
	intel_de_write(dev_priv, HSYNC(pipe), (656 - 1) | ((752 - 1) << 16));
	intel_de_write(dev_priv, VTOTAL(pipe), (480 - 1) | ((525 - 1) << 16));
	intel_de_write(dev_priv, VBLANK(pipe), (480 - 1) | ((525 - 1) << 16));
	intel_de_write(dev_priv, VSYNC(pipe), (490 - 1) | ((492 - 1) << 16));
	intel_de_write(dev_priv, PIPESRC(pipe), ((640 - 1) << 16) | (480 - 1));

	/*
	 * Apparently we need to have VGA mode enabled prior to changing
	 * the P1/P2 dividers. Otherwise the DPLL will keep using the old
	 * dividers, even though the register value does change.
	 */
	intel_de_write(dev_priv, DPLL(pipe), dpll & ~DPLL_VGA_MODE_DIS);
	intel_de_write(dev_priv, DPLL(pipe), dpll);

	/* Wait for the clocks to stabilize. */
	intel_de_posting_read(dev_priv, DPLL(pipe));
	udelay(150);

	/* The pixel multiplier can only be updated once the
	 * DPLL is enabled and the clocks are stable.
	 *
	 * So write it again.
	 */
	intel_de_write(dev_priv, DPLL(pipe), dpll);

	/* We do this three times for luck */
	for (i = 0; i < 3 ; i++) {
		intel_de_write(dev_priv, DPLL(pipe), dpll);
		intel_de_posting_read(dev_priv, DPLL(pipe));
		udelay(150); /* wait for warmup */
	}

	intel_de_write(dev_priv, PIPECONF(pipe),
		       PIPECONF_ENABLE | PIPECONF_PROGRESSIVE);
	intel_de_posting_read(dev_priv, PIPECONF(pipe));

	intel_wait_for_pipe_scanline_moving(crtc);
}

void i830_disable_pipe(struct drm_i915_private *dev_priv, enum pipe pipe)
{
	struct intel_crtc *crtc = intel_crtc_for_pipe(dev_priv, pipe);

	drm_dbg_kms(&dev_priv->drm, "disabling pipe %c due to force quirk\n",
		    pipe_name(pipe));

	drm_WARN_ON(&dev_priv->drm,
		    intel_de_read(dev_priv, DSPCNTR(PLANE_A)) &
		    DISPLAY_PLANE_ENABLE);
	drm_WARN_ON(&dev_priv->drm,
		    intel_de_read(dev_priv, DSPCNTR(PLANE_B)) &
		    DISPLAY_PLANE_ENABLE);
	drm_WARN_ON(&dev_priv->drm,
		    intel_de_read(dev_priv, DSPCNTR(PLANE_C)) &
		    DISPLAY_PLANE_ENABLE);
	drm_WARN_ON(&dev_priv->drm,
		    intel_de_read(dev_priv, CURCNTR(PIPE_A)) & MCURSOR_MODE);
	drm_WARN_ON(&dev_priv->drm,
		    intel_de_read(dev_priv, CURCNTR(PIPE_B)) & MCURSOR_MODE);

	intel_de_write(dev_priv, PIPECONF(pipe), 0);
	intel_de_posting_read(dev_priv, PIPECONF(pipe));

	intel_wait_for_pipe_scanline_stopped(crtc);

	intel_de_write(dev_priv, DPLL(pipe), DPLL_VGA_MODE_DIS);
	intel_de_posting_read(dev_priv, DPLL(pipe));
}

static void
intel_sanitize_plane_mapping(struct drm_i915_private *dev_priv)
{
	struct intel_crtc *crtc;

	if (DISPLAY_VER(dev_priv) >= 4)
		return;

	for_each_intel_crtc(&dev_priv->drm, crtc) {
		struct intel_plane *plane =
			to_intel_plane(crtc->base.primary);
		struct intel_crtc *plane_crtc;
		enum pipe pipe;

		if (!plane->get_hw_state(plane, &pipe))
			continue;

		if (pipe == crtc->pipe)
			continue;

		drm_dbg_kms(&dev_priv->drm,
			    "[PLANE:%d:%s] attached to the wrong pipe, disabling plane\n",
			    plane->base.base.id, plane->base.name);

		plane_crtc = intel_crtc_for_pipe(dev_priv, pipe);
		intel_plane_disable_noatomic(plane_crtc, plane);
	}
}

static bool intel_crtc_has_encoders(struct intel_crtc *crtc)
{
	struct drm_device *dev = crtc->base.dev;
	struct intel_encoder *encoder;

	for_each_encoder_on_crtc(dev, &crtc->base, encoder)
		return true;

	return false;
}

static struct intel_connector *intel_encoder_find_connector(struct intel_encoder *encoder)
{
	struct drm_device *dev = encoder->base.dev;
	struct intel_connector *connector;

	for_each_connector_on_encoder(dev, &encoder->base, connector)
		return connector;

	return NULL;
}

static bool has_pch_trancoder(struct drm_i915_private *dev_priv,
			      enum pipe pch_transcoder)
{
	return HAS_PCH_IBX(dev_priv) || HAS_PCH_CPT(dev_priv) ||
		(HAS_PCH_LPT_H(dev_priv) && pch_transcoder == PIPE_A);
}

static void intel_sanitize_frame_start_delay(const struct intel_crtc_state *crtc_state)
{
	struct intel_crtc *crtc = to_intel_crtc(crtc_state->uapi.crtc);
	struct drm_i915_private *dev_priv = to_i915(crtc->base.dev);
	enum transcoder cpu_transcoder = crtc_state->cpu_transcoder;

	if (DISPLAY_VER(dev_priv) >= 9 ||
	    IS_BROADWELL(dev_priv) || IS_HASWELL(dev_priv)) {
		i915_reg_t reg = CHICKEN_TRANS(cpu_transcoder);
		u32 val;

		if (transcoder_is_dsi(cpu_transcoder))
			return;

		val = intel_de_read(dev_priv, reg);
		val &= ~HSW_FRAME_START_DELAY_MASK;
		val |= HSW_FRAME_START_DELAY(dev_priv->framestart_delay - 1);
		intel_de_write(dev_priv, reg, val);
	} else {
		i915_reg_t reg = PIPECONF(cpu_transcoder);
		u32 val;

		val = intel_de_read(dev_priv, reg);
		val &= ~PIPECONF_FRAME_START_DELAY_MASK;
		val |= PIPECONF_FRAME_START_DELAY(dev_priv->framestart_delay - 1);
		intel_de_write(dev_priv, reg, val);
	}

	if (!crtc_state->has_pch_encoder)
		return;

	if (HAS_PCH_IBX(dev_priv)) {
		i915_reg_t reg = PCH_TRANSCONF(crtc->pipe);
		u32 val;

		val = intel_de_read(dev_priv, reg);
		val &= ~TRANS_FRAME_START_DELAY_MASK;
		val |= TRANS_FRAME_START_DELAY(dev_priv->framestart_delay - 1);
		intel_de_write(dev_priv, reg, val);
	} else {
		enum pipe pch_transcoder = intel_crtc_pch_transcoder(crtc);
		i915_reg_t reg = TRANS_CHICKEN2(pch_transcoder);
		u32 val;

		val = intel_de_read(dev_priv, reg);
		val &= ~TRANS_CHICKEN2_FRAME_START_DELAY_MASK;
		val |= TRANS_CHICKEN2_FRAME_START_DELAY(dev_priv->framestart_delay - 1);
		intel_de_write(dev_priv, reg, val);
	}
}

static void intel_sanitize_crtc(struct intel_crtc *crtc,
				struct drm_modeset_acquire_ctx *ctx)
{
	struct drm_device *dev = crtc->base.dev;
	struct drm_i915_private *dev_priv = to_i915(dev);
	struct intel_crtc_state *crtc_state = to_intel_crtc_state(crtc->base.state);

	if (crtc_state->hw.active) {
		struct intel_plane *plane;

		/* Clear any frame start delays used for debugging left by the BIOS */
		intel_sanitize_frame_start_delay(crtc_state);

		/* Disable everything but the primary plane */
		for_each_intel_plane_on_crtc(dev, crtc, plane) {
			const struct intel_plane_state *plane_state =
				to_intel_plane_state(plane->base.state);

			if (plane_state->uapi.visible &&
			    plane->base.type != DRM_PLANE_TYPE_PRIMARY)
				intel_plane_disable_noatomic(crtc, plane);
		}

		/* Disable any background color/etc. set by the BIOS */
		intel_color_commit(crtc_state);
	}

	/* Adjust the state of the output pipe according to whether we
	 * have active connectors/encoders. */
	if (crtc_state->hw.active && !intel_crtc_has_encoders(crtc) &&
	    !crtc_state->bigjoiner_slave)
		intel_crtc_disable_noatomic(crtc, ctx);

	if (crtc_state->hw.active || HAS_GMCH(dev_priv)) {
		/*
		 * We start out with underrun reporting disabled to avoid races.
		 * For correct bookkeeping mark this on active crtcs.
		 *
		 * Also on gmch platforms we dont have any hardware bits to
		 * disable the underrun reporting. Which means we need to start
		 * out with underrun reporting disabled also on inactive pipes,
		 * since otherwise we'll complain about the garbage we read when
		 * e.g. coming up after runtime pm.
		 *
		 * No protection against concurrent access is required - at
		 * worst a fifo underrun happens which also sets this to false.
		 */
		crtc->cpu_fifo_underrun_disabled = true;
		/*
		 * We track the PCH trancoder underrun reporting state
		 * within the crtc. With crtc for pipe A housing the underrun
		 * reporting state for PCH transcoder A, crtc for pipe B housing
		 * it for PCH transcoder B, etc. LPT-H has only PCH transcoder A,
		 * and marking underrun reporting as disabled for the non-existing
		 * PCH transcoders B and C would prevent enabling the south
		 * error interrupt (see cpt_can_enable_serr_int()).
		 */
		if (has_pch_trancoder(dev_priv, crtc->pipe))
			crtc->pch_fifo_underrun_disabled = true;
	}
}

static bool has_bogus_dpll_config(const struct intel_crtc_state *crtc_state)
{
	struct drm_i915_private *dev_priv = to_i915(crtc_state->uapi.crtc->dev);

	/*
	 * Some SNB BIOSen (eg. ASUS K53SV) are known to misprogram
	 * the hardware when a high res displays plugged in. DPLL P
	 * divider is zero, and the pipe timings are bonkers. We'll
	 * try to disable everything in that case.
	 *
	 * FIXME would be nice to be able to sanitize this state
	 * without several WARNs, but for now let's take the easy
	 * road.
	 */
	return IS_SANDYBRIDGE(dev_priv) &&
		crtc_state->hw.active &&
		crtc_state->shared_dpll &&
		crtc_state->port_clock == 0;
}

static void intel_sanitize_encoder(struct intel_encoder *encoder)
{
	struct drm_i915_private *dev_priv = to_i915(encoder->base.dev);
	struct intel_connector *connector;
	struct intel_crtc *crtc = to_intel_crtc(encoder->base.crtc);
	struct intel_crtc_state *crtc_state = crtc ?
		to_intel_crtc_state(crtc->base.state) : NULL;

	/* We need to check both for a crtc link (meaning that the
	 * encoder is active and trying to read from a pipe) and the
	 * pipe itself being active. */
	bool has_active_crtc = crtc_state &&
		crtc_state->hw.active;

	if (crtc_state && has_bogus_dpll_config(crtc_state)) {
		drm_dbg_kms(&dev_priv->drm,
			    "BIOS has misprogrammed the hardware. Disabling pipe %c\n",
			    pipe_name(crtc->pipe));
		has_active_crtc = false;
	}

	connector = intel_encoder_find_connector(encoder);
	if (connector && !has_active_crtc) {
		drm_dbg_kms(&dev_priv->drm,
			    "[ENCODER:%d:%s] has active connectors but no active pipe!\n",
			    encoder->base.base.id,
			    encoder->base.name);

		/* Connector is active, but has no active pipe. This is
		 * fallout from our resume register restoring. Disable
		 * the encoder manually again. */
		if (crtc_state) {
			struct drm_encoder *best_encoder;

			drm_dbg_kms(&dev_priv->drm,
				    "[ENCODER:%d:%s] manually disabled\n",
				    encoder->base.base.id,
				    encoder->base.name);

			/* avoid oopsing in case the hooks consult best_encoder */
			best_encoder = connector->base.state->best_encoder;
			connector->base.state->best_encoder = &encoder->base;

			/* FIXME NULL atomic state passed! */
			if (encoder->disable)
				encoder->disable(NULL, encoder, crtc_state,
						 connector->base.state);
			if (encoder->post_disable)
				encoder->post_disable(NULL, encoder, crtc_state,
						      connector->base.state);

			connector->base.state->best_encoder = best_encoder;
		}
		encoder->base.crtc = NULL;

		/* Inconsistent output/port/pipe state happens presumably due to
		 * a bug in one of the get_hw_state functions. Or someplace else
		 * in our code, like the register restore mess on resume. Clamp
		 * things to off as a safer default. */

		connector->base.dpms = DRM_MODE_DPMS_OFF;
		connector->base.encoder = NULL;
	}

	/* notify opregion of the sanitized encoder state */
	intel_opregion_notify_encoder(encoder, connector && has_active_crtc);

	if (HAS_DDI(dev_priv))
		intel_ddi_sanitize_encoder_pll_mapping(encoder);
}

/* FIXME read out full plane state for all planes */
static void readout_plane_state(struct drm_i915_private *dev_priv)
{
	struct intel_plane *plane;
	struct intel_crtc *crtc;

	for_each_intel_plane(&dev_priv->drm, plane) {
		struct intel_plane_state *plane_state =
			to_intel_plane_state(plane->base.state);
		struct intel_crtc_state *crtc_state;
		enum pipe pipe = PIPE_A;
		bool visible;

		visible = plane->get_hw_state(plane, &pipe);

		crtc = intel_crtc_for_pipe(dev_priv, pipe);
		crtc_state = to_intel_crtc_state(crtc->base.state);

		intel_set_plane_visible(crtc_state, plane_state, visible);

		drm_dbg_kms(&dev_priv->drm,
			    "[PLANE:%d:%s] hw state readout: %s, pipe %c\n",
			    plane->base.base.id, plane->base.name,
			    enableddisabled(visible), pipe_name(pipe));
	}

	for_each_intel_crtc(&dev_priv->drm, crtc) {
		struct intel_crtc_state *crtc_state =
			to_intel_crtc_state(crtc->base.state);

		fixup_plane_bitmasks(crtc_state);
	}
}

static void intel_modeset_readout_hw_state(struct drm_device *dev)
{
	struct drm_i915_private *dev_priv = to_i915(dev);
	struct intel_cdclk_state *cdclk_state =
		to_intel_cdclk_state(dev_priv->cdclk.obj.state);
	struct intel_dbuf_state *dbuf_state =
		to_intel_dbuf_state(dev_priv->dbuf.obj.state);
	enum pipe pipe;
	struct intel_crtc *crtc;
	struct intel_encoder *encoder;
	struct intel_connector *connector;
	struct drm_connector_list_iter conn_iter;
	u8 active_pipes = 0;

	for_each_intel_crtc(dev, crtc) {
		struct intel_crtc_state *crtc_state =
			to_intel_crtc_state(crtc->base.state);

		__drm_atomic_helper_crtc_destroy_state(&crtc_state->uapi);
		intel_crtc_free_hw_state(crtc_state);
		intel_crtc_state_reset(crtc_state, crtc);

		intel_crtc_get_pipe_config(crtc_state);

		crtc_state->hw.enable = crtc_state->hw.active;

		crtc->base.enabled = crtc_state->hw.enable;
		crtc->active = crtc_state->hw.active;

		if (crtc_state->hw.active)
			active_pipes |= BIT(crtc->pipe);

		drm_dbg_kms(&dev_priv->drm,
			    "[CRTC:%d:%s] hw state readout: %s\n",
			    crtc->base.base.id, crtc->base.name,
			    enableddisabled(crtc_state->hw.active));
	}

	cdclk_state->active_pipes = dbuf_state->active_pipes = active_pipes;

	readout_plane_state(dev_priv);

	for_each_intel_encoder(dev, encoder) {
		struct intel_crtc_state *crtc_state = NULL;

		pipe = 0;

		if (encoder->get_hw_state(encoder, &pipe)) {
			crtc = intel_crtc_for_pipe(dev_priv, pipe);
			crtc_state = to_intel_crtc_state(crtc->base.state);

			encoder->base.crtc = &crtc->base;
			intel_encoder_get_config(encoder, crtc_state);

			/* read out to slave crtc as well for bigjoiner */
			if (crtc_state->bigjoiner) {
				/* encoder should read be linked to bigjoiner master */
				WARN_ON(crtc_state->bigjoiner_slave);

				crtc = crtc_state->bigjoiner_linked_crtc;
				crtc_state = to_intel_crtc_state(crtc->base.state);
				intel_encoder_get_config(encoder, crtc_state);
			}
		} else {
			encoder->base.crtc = NULL;
		}

		if (encoder->sync_state)
			encoder->sync_state(encoder, crtc_state);

		drm_dbg_kms(&dev_priv->drm,
			    "[ENCODER:%d:%s] hw state readout: %s, pipe %c\n",
			    encoder->base.base.id, encoder->base.name,
			    enableddisabled(encoder->base.crtc),
			    pipe_name(pipe));
	}

	intel_dpll_readout_hw_state(dev_priv);

	drm_connector_list_iter_begin(dev, &conn_iter);
	for_each_intel_connector_iter(connector, &conn_iter) {
		if (connector->get_hw_state(connector)) {
			struct intel_crtc_state *crtc_state;
			struct intel_crtc *crtc;

			connector->base.dpms = DRM_MODE_DPMS_ON;

			encoder = intel_attached_encoder(connector);
			connector->base.encoder = &encoder->base;

			crtc = to_intel_crtc(encoder->base.crtc);
			crtc_state = crtc ? to_intel_crtc_state(crtc->base.state) : NULL;

			if (crtc_state && crtc_state->hw.active) {
				/*
				 * This has to be done during hardware readout
				 * because anything calling .crtc_disable may
				 * rely on the connector_mask being accurate.
				 */
				crtc_state->uapi.connector_mask |=
					drm_connector_mask(&connector->base);
				crtc_state->uapi.encoder_mask |=
					drm_encoder_mask(&encoder->base);
			}
		} else {
			connector->base.dpms = DRM_MODE_DPMS_OFF;
			connector->base.encoder = NULL;
		}
		drm_dbg_kms(&dev_priv->drm,
			    "[CONNECTOR:%d:%s] hw state readout: %s\n",
			    connector->base.base.id, connector->base.name,
			    enableddisabled(connector->base.encoder));
	}
	drm_connector_list_iter_end(&conn_iter);

	for_each_intel_crtc(dev, crtc) {
		struct intel_bw_state *bw_state =
			to_intel_bw_state(dev_priv->bw_obj.state);
		struct intel_crtc_state *crtc_state =
			to_intel_crtc_state(crtc->base.state);
		struct intel_plane *plane;
		int min_cdclk = 0;

		if (crtc_state->hw.active) {
			/*
			 * The initial mode needs to be set in order to keep
			 * the atomic core happy. It wants a valid mode if the
			 * crtc's enabled, so we do the above call.
			 *
			 * But we don't set all the derived state fully, hence
			 * set a flag to indicate that a full recalculation is
			 * needed on the next commit.
			 */
			crtc_state->inherited = true;

			intel_crtc_update_active_timings(crtc_state);

			intel_crtc_copy_hw_to_uapi_state(crtc_state);
		}

		for_each_intel_plane_on_crtc(&dev_priv->drm, crtc, plane) {
			const struct intel_plane_state *plane_state =
				to_intel_plane_state(plane->base.state);

			/*
			 * FIXME don't have the fb yet, so can't
			 * use intel_plane_data_rate() :(
			 */
			if (plane_state->uapi.visible)
				crtc_state->data_rate[plane->id] =
					4 * crtc_state->pixel_rate;
			/*
			 * FIXME don't have the fb yet, so can't
			 * use plane->min_cdclk() :(
			 */
			if (plane_state->uapi.visible && plane->min_cdclk) {
				if (crtc_state->double_wide || DISPLAY_VER(dev_priv) >= 10)
					crtc_state->min_cdclk[plane->id] =
						DIV_ROUND_UP(crtc_state->pixel_rate, 2);
				else
					crtc_state->min_cdclk[plane->id] =
						crtc_state->pixel_rate;
			}
			drm_dbg_kms(&dev_priv->drm,
				    "[PLANE:%d:%s] min_cdclk %d kHz\n",
				    plane->base.base.id, plane->base.name,
				    crtc_state->min_cdclk[plane->id]);
		}

		if (crtc_state->hw.active) {
			min_cdclk = intel_crtc_compute_min_cdclk(crtc_state);
			if (drm_WARN_ON(dev, min_cdclk < 0))
				min_cdclk = 0;
		}

		cdclk_state->min_cdclk[crtc->pipe] = min_cdclk;
		cdclk_state->min_voltage_level[crtc->pipe] =
			crtc_state->min_voltage_level;

		intel_bw_crtc_update(bw_state, crtc_state);

		intel_pipe_config_sanity_check(dev_priv, crtc_state);
	}
}

static void
get_encoder_power_domains(struct drm_i915_private *dev_priv)
{
	struct intel_encoder *encoder;

	for_each_intel_encoder(&dev_priv->drm, encoder) {
		struct intel_crtc_state *crtc_state;

		if (!encoder->get_power_domains)
			continue;

		/*
		 * MST-primary and inactive encoders don't have a crtc state
		 * and neither of these require any power domain references.
		 */
		if (!encoder->base.crtc)
			continue;

		crtc_state = to_intel_crtc_state(encoder->base.crtc->state);
		encoder->get_power_domains(encoder, crtc_state);
	}
}

static void intel_early_display_was(struct drm_i915_private *dev_priv)
{
	/*
	 * Display WA #1185 WaDisableDARBFClkGating:glk,icl,ehl,tgl
	 * Also known as Wa_14010480278.
	 */
	if (IS_DISPLAY_VER(dev_priv, 10, 12))
		intel_de_write(dev_priv, GEN9_CLKGATE_DIS_0,
			       intel_de_read(dev_priv, GEN9_CLKGATE_DIS_0) | DARBF_GATING_DIS);

	if (IS_HASWELL(dev_priv)) {
		/*
		 * WaRsPkgCStateDisplayPMReq:hsw
		 * System hang if this isn't done before disabling all planes!
		 */
		intel_de_write(dev_priv, CHICKEN_PAR1_1,
			       intel_de_read(dev_priv, CHICKEN_PAR1_1) | FORCE_ARB_IDLE_PLANES);
	}

	if (IS_KABYLAKE(dev_priv) || IS_COFFEELAKE(dev_priv) || IS_COMETLAKE(dev_priv)) {
		/* Display WA #1142:kbl,cfl,cml */
		intel_de_rmw(dev_priv, CHICKEN_PAR1_1,
			     KBL_ARB_FILL_SPARE_22, KBL_ARB_FILL_SPARE_22);
		intel_de_rmw(dev_priv, CHICKEN_MISC_2,
			     KBL_ARB_FILL_SPARE_13 | KBL_ARB_FILL_SPARE_14,
			     KBL_ARB_FILL_SPARE_14);
	}
}

static void ibx_sanitize_pch_hdmi_port(struct drm_i915_private *dev_priv,
				       enum port port, i915_reg_t hdmi_reg)
{
	u32 val = intel_de_read(dev_priv, hdmi_reg);

	if (val & SDVO_ENABLE ||
	    (val & SDVO_PIPE_SEL_MASK) == SDVO_PIPE_SEL(PIPE_A))
		return;

	drm_dbg_kms(&dev_priv->drm,
		    "Sanitizing transcoder select for HDMI %c\n",
		    port_name(port));

	val &= ~SDVO_PIPE_SEL_MASK;
	val |= SDVO_PIPE_SEL(PIPE_A);

	intel_de_write(dev_priv, hdmi_reg, val);
}

static void ibx_sanitize_pch_dp_port(struct drm_i915_private *dev_priv,
				     enum port port, i915_reg_t dp_reg)
{
	u32 val = intel_de_read(dev_priv, dp_reg);

	if (val & DP_PORT_EN ||
	    (val & DP_PIPE_SEL_MASK) == DP_PIPE_SEL(PIPE_A))
		return;

	drm_dbg_kms(&dev_priv->drm,
		    "Sanitizing transcoder select for DP %c\n",
		    port_name(port));

	val &= ~DP_PIPE_SEL_MASK;
	val |= DP_PIPE_SEL(PIPE_A);

	intel_de_write(dev_priv, dp_reg, val);
}

static void ibx_sanitize_pch_ports(struct drm_i915_private *dev_priv)
{
	/*
	 * The BIOS may select transcoder B on some of the PCH
	 * ports even it doesn't enable the port. This would trip
	 * assert_pch_dp_disabled() and assert_pch_hdmi_disabled().
	 * Sanitize the transcoder select bits to prevent that. We
	 * assume that the BIOS never actually enabled the port,
	 * because if it did we'd actually have to toggle the port
	 * on and back off to make the transcoder A select stick
	 * (see. intel_dp_link_down(), intel_disable_hdmi(),
	 * intel_disable_sdvo()).
	 */
	ibx_sanitize_pch_dp_port(dev_priv, PORT_B, PCH_DP_B);
	ibx_sanitize_pch_dp_port(dev_priv, PORT_C, PCH_DP_C);
	ibx_sanitize_pch_dp_port(dev_priv, PORT_D, PCH_DP_D);

	/* PCH SDVOB multiplex with HDMIB */
	ibx_sanitize_pch_hdmi_port(dev_priv, PORT_B, PCH_HDMIB);
	ibx_sanitize_pch_hdmi_port(dev_priv, PORT_C, PCH_HDMIC);
	ibx_sanitize_pch_hdmi_port(dev_priv, PORT_D, PCH_HDMID);
}

/* Scan out the current hw modeset state,
 * and sanitizes it to the current state
 */
static void
intel_modeset_setup_hw_state(struct drm_device *dev,
			     struct drm_modeset_acquire_ctx *ctx)
{
	struct drm_i915_private *dev_priv = to_i915(dev);
	struct intel_encoder *encoder;
	struct intel_crtc *crtc;
	intel_wakeref_t wakeref;

	wakeref = intel_display_power_get(dev_priv, POWER_DOMAIN_INIT);

	intel_early_display_was(dev_priv);
	intel_modeset_readout_hw_state(dev);

	/* HW state is read out, now we need to sanitize this mess. */
	get_encoder_power_domains(dev_priv);

	if (HAS_PCH_IBX(dev_priv))
		ibx_sanitize_pch_ports(dev_priv);

	/*
	 * intel_sanitize_plane_mapping() may need to do vblank
	 * waits, so we need vblank interrupts restored beforehand.
	 */
	for_each_intel_crtc(&dev_priv->drm, crtc) {
		struct intel_crtc_state *crtc_state =
			to_intel_crtc_state(crtc->base.state);

		drm_crtc_vblank_reset(&crtc->base);

		if (crtc_state->hw.active)
			intel_crtc_vblank_on(crtc_state);
	}

	intel_sanitize_plane_mapping(dev_priv);

	for_each_intel_encoder(dev, encoder)
		intel_sanitize_encoder(encoder);

	for_each_intel_crtc(&dev_priv->drm, crtc) {
		struct intel_crtc_state *crtc_state =
			to_intel_crtc_state(crtc->base.state);

		intel_sanitize_crtc(crtc, ctx);
		intel_dump_pipe_config(crtc_state, NULL, "[setup_hw_state]");
	}

	intel_modeset_update_connector_atomic_state(dev);

	intel_dpll_sanitize_state(dev_priv);

	if (IS_G4X(dev_priv)) {
		g4x_wm_get_hw_state(dev_priv);
		g4x_wm_sanitize(dev_priv);
	} else if (IS_VALLEYVIEW(dev_priv) || IS_CHERRYVIEW(dev_priv)) {
		vlv_wm_get_hw_state(dev_priv);
		vlv_wm_sanitize(dev_priv);
	} else if (DISPLAY_VER(dev_priv) >= 9) {
		skl_wm_get_hw_state(dev_priv);
		skl_wm_sanitize(dev_priv);
	} else if (HAS_PCH_SPLIT(dev_priv)) {
		ilk_wm_get_hw_state(dev_priv);
	}

	for_each_intel_crtc(dev, crtc) {
		struct intel_crtc_state *crtc_state =
			to_intel_crtc_state(crtc->base.state);
		u64 put_domains;

		put_domains = modeset_get_crtc_power_domains(crtc_state);
		if (drm_WARN_ON(dev, put_domains))
			modeset_put_crtc_power_domains(crtc, put_domains);
	}

	intel_display_power_put(dev_priv, POWER_DOMAIN_INIT, wakeref);
}

void intel_display_resume(struct drm_device *dev)
{
	struct drm_i915_private *dev_priv = to_i915(dev);
	struct drm_atomic_state *state = dev_priv->modeset_restore_state;
	struct drm_modeset_acquire_ctx ctx;
	int ret;

	if (!HAS_DISPLAY(dev_priv))
		return;

	dev_priv->modeset_restore_state = NULL;
	if (state)
		state->acquire_ctx = &ctx;

	drm_modeset_acquire_init(&ctx, 0);

	while (1) {
		ret = drm_modeset_lock_all_ctx(dev, &ctx);
		if (ret != -EDEADLK)
			break;

		drm_modeset_backoff(&ctx);
	}

	if (!ret)
		ret = __intel_display_resume(dev, state, &ctx);

	intel_enable_ipc(dev_priv);
	drm_modeset_drop_locks(&ctx);
	drm_modeset_acquire_fini(&ctx);

	if (ret)
		drm_err(&dev_priv->drm,
			"Restoring old state failed with %i\n", ret);
	if (state)
		drm_atomic_state_put(state);
}

static void intel_hpd_poll_fini(struct drm_i915_private *i915)
{
	struct intel_connector *connector;
	struct drm_connector_list_iter conn_iter;

	/* Kill all the work that may have been queued by hpd. */
	drm_connector_list_iter_begin(&i915->drm, &conn_iter);
	for_each_intel_connector_iter(connector, &conn_iter) {
		if (connector->modeset_retry_work.func)
			cancel_work_sync(&connector->modeset_retry_work);
		if (connector->hdcp.shim) {
			cancel_delayed_work_sync(&connector->hdcp.check_work);
			cancel_work_sync(&connector->hdcp.prop_work);
		}
	}
	drm_connector_list_iter_end(&conn_iter);
}

/* part #1: call before irq uninstall */
void intel_modeset_driver_remove(struct drm_i915_private *i915)
{
	if (!HAS_DISPLAY(i915))
		return;

	flush_workqueue(i915->flip_wq);
	flush_workqueue(i915->modeset_wq);

	flush_work(&i915->atomic_helper.free_work);
	drm_WARN_ON(&i915->drm, !llist_empty(&i915->atomic_helper.free_list));
}

/* part #2: call after irq uninstall */
void intel_modeset_driver_remove_noirq(struct drm_i915_private *i915)
{
	if (!HAS_DISPLAY(i915))
		return;

	/*
	 * Due to the hpd irq storm handling the hotplug work can re-arm the
	 * poll handlers. Hence disable polling after hpd handling is shut down.
	 */
	intel_hpd_poll_fini(i915);

	/*
	 * MST topology needs to be suspended so we don't have any calls to
	 * fbdev after it's finalized. MST will be destroyed later as part of
	 * drm_mode_config_cleanup()
	 */
	intel_dp_mst_suspend(i915);

	/* poll work can call into fbdev, hence clean that up afterwards */
	intel_fbdev_fini(i915);

	intel_unregister_dsm_handler();

	intel_fbc_global_disable(i915);

	/* flush any delayed tasks or pending work */
	flush_scheduled_work();

	intel_hdcp_component_fini(i915);

	intel_mode_config_cleanup(i915);

	intel_overlay_cleanup(i915);

	intel_gmbus_teardown(i915);

	destroy_workqueue(i915->flip_wq);
	destroy_workqueue(i915->modeset_wq);

	intel_fbc_cleanup(i915);
}

/* part #3: call after gem init */
void intel_modeset_driver_remove_nogem(struct drm_i915_private *i915)
{
	intel_dmc_ucode_fini(i915);

	intel_power_domains_driver_remove(i915);

	intel_vga_unregister(i915);

	intel_bios_driver_remove(i915);
}

bool intel_modeset_probe_defer(struct pci_dev *pdev)
{
	struct drm_privacy_screen *privacy_screen;

	/*
	 * apple-gmux is needed on dual GPU MacBook Pro
	 * to probe the panel if we're the inactive GPU.
	 */
	if (vga_switcheroo_client_probe_defer(pdev))
		return true;

	/* If the LCD panel has a privacy-screen, wait for it */
	privacy_screen = drm_privacy_screen_get(&pdev->dev, NULL);
	if (IS_ERR(privacy_screen) && PTR_ERR(privacy_screen) == -EPROBE_DEFER)
		return true;

	drm_privacy_screen_put(privacy_screen);

	return false;
}

void intel_display_driver_register(struct drm_i915_private *i915)
{
	if (!HAS_DISPLAY(i915))
		return;

	intel_display_debugfs_register(i915);

	/* Must be done after probing outputs */
	intel_opregion_register(i915);
	acpi_video_register();

	intel_audio_init(i915);

	/*
	 * Some ports require correctly set-up hpd registers for
	 * detection to work properly (leading to ghost connected
	 * connector status), e.g. VGA on gm45.  Hence we can only set
	 * up the initial fbdev config after hpd irqs are fully
	 * enabled. We do it last so that the async config cannot run
	 * before the connectors are registered.
	 */
	intel_fbdev_initial_config_async(&i915->drm);

	/*
	 * We need to coordinate the hotplugs with the asynchronous
	 * fbdev configuration, for which we use the
	 * fbdev->async_cookie.
	 */
	drm_kms_helper_poll_init(&i915->drm);
}

void intel_display_driver_unregister(struct drm_i915_private *i915)
{
	if (!HAS_DISPLAY(i915))
		return;

	intel_fbdev_unregister(i915);
	intel_audio_deinit(i915);

	/*
	 * After flushing the fbdev (incl. a late async config which
	 * will have delayed queuing of a hotplug event), then flush
	 * the hotplug events.
	 */
	drm_kms_helper_poll_fini(&i915->drm);
	drm_atomic_helper_shutdown(&i915->drm);

	acpi_video_unregister();
	intel_opregion_unregister(i915);
}<|MERGE_RESOLUTION|>--- conflicted
+++ resolved
@@ -72,8 +72,6 @@
 
 #include "gt/gen8_ppgtt.h"
 
-#include "pxp/intel_pxp.h"
-
 #include "g4x_dp.h"
 #include "g4x_hdmi.h"
 #include "i915_drv.h"
@@ -99,11 +97,8 @@
 #include "intel_hotplug.h"
 #include "intel_overlay.h"
 #include "intel_panel.h"
-<<<<<<< HEAD
-=======
 #include "intel_pch_display.h"
 #include "intel_pch_refclk.h"
->>>>>>> 754e0b0e
 #include "intel_pcode.h"
 #include "intel_pipe_crc.h"
 #include "intel_plane_initial.h"
@@ -111,30 +106,16 @@
 #include "intel_pps.h"
 #include "intel_psr.h"
 #include "intel_quirks.h"
-<<<<<<< HEAD
-#include "intel_sbi.h"
-=======
->>>>>>> 754e0b0e
 #include "intel_sprite.h"
 #include "intel_tc.h"
 #include "intel_vga.h"
 #include "i9xx_plane.h"
 #include "skl_scaler.h"
 #include "skl_universal_plane.h"
-<<<<<<< HEAD
-#include "vlv_sideband.h"
-
-static void i9xx_crtc_clock_get(struct intel_crtc *crtc,
-				struct intel_crtc_state *pipe_config);
-static void ilk_pch_clock_get(struct intel_crtc *crtc,
-			      struct intel_crtc_state *pipe_config);
-
-=======
 #include "vlv_dsi_pll.h"
 #include "vlv_sideband.h"
 #include "vlv_dsi.h"
 
->>>>>>> 754e0b0e
 static void intel_set_transcoder_timings(const struct intel_crtc_state *crtc_state);
 static void intel_set_pipe_src_size(const struct intel_crtc_state *crtc_state);
 static void intel_cpu_transcoder_set_m_n(const struct intel_crtc_state *crtc_state,
@@ -627,17 +608,6 @@
 		intel_wait_for_pipe_off(old_crtc_state);
 }
 
-<<<<<<< HEAD
-bool
-intel_format_info_is_yuv_semiplanar(const struct drm_format_info *info,
-				    u64 modifier)
-{
-	return info->is_yuv &&
-	       info->num_planes == (is_ccs_modifier(modifier) ? 4 : 2);
-}
-
-=======
->>>>>>> 754e0b0e
 unsigned int intel_rotation_info_size(const struct intel_rotation_info *rot_info)
 {
 	unsigned int size = 0;
@@ -657,15 +627,11 @@
 	for (i = 0 ; i < ARRAY_SIZE(rem_info->plane); i++) {
 		unsigned int plane_size;
 
-<<<<<<< HEAD
-		plane_size = rem_info->plane[i].dst_stride * rem_info->plane[i].height;
-=======
 		if (rem_info->plane[i].linear)
 			plane_size = rem_info->plane[i].size;
 		else
 			plane_size = rem_info->plane[i].dst_stride * rem_info->plane[i].height;
 
->>>>>>> 754e0b0e
 		if (plane_size == 0)
 			continue;
 
@@ -719,139 +685,6 @@
 	*y += state->view.color_plane[color_plane].y;
 }
 
-<<<<<<< HEAD
-/*
- * From the Sky Lake PRM:
- * "The Color Control Surface (CCS) contains the compression status of
- *  the cache-line pairs. The compression state of the cache-line pair
- *  is specified by 2 bits in the CCS. Each CCS cache-line represents
- *  an area on the main surface of 16 x16 sets of 128 byte Y-tiled
- *  cache-line-pairs. CCS is always Y tiled."
- *
- * Since cache line pairs refers to horizontally adjacent cache lines,
- * each cache line in the CCS corresponds to an area of 32x16 cache
- * lines on the main surface. Since each pixel is 4 bytes, this gives
- * us a ratio of one byte in the CCS for each 8x16 pixels in the
- * main surface.
- */
-static const struct drm_format_info skl_ccs_formats[] = {
-	{ .format = DRM_FORMAT_XRGB8888, .depth = 24, .num_planes = 2,
-	  .cpp = { 4, 1, }, .hsub = 8, .vsub = 16, },
-	{ .format = DRM_FORMAT_XBGR8888, .depth = 24, .num_planes = 2,
-	  .cpp = { 4, 1, }, .hsub = 8, .vsub = 16, },
-	{ .format = DRM_FORMAT_ARGB8888, .depth = 32, .num_planes = 2,
-	  .cpp = { 4, 1, }, .hsub = 8, .vsub = 16, .has_alpha = true, },
-	{ .format = DRM_FORMAT_ABGR8888, .depth = 32, .num_planes = 2,
-	  .cpp = { 4, 1, }, .hsub = 8, .vsub = 16, .has_alpha = true, },
-};
-
-/*
- * Gen-12 compression uses 4 bits of CCS data for each cache line pair in the
- * main surface. And each 64B CCS cache line represents an area of 4x1 Y-tiles
- * in the main surface. With 4 byte pixels and each Y-tile having dimensions of
- * 32x32 pixels, the ratio turns out to 1B in the CCS for every 2x32 pixels in
- * the main surface.
- */
-static const struct drm_format_info gen12_ccs_formats[] = {
-	{ .format = DRM_FORMAT_XRGB8888, .depth = 24, .num_planes = 2,
-	  .char_per_block = { 4, 1 }, .block_w = { 1, 2 }, .block_h = { 1, 1 },
-	  .hsub = 1, .vsub = 1, },
-	{ .format = DRM_FORMAT_XBGR8888, .depth = 24, .num_planes = 2,
-	  .char_per_block = { 4, 1 }, .block_w = { 1, 2 }, .block_h = { 1, 1 },
-	  .hsub = 1, .vsub = 1, },
-	{ .format = DRM_FORMAT_ARGB8888, .depth = 32, .num_planes = 2,
-	  .char_per_block = { 4, 1 }, .block_w = { 1, 2 }, .block_h = { 1, 1 },
-	  .hsub = 1, .vsub = 1, .has_alpha = true },
-	{ .format = DRM_FORMAT_ABGR8888, .depth = 32, .num_planes = 2,
-	  .char_per_block = { 4, 1 }, .block_w = { 1, 2 }, .block_h = { 1, 1 },
-	  .hsub = 1, .vsub = 1, .has_alpha = true },
-	{ .format = DRM_FORMAT_YUYV, .num_planes = 2,
-	  .char_per_block = { 2, 1 }, .block_w = { 1, 2 }, .block_h = { 1, 1 },
-	  .hsub = 2, .vsub = 1, .is_yuv = true },
-	{ .format = DRM_FORMAT_YVYU, .num_planes = 2,
-	  .char_per_block = { 2, 1 }, .block_w = { 1, 2 }, .block_h = { 1, 1 },
-	  .hsub = 2, .vsub = 1, .is_yuv = true },
-	{ .format = DRM_FORMAT_UYVY, .num_planes = 2,
-	  .char_per_block = { 2, 1 }, .block_w = { 1, 2 }, .block_h = { 1, 1 },
-	  .hsub = 2, .vsub = 1, .is_yuv = true },
-	{ .format = DRM_FORMAT_VYUY, .num_planes = 2,
-	  .char_per_block = { 2, 1 }, .block_w = { 1, 2 }, .block_h = { 1, 1 },
-	  .hsub = 2, .vsub = 1, .is_yuv = true },
-	{ .format = DRM_FORMAT_XYUV8888, .num_planes = 2,
-	  .char_per_block = { 4, 1 }, .block_w = { 1, 2 }, .block_h = { 1, 1 },
-	  .hsub = 1, .vsub = 1, .is_yuv = true },
-	{ .format = DRM_FORMAT_NV12, .num_planes = 4,
-	  .char_per_block = { 1, 2, 1, 1 }, .block_w = { 1, 1, 4, 4 }, .block_h = { 1, 1, 1, 1 },
-	  .hsub = 2, .vsub = 2, .is_yuv = true },
-	{ .format = DRM_FORMAT_P010, .num_planes = 4,
-	  .char_per_block = { 2, 4, 1, 1 }, .block_w = { 1, 1, 2, 2 }, .block_h = { 1, 1, 1, 1 },
-	  .hsub = 2, .vsub = 2, .is_yuv = true },
-	{ .format = DRM_FORMAT_P012, .num_planes = 4,
-	  .char_per_block = { 2, 4, 1, 1 }, .block_w = { 1, 1, 2, 2 }, .block_h = { 1, 1, 1, 1 },
-	  .hsub = 2, .vsub = 2, .is_yuv = true },
-	{ .format = DRM_FORMAT_P016, .num_planes = 4,
-	  .char_per_block = { 2, 4, 1, 1 }, .block_w = { 1, 1, 2, 2 }, .block_h = { 1, 1, 1, 1 },
-	  .hsub = 2, .vsub = 2, .is_yuv = true },
-};
-
-/*
- * Same as gen12_ccs_formats[] above, but with additional surface used
- * to pass Clear Color information in plane 2 with 64 bits of data.
- */
-static const struct drm_format_info gen12_ccs_cc_formats[] = {
-	{ .format = DRM_FORMAT_XRGB8888, .depth = 24, .num_planes = 3,
-	  .char_per_block = { 4, 1, 0 }, .block_w = { 1, 2, 2 }, .block_h = { 1, 1, 1 },
-	  .hsub = 1, .vsub = 1, },
-	{ .format = DRM_FORMAT_XBGR8888, .depth = 24, .num_planes = 3,
-	  .char_per_block = { 4, 1, 0 }, .block_w = { 1, 2, 2 }, .block_h = { 1, 1, 1 },
-	  .hsub = 1, .vsub = 1, },
-	{ .format = DRM_FORMAT_ARGB8888, .depth = 32, .num_planes = 3,
-	  .char_per_block = { 4, 1, 0 }, .block_w = { 1, 2, 2 }, .block_h = { 1, 1, 1 },
-	  .hsub = 1, .vsub = 1, .has_alpha = true },
-	{ .format = DRM_FORMAT_ABGR8888, .depth = 32, .num_planes = 3,
-	  .char_per_block = { 4, 1, 0 }, .block_w = { 1, 2, 2 }, .block_h = { 1, 1, 1 },
-	  .hsub = 1, .vsub = 1, .has_alpha = true },
-};
-
-static const struct drm_format_info *
-lookup_format_info(const struct drm_format_info formats[],
-		   int num_formats, u32 format)
-{
-	int i;
-
-	for (i = 0; i < num_formats; i++) {
-		if (formats[i].format == format)
-			return &formats[i];
-	}
-
-	return NULL;
-}
-
-static const struct drm_format_info *
-intel_get_format_info(const struct drm_mode_fb_cmd2 *cmd)
-{
-	switch (cmd->modifier[0]) {
-	case I915_FORMAT_MOD_Y_TILED_CCS:
-	case I915_FORMAT_MOD_Yf_TILED_CCS:
-		return lookup_format_info(skl_ccs_formats,
-					  ARRAY_SIZE(skl_ccs_formats),
-					  cmd->pixel_format);
-	case I915_FORMAT_MOD_Y_TILED_GEN12_RC_CCS:
-	case I915_FORMAT_MOD_Y_TILED_GEN12_MC_CCS:
-		return lookup_format_info(gen12_ccs_formats,
-					  ARRAY_SIZE(gen12_ccs_formats),
-					  cmd->pixel_format);
-	case I915_FORMAT_MOD_Y_TILED_GEN12_RC_CCS_CC:
-		return lookup_format_info(gen12_ccs_cc_formats,
-					  ARRAY_SIZE(gen12_ccs_cc_formats),
-					  cmd->pixel_format);
-	default:
-		return NULL;
-	}
-}
-
-=======
->>>>>>> 754e0b0e
 u32 intel_plane_fb_max_stride(struct drm_i915_private *dev_priv,
 			      u32 pixel_format, u64 modifier)
 {
@@ -866,11 +699,7 @@
 	 * the highest stride limits of them all,
 	 * if in case pipe A is disabled, use the first pipe from pipe_mask.
 	 */
-<<<<<<< HEAD
-	crtc = intel_get_first_crtc(dev_priv);
-=======
 	crtc = intel_first_crtc(dev_priv);
->>>>>>> 754e0b0e
 	if (!crtc)
 		return 0;
 
@@ -948,11 +777,7 @@
 	 */
 	if (HAS_GMCH(dev_priv) &&
 	    intel_set_memory_cxsr(dev_priv, false))
-<<<<<<< HEAD
-		intel_wait_for_vblank(dev_priv, crtc->pipe);
-=======
 		intel_crtc_wait_for_next_vblank(crtc);
->>>>>>> 754e0b0e
 
 	/*
 	 * Gen2 reports pipe underruns whenever all planes are disabled.
@@ -961,13 +786,8 @@
 	if (DISPLAY_VER(dev_priv) == 2 && !crtc_state->active_planes)
 		intel_set_cpu_fifo_underrun_reporting(dev_priv, crtc->pipe, false);
 
-<<<<<<< HEAD
-	intel_disable_plane(plane, crtc_state);
-	intel_wait_for_vblank(dev_priv, crtc->pipe);
-=======
 	intel_plane_disable_arm(plane, crtc_state);
 	intel_crtc_wait_for_next_vblank(crtc);
->>>>>>> 754e0b0e
 }
 
 unsigned int
@@ -1205,161 +1025,6 @@
 	return false;
 }
 
-<<<<<<< HEAD
-void lpt_disable_iclkip(struct drm_i915_private *dev_priv)
-{
-	u32 temp;
-
-	intel_de_write(dev_priv, PIXCLK_GATE, PIXCLK_GATE_GATE);
-
-	mutex_lock(&dev_priv->sb_lock);
-
-	temp = intel_sbi_read(dev_priv, SBI_SSCCTL6, SBI_ICLK);
-	temp |= SBI_SSCCTL_DISABLE;
-	intel_sbi_write(dev_priv, SBI_SSCCTL6, temp, SBI_ICLK);
-
-	mutex_unlock(&dev_priv->sb_lock);
-}
-
-/* Program iCLKIP clock to the desired frequency */
-static void lpt_program_iclkip(const struct intel_crtc_state *crtc_state)
-{
-	struct intel_crtc *crtc = to_intel_crtc(crtc_state->uapi.crtc);
-	struct drm_i915_private *dev_priv = to_i915(crtc->base.dev);
-	int clock = crtc_state->hw.adjusted_mode.crtc_clock;
-	u32 divsel, phaseinc, auxdiv, phasedir = 0;
-	u32 temp;
-
-	lpt_disable_iclkip(dev_priv);
-
-	/* The iCLK virtual clock root frequency is in MHz,
-	 * but the adjusted_mode->crtc_clock in in KHz. To get the
-	 * divisors, it is necessary to divide one by another, so we
-	 * convert the virtual clock precision to KHz here for higher
-	 * precision.
-	 */
-	for (auxdiv = 0; auxdiv < 2; auxdiv++) {
-		u32 iclk_virtual_root_freq = 172800 * 1000;
-		u32 iclk_pi_range = 64;
-		u32 desired_divisor;
-
-		desired_divisor = DIV_ROUND_CLOSEST(iclk_virtual_root_freq,
-						    clock << auxdiv);
-		divsel = (desired_divisor / iclk_pi_range) - 2;
-		phaseinc = desired_divisor % iclk_pi_range;
-
-		/*
-		 * Near 20MHz is a corner case which is
-		 * out of range for the 7-bit divisor
-		 */
-		if (divsel <= 0x7f)
-			break;
-	}
-
-	/* This should not happen with any sane values */
-	drm_WARN_ON(&dev_priv->drm, SBI_SSCDIVINTPHASE_DIVSEL(divsel) &
-		    ~SBI_SSCDIVINTPHASE_DIVSEL_MASK);
-	drm_WARN_ON(&dev_priv->drm, SBI_SSCDIVINTPHASE_DIR(phasedir) &
-		    ~SBI_SSCDIVINTPHASE_INCVAL_MASK);
-
-	drm_dbg_kms(&dev_priv->drm,
-		    "iCLKIP clock: found settings for %dKHz refresh rate: auxdiv=%x, divsel=%x, phasedir=%x, phaseinc=%x\n",
-		    clock, auxdiv, divsel, phasedir, phaseinc);
-
-	mutex_lock(&dev_priv->sb_lock);
-
-	/* Program SSCDIVINTPHASE6 */
-	temp = intel_sbi_read(dev_priv, SBI_SSCDIVINTPHASE6, SBI_ICLK);
-	temp &= ~SBI_SSCDIVINTPHASE_DIVSEL_MASK;
-	temp |= SBI_SSCDIVINTPHASE_DIVSEL(divsel);
-	temp &= ~SBI_SSCDIVINTPHASE_INCVAL_MASK;
-	temp |= SBI_SSCDIVINTPHASE_INCVAL(phaseinc);
-	temp |= SBI_SSCDIVINTPHASE_DIR(phasedir);
-	temp |= SBI_SSCDIVINTPHASE_PROPAGATE;
-	intel_sbi_write(dev_priv, SBI_SSCDIVINTPHASE6, temp, SBI_ICLK);
-
-	/* Program SSCAUXDIV */
-	temp = intel_sbi_read(dev_priv, SBI_SSCAUXDIV6, SBI_ICLK);
-	temp &= ~SBI_SSCAUXDIV_FINALDIV2SEL(1);
-	temp |= SBI_SSCAUXDIV_FINALDIV2SEL(auxdiv);
-	intel_sbi_write(dev_priv, SBI_SSCAUXDIV6, temp, SBI_ICLK);
-
-	/* Enable modulator and associated divider */
-	temp = intel_sbi_read(dev_priv, SBI_SSCCTL6, SBI_ICLK);
-	temp &= ~SBI_SSCCTL_DISABLE;
-	intel_sbi_write(dev_priv, SBI_SSCCTL6, temp, SBI_ICLK);
-
-	mutex_unlock(&dev_priv->sb_lock);
-
-	/* Wait for initialization time */
-	udelay(24);
-
-	intel_de_write(dev_priv, PIXCLK_GATE, PIXCLK_GATE_UNGATE);
-}
-
-int lpt_get_iclkip(struct drm_i915_private *dev_priv)
-{
-	u32 divsel, phaseinc, auxdiv;
-	u32 iclk_virtual_root_freq = 172800 * 1000;
-	u32 iclk_pi_range = 64;
-	u32 desired_divisor;
-	u32 temp;
-
-	if ((intel_de_read(dev_priv, PIXCLK_GATE) & PIXCLK_GATE_UNGATE) == 0)
-		return 0;
-
-	mutex_lock(&dev_priv->sb_lock);
-
-	temp = intel_sbi_read(dev_priv, SBI_SSCCTL6, SBI_ICLK);
-	if (temp & SBI_SSCCTL_DISABLE) {
-		mutex_unlock(&dev_priv->sb_lock);
-		return 0;
-	}
-
-	temp = intel_sbi_read(dev_priv, SBI_SSCDIVINTPHASE6, SBI_ICLK);
-	divsel = (temp & SBI_SSCDIVINTPHASE_DIVSEL_MASK) >>
-		SBI_SSCDIVINTPHASE_DIVSEL_SHIFT;
-	phaseinc = (temp & SBI_SSCDIVINTPHASE_INCVAL_MASK) >>
-		SBI_SSCDIVINTPHASE_INCVAL_SHIFT;
-
-	temp = intel_sbi_read(dev_priv, SBI_SSCAUXDIV6, SBI_ICLK);
-	auxdiv = (temp & SBI_SSCAUXDIV_FINALDIV2SEL_MASK) >>
-		SBI_SSCAUXDIV_FINALDIV2SEL_SHIFT;
-
-	mutex_unlock(&dev_priv->sb_lock);
-
-	desired_divisor = (divsel + 2) * iclk_pi_range + phaseinc;
-
-	return DIV_ROUND_CLOSEST(iclk_virtual_root_freq,
-				 desired_divisor << auxdiv);
-}
-
-static void ilk_pch_transcoder_set_timings(const struct intel_crtc_state *crtc_state,
-					   enum pipe pch_transcoder)
-{
-	struct intel_crtc *crtc = to_intel_crtc(crtc_state->uapi.crtc);
-	struct drm_i915_private *dev_priv = to_i915(crtc->base.dev);
-	enum transcoder cpu_transcoder = crtc_state->cpu_transcoder;
-
-	intel_de_write(dev_priv, PCH_TRANS_HTOTAL(pch_transcoder),
-		       intel_de_read(dev_priv, HTOTAL(cpu_transcoder)));
-	intel_de_write(dev_priv, PCH_TRANS_HBLANK(pch_transcoder),
-		       intel_de_read(dev_priv, HBLANK(cpu_transcoder)));
-	intel_de_write(dev_priv, PCH_TRANS_HSYNC(pch_transcoder),
-		       intel_de_read(dev_priv, HSYNC(cpu_transcoder)));
-
-	intel_de_write(dev_priv, PCH_TRANS_VTOTAL(pch_transcoder),
-		       intel_de_read(dev_priv, VTOTAL(cpu_transcoder)));
-	intel_de_write(dev_priv, PCH_TRANS_VBLANK(pch_transcoder),
-		       intel_de_read(dev_priv, VBLANK(cpu_transcoder)));
-	intel_de_write(dev_priv, PCH_TRANS_VSYNC(pch_transcoder),
-		       intel_de_read(dev_priv, VSYNC(cpu_transcoder)));
-	intel_de_write(dev_priv, PCH_TRANS_VSYNCSHIFT(pch_transcoder),
-		       intel_de_read(dev_priv, VSYNCSHIFT(cpu_transcoder)));
-}
-
-=======
->>>>>>> 754e0b0e
 /*
  * Finds the encoder associated with the given CRTC. This can only be
  * used when we know that the CRTC isn't feeding multiple encoders!
@@ -1392,109 +1057,6 @@
 	return encoder;
 }
 
-<<<<<<< HEAD
-/*
- * Enable PCH resources required for PCH ports:
- *   - PCH PLLs
- *   - FDI training & RX/TX
- *   - update transcoder timings
- *   - DP transcoding bits
- *   - transcoder
- */
-static void ilk_pch_enable(const struct intel_atomic_state *state,
-			   const struct intel_crtc_state *crtc_state)
-{
-	struct intel_crtc *crtc = to_intel_crtc(crtc_state->uapi.crtc);
-	struct drm_device *dev = crtc->base.dev;
-	struct drm_i915_private *dev_priv = to_i915(dev);
-	enum pipe pipe = crtc->pipe;
-	u32 temp;
-
-	assert_pch_transcoder_disabled(dev_priv, pipe);
-
-	/* For PCH output, training FDI link */
-	intel_fdi_link_train(crtc, crtc_state);
-
-	/* We need to program the right clock selection before writing the pixel
-	 * mutliplier into the DPLL. */
-	if (HAS_PCH_CPT(dev_priv)) {
-		u32 sel;
-
-		temp = intel_de_read(dev_priv, PCH_DPLL_SEL);
-		temp |= TRANS_DPLL_ENABLE(pipe);
-		sel = TRANS_DPLLB_SEL(pipe);
-		if (crtc_state->shared_dpll ==
-		    intel_get_shared_dpll_by_id(dev_priv, DPLL_ID_PCH_PLL_B))
-			temp |= sel;
-		else
-			temp &= ~sel;
-		intel_de_write(dev_priv, PCH_DPLL_SEL, temp);
-	}
-
-	/* XXX: pch pll's can be enabled any time before we enable the PCH
-	 * transcoder, and we actually should do this to not upset any PCH
-	 * transcoder that already use the clock when we share it.
-	 *
-	 * Note that enable_shared_dpll tries to do the right thing, but
-	 * get_shared_dpll unconditionally resets the pll - we need that to have
-	 * the right LVDS enable sequence. */
-	intel_enable_shared_dpll(crtc_state);
-
-	/* set transcoder timing, panel must allow it */
-	assert_pps_unlocked(dev_priv, pipe);
-	ilk_pch_transcoder_set_timings(crtc_state, pipe);
-
-	intel_fdi_normal_train(crtc);
-
-	/* For PCH DP, enable TRANS_DP_CTL */
-	if (HAS_PCH_CPT(dev_priv) &&
-	    intel_crtc_has_dp_encoder(crtc_state)) {
-		const struct drm_display_mode *adjusted_mode =
-			&crtc_state->hw.adjusted_mode;
-		u32 bpc = (intel_de_read(dev_priv, PIPECONF(pipe)) & PIPECONF_BPC_MASK) >> 5;
-		i915_reg_t reg = TRANS_DP_CTL(pipe);
-		enum port port;
-
-		temp = intel_de_read(dev_priv, reg);
-		temp &= ~(TRANS_DP_PORT_SEL_MASK |
-			  TRANS_DP_SYNC_MASK |
-			  TRANS_DP_BPC_MASK);
-		temp |= TRANS_DP_OUTPUT_ENABLE;
-		temp |= bpc << 9; /* same format but at 11:9 */
-
-		if (adjusted_mode->flags & DRM_MODE_FLAG_PHSYNC)
-			temp |= TRANS_DP_HSYNC_ACTIVE_HIGH;
-		if (adjusted_mode->flags & DRM_MODE_FLAG_PVSYNC)
-			temp |= TRANS_DP_VSYNC_ACTIVE_HIGH;
-
-		port = intel_get_crtc_new_encoder(state, crtc_state)->port;
-		drm_WARN_ON(dev, port < PORT_B || port > PORT_D);
-		temp |= TRANS_DP_PORT_SEL(port);
-
-		intel_de_write(dev_priv, reg, temp);
-	}
-
-	ilk_enable_pch_transcoder(crtc_state);
-}
-
-void lpt_pch_enable(const struct intel_crtc_state *crtc_state)
-{
-	struct intel_crtc *crtc = to_intel_crtc(crtc_state->uapi.crtc);
-	struct drm_i915_private *dev_priv = to_i915(crtc->base.dev);
-	enum transcoder cpu_transcoder = crtc_state->cpu_transcoder;
-
-	assert_pch_transcoder_disabled(dev_priv, PIPE_A);
-
-	lpt_program_iclkip(crtc_state);
-
-	/* Set transcoder timing. */
-	ilk_pch_transcoder_set_timings(crtc_state, PIPE_A);
-
-	lpt_enable_pch_transcoder(dev_priv, cpu_transcoder);
-}
-
-=======
->>>>>>> 754e0b0e
 static void cpt_verify_modeset(struct drm_i915_private *dev_priv,
 			       enum pipe pipe)
 {
@@ -1737,11 +1299,7 @@
 {
 	struct drm_i915_private *i915 = to_i915(crtc_state->uapi.crtc->dev);
 
-<<<<<<< HEAD
-	return crtc_state->uapi.async_flip && intel_vtd_active() &&
-=======
 	return crtc_state->uapi.async_flip && intel_vtd_active(i915) &&
->>>>>>> 754e0b0e
 		(DISPLAY_VER(i915) == 9 || IS_BROADWELL(i915) || IS_HASWELL(i915));
 }
 
@@ -1882,10 +1440,6 @@
 
 	if (intel_fbc_pre_update(state, crtc))
 		intel_crtc_wait_for_next_vblank(crtc);
-
-	if (!needs_async_flip_vtd_wa(old_crtc_state) &&
-	    needs_async_flip_vtd_wa(new_crtc_state))
-		intel_async_flip_vtd_wa(dev_priv, pipe, true);
 
 	if (!needs_async_flip_vtd_wa(old_crtc_state) &&
 	    needs_async_flip_vtd_wa(new_crtc_state))
@@ -4094,386 +3648,6 @@
 		pipe_config->dpll_hw_state.dpll &= ~(DPLL_LOCK_VLV |
 						     DPLL_PORTC_READY_MASK |
 						     DPLL_PORTB_READY_MASK);
-<<<<<<< HEAD
-	}
-
-	if (IS_CHERRYVIEW(dev_priv))
-		chv_crtc_clock_get(crtc, pipe_config);
-	else if (IS_VALLEYVIEW(dev_priv))
-		vlv_crtc_clock_get(crtc, pipe_config);
-	else
-		i9xx_crtc_clock_get(crtc, pipe_config);
-
-	/*
-	 * Normally the dotclock is filled in by the encoder .get_config()
-	 * but in case the pipe is enabled w/o any ports we need a sane
-	 * default.
-	 */
-	pipe_config->hw.adjusted_mode.crtc_clock =
-		pipe_config->port_clock / pipe_config->pixel_multiplier;
-
-	ret = true;
-
-out:
-	intel_display_power_put(dev_priv, power_domain, wakeref);
-
-	return ret;
-}
-
-static void ilk_init_pch_refclk(struct drm_i915_private *dev_priv)
-{
-	struct intel_encoder *encoder;
-	int i;
-	u32 val, final;
-	bool has_lvds = false;
-	bool has_cpu_edp = false;
-	bool has_panel = false;
-	bool has_ck505 = false;
-	bool can_ssc = false;
-	bool using_ssc_source = false;
-
-	/* We need to take the global config into account */
-	for_each_intel_encoder(&dev_priv->drm, encoder) {
-		switch (encoder->type) {
-		case INTEL_OUTPUT_LVDS:
-			has_panel = true;
-			has_lvds = true;
-			break;
-		case INTEL_OUTPUT_EDP:
-			has_panel = true;
-			if (encoder->port == PORT_A)
-				has_cpu_edp = true;
-			break;
-		default:
-			break;
-		}
-	}
-
-	if (HAS_PCH_IBX(dev_priv)) {
-		has_ck505 = dev_priv->vbt.display_clock_mode;
-		can_ssc = has_ck505;
-	} else {
-		has_ck505 = false;
-		can_ssc = true;
-	}
-
-	/* Check if any DPLLs are using the SSC source */
-	for (i = 0; i < dev_priv->dpll.num_shared_dpll; i++) {
-		u32 temp = intel_de_read(dev_priv, PCH_DPLL(i));
-
-		if (!(temp & DPLL_VCO_ENABLE))
-			continue;
-
-		if ((temp & PLL_REF_INPUT_MASK) ==
-		    PLLB_REF_INPUT_SPREADSPECTRUMIN) {
-			using_ssc_source = true;
-			break;
-		}
-	}
-
-	drm_dbg_kms(&dev_priv->drm,
-		    "has_panel %d has_lvds %d has_ck505 %d using_ssc_source %d\n",
-		    has_panel, has_lvds, has_ck505, using_ssc_source);
-
-	/* Ironlake: try to setup display ref clock before DPLL
-	 * enabling. This is only under driver's control after
-	 * PCH B stepping, previous chipset stepping should be
-	 * ignoring this setting.
-	 */
-	val = intel_de_read(dev_priv, PCH_DREF_CONTROL);
-
-	/* As we must carefully and slowly disable/enable each source in turn,
-	 * compute the final state we want first and check if we need to
-	 * make any changes at all.
-	 */
-	final = val;
-	final &= ~DREF_NONSPREAD_SOURCE_MASK;
-	if (has_ck505)
-		final |= DREF_NONSPREAD_CK505_ENABLE;
-	else
-		final |= DREF_NONSPREAD_SOURCE_ENABLE;
-
-	final &= ~DREF_SSC_SOURCE_MASK;
-	final &= ~DREF_CPU_SOURCE_OUTPUT_MASK;
-	final &= ~DREF_SSC1_ENABLE;
-
-	if (has_panel) {
-		final |= DREF_SSC_SOURCE_ENABLE;
-
-		if (intel_panel_use_ssc(dev_priv) && can_ssc)
-			final |= DREF_SSC1_ENABLE;
-
-		if (has_cpu_edp) {
-			if (intel_panel_use_ssc(dev_priv) && can_ssc)
-				final |= DREF_CPU_SOURCE_OUTPUT_DOWNSPREAD;
-			else
-				final |= DREF_CPU_SOURCE_OUTPUT_NONSPREAD;
-		} else
-			final |= DREF_CPU_SOURCE_OUTPUT_DISABLE;
-	} else if (using_ssc_source) {
-		final |= DREF_SSC_SOURCE_ENABLE;
-		final |= DREF_SSC1_ENABLE;
-	}
-
-	if (final == val)
-		return;
-
-	/* Always enable nonspread source */
-	val &= ~DREF_NONSPREAD_SOURCE_MASK;
-
-	if (has_ck505)
-		val |= DREF_NONSPREAD_CK505_ENABLE;
-	else
-		val |= DREF_NONSPREAD_SOURCE_ENABLE;
-
-	if (has_panel) {
-		val &= ~DREF_SSC_SOURCE_MASK;
-		val |= DREF_SSC_SOURCE_ENABLE;
-
-		/* SSC must be turned on before enabling the CPU output  */
-		if (intel_panel_use_ssc(dev_priv) && can_ssc) {
-			drm_dbg_kms(&dev_priv->drm, "Using SSC on panel\n");
-			val |= DREF_SSC1_ENABLE;
-		} else
-			val &= ~DREF_SSC1_ENABLE;
-
-		/* Get SSC going before enabling the outputs */
-		intel_de_write(dev_priv, PCH_DREF_CONTROL, val);
-		intel_de_posting_read(dev_priv, PCH_DREF_CONTROL);
-		udelay(200);
-
-		val &= ~DREF_CPU_SOURCE_OUTPUT_MASK;
-
-		/* Enable CPU source on CPU attached eDP */
-		if (has_cpu_edp) {
-			if (intel_panel_use_ssc(dev_priv) && can_ssc) {
-				drm_dbg_kms(&dev_priv->drm,
-					    "Using SSC on eDP\n");
-				val |= DREF_CPU_SOURCE_OUTPUT_DOWNSPREAD;
-			} else
-				val |= DREF_CPU_SOURCE_OUTPUT_NONSPREAD;
-		} else
-			val |= DREF_CPU_SOURCE_OUTPUT_DISABLE;
-
-		intel_de_write(dev_priv, PCH_DREF_CONTROL, val);
-		intel_de_posting_read(dev_priv, PCH_DREF_CONTROL);
-		udelay(200);
-	} else {
-		drm_dbg_kms(&dev_priv->drm, "Disabling CPU source output\n");
-
-		val &= ~DREF_CPU_SOURCE_OUTPUT_MASK;
-
-		/* Turn off CPU output */
-		val |= DREF_CPU_SOURCE_OUTPUT_DISABLE;
-
-		intel_de_write(dev_priv, PCH_DREF_CONTROL, val);
-		intel_de_posting_read(dev_priv, PCH_DREF_CONTROL);
-		udelay(200);
-
-		if (!using_ssc_source) {
-			drm_dbg_kms(&dev_priv->drm, "Disabling SSC source\n");
-
-			/* Turn off the SSC source */
-			val &= ~DREF_SSC_SOURCE_MASK;
-			val |= DREF_SSC_SOURCE_DISABLE;
-
-			/* Turn off SSC1 */
-			val &= ~DREF_SSC1_ENABLE;
-
-			intel_de_write(dev_priv, PCH_DREF_CONTROL, val);
-			intel_de_posting_read(dev_priv, PCH_DREF_CONTROL);
-			udelay(200);
-		}
-	}
-
-	BUG_ON(val != final);
-}
-
-/* Implements 3 different sequences from BSpec chapter "Display iCLK
- * Programming" based on the parameters passed:
- * - Sequence to enable CLKOUT_DP
- * - Sequence to enable CLKOUT_DP without spread
- * - Sequence to enable CLKOUT_DP for FDI usage and configure PCH FDI I/O
- */
-static void lpt_enable_clkout_dp(struct drm_i915_private *dev_priv,
-				 bool with_spread, bool with_fdi)
-{
-	u32 reg, tmp;
-
-	if (drm_WARN(&dev_priv->drm, with_fdi && !with_spread,
-		     "FDI requires downspread\n"))
-		with_spread = true;
-	if (drm_WARN(&dev_priv->drm, HAS_PCH_LPT_LP(dev_priv) &&
-		     with_fdi, "LP PCH doesn't have FDI\n"))
-		with_fdi = false;
-
-	mutex_lock(&dev_priv->sb_lock);
-
-	tmp = intel_sbi_read(dev_priv, SBI_SSCCTL, SBI_ICLK);
-	tmp &= ~SBI_SSCCTL_DISABLE;
-	tmp |= SBI_SSCCTL_PATHALT;
-	intel_sbi_write(dev_priv, SBI_SSCCTL, tmp, SBI_ICLK);
-
-	udelay(24);
-
-	if (with_spread) {
-		tmp = intel_sbi_read(dev_priv, SBI_SSCCTL, SBI_ICLK);
-		tmp &= ~SBI_SSCCTL_PATHALT;
-		intel_sbi_write(dev_priv, SBI_SSCCTL, tmp, SBI_ICLK);
-
-		if (with_fdi)
-			lpt_fdi_program_mphy(dev_priv);
-	}
-
-	reg = HAS_PCH_LPT_LP(dev_priv) ? SBI_GEN0 : SBI_DBUFF0;
-	tmp = intel_sbi_read(dev_priv, reg, SBI_ICLK);
-	tmp |= SBI_GEN0_CFG_BUFFENABLE_DISABLE;
-	intel_sbi_write(dev_priv, reg, tmp, SBI_ICLK);
-
-	mutex_unlock(&dev_priv->sb_lock);
-}
-
-/* Sequence to disable CLKOUT_DP */
-void lpt_disable_clkout_dp(struct drm_i915_private *dev_priv)
-{
-	u32 reg, tmp;
-
-	mutex_lock(&dev_priv->sb_lock);
-
-	reg = HAS_PCH_LPT_LP(dev_priv) ? SBI_GEN0 : SBI_DBUFF0;
-	tmp = intel_sbi_read(dev_priv, reg, SBI_ICLK);
-	tmp &= ~SBI_GEN0_CFG_BUFFENABLE_DISABLE;
-	intel_sbi_write(dev_priv, reg, tmp, SBI_ICLK);
-
-	tmp = intel_sbi_read(dev_priv, SBI_SSCCTL, SBI_ICLK);
-	if (!(tmp & SBI_SSCCTL_DISABLE)) {
-		if (!(tmp & SBI_SSCCTL_PATHALT)) {
-			tmp |= SBI_SSCCTL_PATHALT;
-			intel_sbi_write(dev_priv, SBI_SSCCTL, tmp, SBI_ICLK);
-			udelay(32);
-		}
-		tmp |= SBI_SSCCTL_DISABLE;
-		intel_sbi_write(dev_priv, SBI_SSCCTL, tmp, SBI_ICLK);
-	}
-
-	mutex_unlock(&dev_priv->sb_lock);
-}
-
-#define BEND_IDX(steps) ((50 + (steps)) / 5)
-
-static const u16 sscdivintphase[] = {
-	[BEND_IDX( 50)] = 0x3B23,
-	[BEND_IDX( 45)] = 0x3B23,
-	[BEND_IDX( 40)] = 0x3C23,
-	[BEND_IDX( 35)] = 0x3C23,
-	[BEND_IDX( 30)] = 0x3D23,
-	[BEND_IDX( 25)] = 0x3D23,
-	[BEND_IDX( 20)] = 0x3E23,
-	[BEND_IDX( 15)] = 0x3E23,
-	[BEND_IDX( 10)] = 0x3F23,
-	[BEND_IDX(  5)] = 0x3F23,
-	[BEND_IDX(  0)] = 0x0025,
-	[BEND_IDX( -5)] = 0x0025,
-	[BEND_IDX(-10)] = 0x0125,
-	[BEND_IDX(-15)] = 0x0125,
-	[BEND_IDX(-20)] = 0x0225,
-	[BEND_IDX(-25)] = 0x0225,
-	[BEND_IDX(-30)] = 0x0325,
-	[BEND_IDX(-35)] = 0x0325,
-	[BEND_IDX(-40)] = 0x0425,
-	[BEND_IDX(-45)] = 0x0425,
-	[BEND_IDX(-50)] = 0x0525,
-};
-
-/*
- * Bend CLKOUT_DP
- * steps -50 to 50 inclusive, in steps of 5
- * < 0 slow down the clock, > 0 speed up the clock, 0 == no bend (135MHz)
- * change in clock period = -(steps / 10) * 5.787 ps
- */
-static void lpt_bend_clkout_dp(struct drm_i915_private *dev_priv, int steps)
-{
-	u32 tmp;
-	int idx = BEND_IDX(steps);
-
-	if (drm_WARN_ON(&dev_priv->drm, steps % 5 != 0))
-		return;
-
-	if (drm_WARN_ON(&dev_priv->drm, idx >= ARRAY_SIZE(sscdivintphase)))
-		return;
-
-	mutex_lock(&dev_priv->sb_lock);
-
-	if (steps % 10 != 0)
-		tmp = 0xAAAAAAAB;
-	else
-		tmp = 0x00000000;
-	intel_sbi_write(dev_priv, SBI_SSCDITHPHASE, tmp, SBI_ICLK);
-
-	tmp = intel_sbi_read(dev_priv, SBI_SSCDIVINTPHASE, SBI_ICLK);
-	tmp &= 0xffff0000;
-	tmp |= sscdivintphase[idx];
-	intel_sbi_write(dev_priv, SBI_SSCDIVINTPHASE, tmp, SBI_ICLK);
-
-	mutex_unlock(&dev_priv->sb_lock);
-}
-
-#undef BEND_IDX
-
-static bool spll_uses_pch_ssc(struct drm_i915_private *dev_priv)
-{
-	u32 fuse_strap = intel_de_read(dev_priv, FUSE_STRAP);
-	u32 ctl = intel_de_read(dev_priv, SPLL_CTL);
-
-	if ((ctl & SPLL_PLL_ENABLE) == 0)
-		return false;
-
-	if ((ctl & SPLL_REF_MASK) == SPLL_REF_MUXED_SSC &&
-	    (fuse_strap & HSW_CPU_SSC_ENABLE) == 0)
-		return true;
-
-	if (IS_BROADWELL(dev_priv) &&
-	    (ctl & SPLL_REF_MASK) == SPLL_REF_PCH_SSC_BDW)
-		return true;
-
-	return false;
-}
-
-static bool wrpll_uses_pch_ssc(struct drm_i915_private *dev_priv,
-			       enum intel_dpll_id id)
-{
-	u32 fuse_strap = intel_de_read(dev_priv, FUSE_STRAP);
-	u32 ctl = intel_de_read(dev_priv, WRPLL_CTL(id));
-
-	if ((ctl & WRPLL_PLL_ENABLE) == 0)
-		return false;
-
-	if ((ctl & WRPLL_REF_MASK) == WRPLL_REF_PCH_SSC)
-		return true;
-
-	if ((IS_BROADWELL(dev_priv) || IS_HSW_ULT(dev_priv)) &&
-	    (ctl & WRPLL_REF_MASK) == WRPLL_REF_MUXED_SSC_BDW &&
-	    (fuse_strap & HSW_CPU_SSC_ENABLE) == 0)
-		return true;
-
-	return false;
-}
-
-static void lpt_init_pch_refclk(struct drm_i915_private *dev_priv)
-{
-	struct intel_encoder *encoder;
-	bool has_fdi = false;
-
-	for_each_intel_encoder(&dev_priv->drm, encoder) {
-		switch (encoder->type) {
-		case INTEL_OUTPUT_ANALOG:
-			has_fdi = true;
-			break;
-		default:
-			break;
-		}
-=======
->>>>>>> 754e0b0e
 	}
 
 	if (IS_CHERRYVIEW(dev_priv))
@@ -5001,38 +4175,8 @@
 	return panel_transcoder_mask;
 }
 
-<<<<<<< HEAD
-static bool transcoder_ddi_func_is_enabled(struct drm_i915_private *dev_priv,
-					   enum transcoder cpu_transcoder)
-{
-	enum intel_display_power_domain power_domain;
-	intel_wakeref_t wakeref;
-	u32 tmp = 0;
-
-	power_domain = POWER_DOMAIN_TRANSCODER(cpu_transcoder);
-
-	with_intel_display_power_if_enabled(dev_priv, power_domain, wakeref)
-		tmp = intel_de_read(dev_priv, TRANS_DDI_FUNC_CTL(cpu_transcoder));
-
-	return tmp & TRANS_DDI_FUNC_ENABLE;
-}
-
-static u8 hsw_panel_transcoders(struct drm_i915_private *i915)
-{
-	u8 panel_transcoder_mask = BIT(TRANSCODER_EDP);
-
-	if (DISPLAY_VER(i915) >= 11)
-		panel_transcoder_mask |= BIT(TRANSCODER_DSI_0) | BIT(TRANSCODER_DSI_1);
-
-	return panel_transcoder_mask;
-}
-
 static u8 hsw_enabled_transcoders(struct intel_crtc *crtc)
 {
-=======
-static u8 hsw_enabled_transcoders(struct intel_crtc *crtc)
-{
->>>>>>> 754e0b0e
 	struct drm_device *dev = crtc->base.dev;
 	struct drm_i915_private *dev_priv = to_i915(dev);
 	u8 panel_transcoder_mask = hsw_panel_transcoders(dev_priv);
@@ -5080,14 +4224,6 @@
 
 		if (trans_pipe == crtc->pipe)
 			enabled_transcoders |= BIT(cpu_transcoder);
-<<<<<<< HEAD
-	}
-
-	cpu_transcoder = (enum transcoder) crtc->pipe;
-	if (transcoder_ddi_func_is_enabled(dev_priv, cpu_transcoder))
-		enabled_transcoders |= BIT(cpu_transcoder);
-
-=======
 	}
 
 	/* single pipe or bigjoiner master */
@@ -5102,7 +4238,6 @@
 			enabled_transcoders |= BIT(cpu_transcoder);
 	}
 
->>>>>>> 754e0b0e
 	return enabled_transcoders;
 }
 
@@ -6153,11 +5288,6 @@
 		crtc_state->update_wm_post = true;
 
 	if (mode_changed && crtc_state->hw.enable &&
-<<<<<<< HEAD
-	    dev_priv->dpll_funcs &&
-	    !crtc_state->bigjoiner_slave &&
-=======
->>>>>>> 754e0b0e
 	    !drm_WARN_ON(&dev_priv->drm, crtc_state->shared_dpll)) {
 		ret = dev_priv->dpll_funcs->crtc_compute_clock(crtc_state);
 		if (ret)
@@ -8369,28 +7499,13 @@
 	return 0;
 }
 
-static bool bo_has_valid_encryption(struct drm_i915_gem_object *obj)
-{
-	struct drm_i915_private *i915 = to_i915(obj->base.dev);
-
-	return intel_pxp_key_check(&i915->gt.pxp, obj, false) == 0;
-}
-
-static bool pxp_is_borked(struct drm_i915_gem_object *obj)
-{
-	return i915_gem_object_is_protected(obj) && !bo_has_valid_encryption(obj);
-}
-
 static int intel_atomic_check_planes(struct intel_atomic_state *state)
 {
 	struct drm_i915_private *dev_priv = to_i915(state->base.dev);
 	struct intel_crtc_state *old_crtc_state, *new_crtc_state;
 	struct intel_plane_state *plane_state;
 	struct intel_plane *plane;
-	struct intel_plane_state *new_plane_state;
-	struct intel_plane_state *old_plane_state;
 	struct intel_crtc *crtc;
-	const struct drm_framebuffer *fb;
 	int i, ret;
 
 	ret = icl_add_linked_planes(state);
@@ -8438,78 +7553,9 @@
 			return ret;
 	}
 
-	for_each_new_intel_plane_in_state(state, plane, plane_state, i) {
-		new_plane_state = intel_atomic_get_new_plane_state(state, plane);
-		old_plane_state = intel_atomic_get_old_plane_state(state, plane);
-		fb = new_plane_state->hw.fb;
-		if (fb) {
-			new_plane_state->decrypt = bo_has_valid_encryption(intel_fb_obj(fb));
-			new_plane_state->force_black = pxp_is_borked(intel_fb_obj(fb));
-		} else {
-			new_plane_state->decrypt = old_plane_state->decrypt;
-			new_plane_state->force_black = old_plane_state->force_black;
-		}
-	}
-
 	return 0;
 }
 
-<<<<<<< HEAD
-static int intel_atomic_check_cdclk(struct intel_atomic_state *state,
-				    bool *need_cdclk_calc)
-{
-	struct drm_i915_private *dev_priv = to_i915(state->base.dev);
-	const struct intel_cdclk_state *old_cdclk_state;
-	const struct intel_cdclk_state *new_cdclk_state;
-	struct intel_plane_state *plane_state;
-	struct intel_bw_state *new_bw_state;
-	struct intel_plane *plane;
-	int min_cdclk = 0;
-	enum pipe pipe;
-	int ret;
-	int i;
-	/*
-	 * active_planes bitmask has been updated, and potentially
-	 * affected planes are part of the state. We can now
-	 * compute the minimum cdclk for each plane.
-	 */
-	for_each_new_intel_plane_in_state(state, plane, plane_state, i) {
-		ret = intel_plane_calc_min_cdclk(state, plane, need_cdclk_calc);
-		if (ret)
-			return ret;
-	}
-
-	old_cdclk_state = intel_atomic_get_old_cdclk_state(state);
-	new_cdclk_state = intel_atomic_get_new_cdclk_state(state);
-
-	if (new_cdclk_state &&
-	    old_cdclk_state->force_min_cdclk != new_cdclk_state->force_min_cdclk)
-		*need_cdclk_calc = true;
-
-	ret = intel_cdclk_bw_calc_min_cdclk(state);
-	if (ret)
-		return ret;
-
-	new_bw_state = intel_atomic_get_new_bw_state(state);
-
-	if (!new_cdclk_state || !new_bw_state)
-		return 0;
-
-	for_each_pipe(dev_priv, pipe) {
-		min_cdclk = max(new_cdclk_state->min_cdclk[pipe], min_cdclk);
-
-		/*
-		 * Currently do this change only if we need to increase
-		 */
-		if (new_bw_state->min_cdclk > min_cdclk)
-			*need_cdclk_calc = true;
-	}
-
-	return 0;
-}
-
-=======
->>>>>>> 754e0b0e
 static int intel_atomic_check_crtcs(struct intel_atomic_state *state)
 {
 	struct intel_crtc_state *crtc_state;
@@ -8950,10 +7996,6 @@
 	if (ret)
 		goto fail;
 
-<<<<<<< HEAD
-	intel_fbc_choose_crtc(dev_priv, state);
-=======
->>>>>>> 754e0b0e
 	ret = intel_compute_global_watermarks(state);
 	if (ret)
 		goto fail;
@@ -9196,11 +8238,8 @@
 	}
 
 	intel_fbc_update(state, crtc);
-<<<<<<< HEAD
-=======
 
 	intel_update_planes_on_crtc(state, crtc);
->>>>>>> 754e0b0e
 
 	/* Perform vblank evasion around commit operation */
 	intel_pipe_update_start(new_crtc_state);
@@ -9620,7 +8659,6 @@
 	intel_encoders_update_prepare(state);
 
 	intel_dbuf_pre_plane_update(state);
-	intel_psr_pre_plane_update(state);
 
 	for_each_new_intel_crtc_in_state(state, crtc, new_crtc_state, i) {
 		if (new_crtc_state->uapi.async_flip)
