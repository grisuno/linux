--- conflicted
+++ resolved
@@ -854,12 +854,7 @@
 
 		ddi_mode = tmp & TRANS_DDI_MODE_SELECT_MASK;
 
-<<<<<<< HEAD
-		if (ddi_mode == TRANS_DDI_MODE_SELECT_DP_MST ||
-		    (ddi_mode == TRANS_DDI_MODE_SELECT_FDI_OR_128B132B && HAS_DP20(display)))
-=======
 		if (ddi_mode == TRANS_DDI_MODE_SELECT_DP_MST)
->>>>>>> 15133582
 			mst_pipe_mask |= BIT(p);
 		else if (ddi_mode == TRANS_DDI_MODE_SELECT_FDI_OR_128B132B && HAS_DP20(display))
 			dp128b132b_pipe_mask |= BIT(p);
@@ -3557,11 +3552,7 @@
 		intel_crtc_vblank_on(pipe_crtc_state);
 	}
 
-<<<<<<< HEAD
-	if (intel_crtc_has_type(crtc_state, INTEL_OUTPUT_HDMI))
-=======
 	if (is_hdmi)
->>>>>>> 15133582
 		intel_ddi_enable_hdmi(state, encoder, crtc_state, conn_state);
 	else
 		intel_ddi_enable_dp(state, encoder, crtc_state, conn_state);
@@ -4060,14 +4051,11 @@
 	crtc_state->lane_count =
 		((ddi_func_ctl & DDI_PORT_WIDTH_MASK) >> DDI_PORT_WIDTH_SHIFT) + 1;
 
-<<<<<<< HEAD
-=======
 	if (DISPLAY_VER(display) >= 12 &&
 	    (ddi_func_ctl & TRANS_DDI_MODE_SELECT_MASK) == TRANS_DDI_MODE_SELECT_FDI_OR_128B132B)
 		crtc_state->mst_master_transcoder =
 			REG_FIELD_GET(TRANS_DDI_MST_TRANSPORT_SELECT_MASK, ddi_func_ctl);
 
->>>>>>> 15133582
 	intel_cpu_transcoder_get_m1_n1(crtc, cpu_transcoder, &crtc_state->dp_m_n);
 	intel_cpu_transcoder_get_m2_n2(crtc, cpu_transcoder, &crtc_state->dp_m2_n2);
 
@@ -4162,11 +4150,6 @@
 		intel_ddi_read_func_ctl_fdi(encoder, pipe_config, ddi_func_ctl);
 	} else if (ddi_mode == TRANS_DDI_MODE_SELECT_DP_SST) {
 		intel_ddi_read_func_ctl_dp_sst(encoder, pipe_config, ddi_func_ctl);
-<<<<<<< HEAD
-	} else if (ddi_mode == TRANS_DDI_MODE_SELECT_DP_MST ||
-		   (ddi_mode == TRANS_DDI_MODE_SELECT_FDI_OR_128B132B && HAS_DP20(display))) {
-		intel_ddi_read_func_ctl_dp_mst(encoder, pipe_config, ddi_func_ctl);
-=======
 	} else if (ddi_mode == TRANS_DDI_MODE_SELECT_DP_MST) {
 		intel_ddi_read_func_ctl_dp_mst(encoder, pipe_config, ddi_func_ctl);
 	} else if (ddi_mode == TRANS_DDI_MODE_SELECT_FDI_OR_128B132B && HAS_DP20(display)) {
@@ -4180,7 +4163,6 @@
 			intel_ddi_read_func_ctl_dp_mst(encoder, pipe_config, ddi_func_ctl);
 		else
 			intel_ddi_read_func_ctl_dp_sst(encoder, pipe_config, ddi_func_ctl);
->>>>>>> 15133582
 	}
 }
 
