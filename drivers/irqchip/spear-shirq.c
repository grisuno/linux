--- conflicted
+++ resolved
@@ -182,11 +182,7 @@
 	&spear320_shirq_intrcomm_ras,
 };
 
-<<<<<<< HEAD
-static void shirq_handler(unsigned __irq, struct irq_desc *desc)
-=======
 static void shirq_handler(struct irq_desc *desc)
->>>>>>> 9f30a04d
 {
 	struct spear_shirq *shirq = irq_desc_get_handler_data(desc);
 	u32 pend;
