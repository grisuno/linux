--- conflicted
+++ resolved
@@ -1112,17 +1112,11 @@
 
 	qla2x00_mark_all_devices_lost(vha, 0);
 
-<<<<<<< HEAD
-	for (i = 0; i < 10; i++)
-		wait_event_timeout(vha->fcport_waitQ, test_fcport_count(vha),
-		    HZ);
-=======
 	for (i = 0; i < 10; i++) {
 		if (wait_event_timeout(vha->fcport_waitQ,
 		    test_fcport_count(vha), HZ) > 0)
 			break;
 	}
->>>>>>> b08baef0
 
 	flush_workqueue(vha->hw->wq);
 }
@@ -5083,10 +5077,6 @@
 			memcpy(fcport->port_name, e->u.new_sess.port_name,
 			    WWN_SIZE);
 
-<<<<<<< HEAD
-			if (e->u.new_sess.fc4_type & FS_FCP_IS_N2N)
-				fcport->n2n_flag = 1;
-=======
 			fcport->fc4_type = e->u.new_sess.fc4_type;
 			if (e->u.new_sess.fc4_type & FS_FCP_IS_N2N) {
 				fcport->fc4_type = FS_FC4TYPE_FCP;
@@ -5094,7 +5084,6 @@
 				if (vha->flags.nvme_enabled)
 					fcport->fc4_type |= FS_FC4TYPE_NVME;
 			}
->>>>>>> b08baef0
 
 		} else {
 			ql_dbg(ql_dbg_disc, vha, 0xffff,
