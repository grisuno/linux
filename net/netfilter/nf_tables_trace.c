--- conflicted
+++ resolved
@@ -113,21 +113,13 @@
 	int off = skb_network_offset(skb);
 	unsigned int len, nh_end;
 
-<<<<<<< HEAD
-	nh_end = pkt->tprot_set ? nft_thoff(pkt) : skb->len;
-=======
 	nh_end = pkt->flags & NFT_PKTINFO_L4PROTO ? nft_thoff(pkt) : skb->len;
->>>>>>> df0cc57e
 	len = min_t(unsigned int, nh_end - skb_network_offset(skb),
 		    NFT_TRACETYPE_NETWORK_HSIZE);
 	if (trace_fill_header(nlskb, NFTA_TRACE_NETWORK_HEADER, skb, off, len))
 		return -1;
 
-<<<<<<< HEAD
-	if (pkt->tprot_set) {
-=======
 	if (pkt->flags & NFT_PKTINFO_L4PROTO) {
->>>>>>> df0cc57e
 		len = min_t(unsigned int, skb->len - nft_thoff(pkt),
 			    NFT_TRACETYPE_TRANSPORT_HSIZE);
 		if (trace_fill_header(nlskb, NFTA_TRACE_TRANSPORT_HEADER, skb,
