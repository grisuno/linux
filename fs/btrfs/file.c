// SPDX-License-Identifier: GPL-2.0
/*
 * Copyright (C) 2007 Oracle.  All rights reserved.
 */

#include <linux/fs.h>
#include <linux/pagemap.h>
#include <linux/time.h>
#include <linux/init.h>
#include <linux/string.h>
#include <linux/backing-dev.h>
#include <linux/falloc.h>
#include <linux/writeback.h>
#include <linux/compat.h>
#include <linux/slab.h>
#include <linux/btrfs.h>
#include <linux/uio.h>
#include <linux/iversion.h>
#include <linux/fsverity.h>
#include "ctree.h"
#include "disk-io.h"
#include "transaction.h"
#include "btrfs_inode.h"
#include "print-tree.h"
#include "tree-log.h"
#include "locking.h"
#include "volumes.h"
#include "qgroup.h"
#include "compression.h"
#include "delalloc-space.h"
#include "reflink.h"
#include "subpage.h"
#include "fs.h"
#include "accessors.h"
#include "extent-tree.h"
#include "file-item.h"
#include "ioctl.h"
#include "file.h"
#include "super.h"

/* simple helper to fault in pages and copy.  This should go away
 * and be replaced with calls into generic code.
 */
static noinline int btrfs_copy_from_user(loff_t pos, size_t write_bytes,
					 struct page **prepared_pages,
					 struct iov_iter *i)
{
	size_t copied = 0;
	size_t total_copied = 0;
	int pg = 0;
	int offset = offset_in_page(pos);

	while (write_bytes > 0) {
		size_t count = min_t(size_t,
				     PAGE_SIZE - offset, write_bytes);
		struct page *page = prepared_pages[pg];
		/*
		 * Copy data from userspace to the current page
		 */
		copied = copy_page_from_iter_atomic(page, offset, count, i);

		/* Flush processor's dcache for this page */
		flush_dcache_page(page);

		/*
		 * if we get a partial write, we can end up with
		 * partially up to date pages.  These add
		 * a lot of complexity, so make sure they don't
		 * happen by forcing this copy to be retried.
		 *
		 * The rest of the btrfs_file_write code will fall
		 * back to page at a time copies after we return 0.
		 */
		if (unlikely(copied < count)) {
			if (!PageUptodate(page)) {
				iov_iter_revert(i, copied);
				copied = 0;
			}
			if (!copied)
				break;
		}

		write_bytes -= copied;
		total_copied += copied;
		offset += copied;
		if (offset == PAGE_SIZE) {
			pg++;
			offset = 0;
		}
	}
	return total_copied;
}

/*
 * unlocks pages after btrfs_file_write is done with them
 */
static void btrfs_drop_pages(struct btrfs_fs_info *fs_info,
			     struct page **pages, size_t num_pages,
			     u64 pos, u64 copied)
{
	size_t i;
	u64 block_start = round_down(pos, fs_info->sectorsize);
	u64 block_len = round_up(pos + copied, fs_info->sectorsize) - block_start;

	ASSERT(block_len <= U32_MAX);
	for (i = 0; i < num_pages; i++) {
		/* page checked is some magic around finding pages that
		 * have been modified without going through btrfs_set_page_dirty
		 * clear it here. There should be no need to mark the pages
		 * accessed as prepare_pages should have marked them accessed
		 * in prepare_pages via find_or_create_page()
		 */
		btrfs_page_clamp_clear_checked(fs_info, pages[i], block_start,
					       block_len);
		unlock_page(pages[i]);
		put_page(pages[i]);
	}
}

/*
 * After btrfs_copy_from_user(), update the following things for delalloc:
 * - Mark newly dirtied pages as DELALLOC in the io tree.
 *   Used to advise which range is to be written back.
 * - Mark modified pages as Uptodate/Dirty and not needing COW fixup
 * - Update inode size for past EOF write
 */
int btrfs_dirty_pages(struct btrfs_inode *inode, struct page **pages,
		      size_t num_pages, loff_t pos, size_t write_bytes,
		      struct extent_state **cached, bool noreserve)
{
	struct btrfs_fs_info *fs_info = inode->root->fs_info;
	int err = 0;
	int i;
	u64 num_bytes;
	u64 start_pos;
	u64 end_of_last_block;
	u64 end_pos = pos + write_bytes;
	loff_t isize = i_size_read(&inode->vfs_inode);
	unsigned int extra_bits = 0;

	if (write_bytes == 0)
		return 0;

	if (noreserve)
		extra_bits |= EXTENT_NORESERVE;

	start_pos = round_down(pos, fs_info->sectorsize);
	num_bytes = round_up(write_bytes + pos - start_pos,
			     fs_info->sectorsize);
	ASSERT(num_bytes <= U32_MAX);

	end_of_last_block = start_pos + num_bytes - 1;

	/*
	 * The pages may have already been dirty, clear out old accounting so
	 * we can set things up properly
	 */
	clear_extent_bit(&inode->io_tree, start_pos, end_of_last_block,
			 EXTENT_DELALLOC | EXTENT_DO_ACCOUNTING | EXTENT_DEFRAG,
			 cached);

	err = btrfs_set_extent_delalloc(inode, start_pos, end_of_last_block,
					extra_bits, cached);
	if (err)
		return err;

	for (i = 0; i < num_pages; i++) {
		struct page *p = pages[i];

		btrfs_page_clamp_set_uptodate(fs_info, p, start_pos, num_bytes);
		btrfs_page_clamp_clear_checked(fs_info, p, start_pos, num_bytes);
		btrfs_page_clamp_set_dirty(fs_info, p, start_pos, num_bytes);
	}

	/*
	 * we've only changed i_size in ram, and we haven't updated
	 * the disk i_size.  There is no need to log the inode
	 * at this time.
	 */
	if (end_pos > isize)
		i_size_write(&inode->vfs_inode, end_pos);
	return 0;
}

/*
 * this is very complex, but the basic idea is to drop all extents
 * in the range start - end.  hint_block is filled in with a block number
 * that would be a good hint to the block allocator for this file.
 *
 * If an extent intersects the range but is not entirely inside the range
 * it is either truncated or split.  Anything entirely inside the range
 * is deleted from the tree.
 *
 * Note: the VFS' inode number of bytes is not updated, it's up to the caller
 * to deal with that. We set the field 'bytes_found' of the arguments structure
 * with the number of allocated bytes found in the target range, so that the
 * caller can update the inode's number of bytes in an atomic way when
 * replacing extents in a range to avoid races with stat(2).
 */
int btrfs_drop_extents(struct btrfs_trans_handle *trans,
		       struct btrfs_root *root, struct btrfs_inode *inode,
		       struct btrfs_drop_extents_args *args)
{
	struct btrfs_fs_info *fs_info = root->fs_info;
	struct extent_buffer *leaf;
	struct btrfs_file_extent_item *fi;
	struct btrfs_ref ref = { 0 };
	struct btrfs_key key;
	struct btrfs_key new_key;
	u64 ino = btrfs_ino(inode);
	u64 search_start = args->start;
	u64 disk_bytenr = 0;
	u64 num_bytes = 0;
	u64 extent_offset = 0;
	u64 extent_end = 0;
	u64 last_end = args->start;
	int del_nr = 0;
	int del_slot = 0;
	int extent_type;
	int recow;
	int ret;
	int modify_tree = -1;
	int update_refs;
	int found = 0;
	struct btrfs_path *path = args->path;

	args->bytes_found = 0;
	args->extent_inserted = false;

	/* Must always have a path if ->replace_extent is true */
	ASSERT(!(args->replace_extent && !args->path));

	if (!path) {
		path = btrfs_alloc_path();
		if (!path) {
			ret = -ENOMEM;
			goto out;
		}
	}

	if (args->drop_cache)
		btrfs_drop_extent_map_range(inode, args->start, args->end - 1, false);

	if (args->start >= inode->disk_i_size && !args->replace_extent)
		modify_tree = 0;

	update_refs = (root->root_key.objectid != BTRFS_TREE_LOG_OBJECTID);
	while (1) {
		recow = 0;
		ret = btrfs_lookup_file_extent(trans, root, path, ino,
					       search_start, modify_tree);
		if (ret < 0)
			break;
		if (ret > 0 && path->slots[0] > 0 && search_start == args->start) {
			leaf = path->nodes[0];
			btrfs_item_key_to_cpu(leaf, &key, path->slots[0] - 1);
			if (key.objectid == ino &&
			    key.type == BTRFS_EXTENT_DATA_KEY)
				path->slots[0]--;
		}
		ret = 0;
next_slot:
		leaf = path->nodes[0];
		if (path->slots[0] >= btrfs_header_nritems(leaf)) {
			BUG_ON(del_nr > 0);
			ret = btrfs_next_leaf(root, path);
			if (ret < 0)
				break;
			if (ret > 0) {
				ret = 0;
				break;
			}
			leaf = path->nodes[0];
			recow = 1;
		}

		btrfs_item_key_to_cpu(leaf, &key, path->slots[0]);

		if (key.objectid > ino)
			break;
		if (WARN_ON_ONCE(key.objectid < ino) ||
		    key.type < BTRFS_EXTENT_DATA_KEY) {
			ASSERT(del_nr == 0);
			path->slots[0]++;
			goto next_slot;
		}
		if (key.type > BTRFS_EXTENT_DATA_KEY || key.offset >= args->end)
			break;

		fi = btrfs_item_ptr(leaf, path->slots[0],
				    struct btrfs_file_extent_item);
		extent_type = btrfs_file_extent_type(leaf, fi);

		if (extent_type == BTRFS_FILE_EXTENT_REG ||
		    extent_type == BTRFS_FILE_EXTENT_PREALLOC) {
			disk_bytenr = btrfs_file_extent_disk_bytenr(leaf, fi);
			num_bytes = btrfs_file_extent_disk_num_bytes(leaf, fi);
			extent_offset = btrfs_file_extent_offset(leaf, fi);
			extent_end = key.offset +
				btrfs_file_extent_num_bytes(leaf, fi);
		} else if (extent_type == BTRFS_FILE_EXTENT_INLINE) {
			extent_end = key.offset +
				btrfs_file_extent_ram_bytes(leaf, fi);
		} else {
			/* can't happen */
			BUG();
		}

		/*
		 * Don't skip extent items representing 0 byte lengths. They
		 * used to be created (bug) if while punching holes we hit
		 * -ENOSPC condition. So if we find one here, just ensure we
		 * delete it, otherwise we would insert a new file extent item
		 * with the same key (offset) as that 0 bytes length file
		 * extent item in the call to setup_items_for_insert() later
		 * in this function.
		 */
		if (extent_end == key.offset && extent_end >= search_start) {
			last_end = extent_end;
			goto delete_extent_item;
		}

		if (extent_end <= search_start) {
			path->slots[0]++;
			goto next_slot;
		}

		found = 1;
		search_start = max(key.offset, args->start);
		if (recow || !modify_tree) {
			modify_tree = -1;
			btrfs_release_path(path);
			continue;
		}

		/*
		 *     | - range to drop - |
		 *  | -------- extent -------- |
		 */
		if (args->start > key.offset && args->end < extent_end) {
			BUG_ON(del_nr > 0);
			if (extent_type == BTRFS_FILE_EXTENT_INLINE) {
				ret = -EOPNOTSUPP;
				break;
			}

			memcpy(&new_key, &key, sizeof(new_key));
			new_key.offset = args->start;
			ret = btrfs_duplicate_item(trans, root, path,
						   &new_key);
			if (ret == -EAGAIN) {
				btrfs_release_path(path);
				continue;
			}
			if (ret < 0)
				break;

			leaf = path->nodes[0];
			fi = btrfs_item_ptr(leaf, path->slots[0] - 1,
					    struct btrfs_file_extent_item);
			btrfs_set_file_extent_num_bytes(leaf, fi,
							args->start - key.offset);

			fi = btrfs_item_ptr(leaf, path->slots[0],
					    struct btrfs_file_extent_item);

			extent_offset += args->start - key.offset;
			btrfs_set_file_extent_offset(leaf, fi, extent_offset);
			btrfs_set_file_extent_num_bytes(leaf, fi,
							extent_end - args->start);
			btrfs_mark_buffer_dirty(leaf);

			if (update_refs && disk_bytenr > 0) {
				btrfs_init_generic_ref(&ref,
						BTRFS_ADD_DELAYED_REF,
						disk_bytenr, num_bytes, 0);
				btrfs_init_data_ref(&ref,
						root->root_key.objectid,
						new_key.objectid,
						args->start - extent_offset,
						0, false);
				ret = btrfs_inc_extent_ref(trans, &ref);
				if (ret) {
					btrfs_abort_transaction(trans, ret);
					break;
				}
			}
			key.offset = args->start;
		}
		/*
		 * From here on out we will have actually dropped something, so
		 * last_end can be updated.
		 */
		last_end = extent_end;

		/*
		 *  | ---- range to drop ----- |
		 *      | -------- extent -------- |
		 */
		if (args->start <= key.offset && args->end < extent_end) {
			if (extent_type == BTRFS_FILE_EXTENT_INLINE) {
				ret = -EOPNOTSUPP;
				break;
			}

			memcpy(&new_key, &key, sizeof(new_key));
			new_key.offset = args->end;
			btrfs_set_item_key_safe(fs_info, path, &new_key);

			extent_offset += args->end - key.offset;
			btrfs_set_file_extent_offset(leaf, fi, extent_offset);
			btrfs_set_file_extent_num_bytes(leaf, fi,
							extent_end - args->end);
			btrfs_mark_buffer_dirty(leaf);
			if (update_refs && disk_bytenr > 0)
				args->bytes_found += args->end - key.offset;
			break;
		}

		search_start = extent_end;
		/*
		 *       | ---- range to drop ----- |
		 *  | -------- extent -------- |
		 */
		if (args->start > key.offset && args->end >= extent_end) {
			BUG_ON(del_nr > 0);
			if (extent_type == BTRFS_FILE_EXTENT_INLINE) {
				ret = -EOPNOTSUPP;
				break;
			}

			btrfs_set_file_extent_num_bytes(leaf, fi,
							args->start - key.offset);
			btrfs_mark_buffer_dirty(leaf);
			if (update_refs && disk_bytenr > 0)
				args->bytes_found += extent_end - args->start;
			if (args->end == extent_end)
				break;

			path->slots[0]++;
			goto next_slot;
		}

		/*
		 *  | ---- range to drop ----- |
		 *    | ------ extent ------ |
		 */
		if (args->start <= key.offset && args->end >= extent_end) {
delete_extent_item:
			if (del_nr == 0) {
				del_slot = path->slots[0];
				del_nr = 1;
			} else {
				BUG_ON(del_slot + del_nr != path->slots[0]);
				del_nr++;
			}

			if (update_refs &&
			    extent_type == BTRFS_FILE_EXTENT_INLINE) {
				args->bytes_found += extent_end - key.offset;
				extent_end = ALIGN(extent_end,
						   fs_info->sectorsize);
			} else if (update_refs && disk_bytenr > 0) {
				btrfs_init_generic_ref(&ref,
						BTRFS_DROP_DELAYED_REF,
						disk_bytenr, num_bytes, 0);
				btrfs_init_data_ref(&ref,
						root->root_key.objectid,
						key.objectid,
						key.offset - extent_offset, 0,
						false);
				ret = btrfs_free_extent(trans, &ref);
				if (ret) {
					btrfs_abort_transaction(trans, ret);
					break;
				}
				args->bytes_found += extent_end - key.offset;
			}

			if (args->end == extent_end)
				break;

			if (path->slots[0] + 1 < btrfs_header_nritems(leaf)) {
				path->slots[0]++;
				goto next_slot;
			}

			ret = btrfs_del_items(trans, root, path, del_slot,
					      del_nr);
			if (ret) {
				btrfs_abort_transaction(trans, ret);
				break;
			}

			del_nr = 0;
			del_slot = 0;

			btrfs_release_path(path);
			continue;
		}

		BUG();
	}

	if (!ret && del_nr > 0) {
		/*
		 * Set path->slots[0] to first slot, so that after the delete
		 * if items are move off from our leaf to its immediate left or
		 * right neighbor leafs, we end up with a correct and adjusted
		 * path->slots[0] for our insertion (if args->replace_extent).
		 */
		path->slots[0] = del_slot;
		ret = btrfs_del_items(trans, root, path, del_slot, del_nr);
		if (ret)
			btrfs_abort_transaction(trans, ret);
	}

	leaf = path->nodes[0];
	/*
	 * If btrfs_del_items() was called, it might have deleted a leaf, in
	 * which case it unlocked our path, so check path->locks[0] matches a
	 * write lock.
	 */
	if (!ret && args->replace_extent &&
	    path->locks[0] == BTRFS_WRITE_LOCK &&
	    btrfs_leaf_free_space(leaf) >=
	    sizeof(struct btrfs_item) + args->extent_item_size) {

		key.objectid = ino;
		key.type = BTRFS_EXTENT_DATA_KEY;
		key.offset = args->start;
		if (!del_nr && path->slots[0] < btrfs_header_nritems(leaf)) {
			struct btrfs_key slot_key;

			btrfs_item_key_to_cpu(leaf, &slot_key, path->slots[0]);
			if (btrfs_comp_cpu_keys(&key, &slot_key) > 0)
				path->slots[0]++;
		}
		btrfs_setup_item_for_insert(root, path, &key, args->extent_item_size);
		args->extent_inserted = true;
	}

	if (!args->path)
		btrfs_free_path(path);
	else if (!args->extent_inserted)
		btrfs_release_path(path);
out:
	args->drop_end = found ? min(args->end, last_end) : args->end;

	return ret;
}

static int extent_mergeable(struct extent_buffer *leaf, int slot,
			    u64 objectid, u64 bytenr, u64 orig_offset,
			    u64 *start, u64 *end)
{
	struct btrfs_file_extent_item *fi;
	struct btrfs_key key;
	u64 extent_end;

	if (slot < 0 || slot >= btrfs_header_nritems(leaf))
		return 0;

	btrfs_item_key_to_cpu(leaf, &key, slot);
	if (key.objectid != objectid || key.type != BTRFS_EXTENT_DATA_KEY)
		return 0;

	fi = btrfs_item_ptr(leaf, slot, struct btrfs_file_extent_item);
	if (btrfs_file_extent_type(leaf, fi) != BTRFS_FILE_EXTENT_REG ||
	    btrfs_file_extent_disk_bytenr(leaf, fi) != bytenr ||
	    btrfs_file_extent_offset(leaf, fi) != key.offset - orig_offset ||
	    btrfs_file_extent_compression(leaf, fi) ||
	    btrfs_file_extent_encryption(leaf, fi) ||
	    btrfs_file_extent_other_encoding(leaf, fi))
		return 0;

	extent_end = key.offset + btrfs_file_extent_num_bytes(leaf, fi);
	if ((*start && *start != key.offset) || (*end && *end != extent_end))
		return 0;

	*start = key.offset;
	*end = extent_end;
	return 1;
}

/*
 * Mark extent in the range start - end as written.
 *
 * This changes extent type from 'pre-allocated' to 'regular'. If only
 * part of extent is marked as written, the extent will be split into
 * two or three.
 */
int btrfs_mark_extent_written(struct btrfs_trans_handle *trans,
			      struct btrfs_inode *inode, u64 start, u64 end)
{
	struct btrfs_fs_info *fs_info = trans->fs_info;
	struct btrfs_root *root = inode->root;
	struct extent_buffer *leaf;
	struct btrfs_path *path;
	struct btrfs_file_extent_item *fi;
	struct btrfs_ref ref = { 0 };
	struct btrfs_key key;
	struct btrfs_key new_key;
	u64 bytenr;
	u64 num_bytes;
	u64 extent_end;
	u64 orig_offset;
	u64 other_start;
	u64 other_end;
	u64 split;
	int del_nr = 0;
	int del_slot = 0;
	int recow;
	int ret = 0;
	u64 ino = btrfs_ino(inode);

	path = btrfs_alloc_path();
	if (!path)
		return -ENOMEM;
again:
	recow = 0;
	split = start;
	key.objectid = ino;
	key.type = BTRFS_EXTENT_DATA_KEY;
	key.offset = split;

	ret = btrfs_search_slot(trans, root, &key, path, -1, 1);
	if (ret < 0)
		goto out;
	if (ret > 0 && path->slots[0] > 0)
		path->slots[0]--;

	leaf = path->nodes[0];
	btrfs_item_key_to_cpu(leaf, &key, path->slots[0]);
	if (key.objectid != ino ||
	    key.type != BTRFS_EXTENT_DATA_KEY) {
		ret = -EINVAL;
		btrfs_abort_transaction(trans, ret);
		goto out;
	}
	fi = btrfs_item_ptr(leaf, path->slots[0],
			    struct btrfs_file_extent_item);
	if (btrfs_file_extent_type(leaf, fi) != BTRFS_FILE_EXTENT_PREALLOC) {
		ret = -EINVAL;
		btrfs_abort_transaction(trans, ret);
		goto out;
	}
	extent_end = key.offset + btrfs_file_extent_num_bytes(leaf, fi);
	if (key.offset > start || extent_end < end) {
		ret = -EINVAL;
		btrfs_abort_transaction(trans, ret);
		goto out;
	}

	bytenr = btrfs_file_extent_disk_bytenr(leaf, fi);
	num_bytes = btrfs_file_extent_disk_num_bytes(leaf, fi);
	orig_offset = key.offset - btrfs_file_extent_offset(leaf, fi);
	memcpy(&new_key, &key, sizeof(new_key));

	if (start == key.offset && end < extent_end) {
		other_start = 0;
		other_end = start;
		if (extent_mergeable(leaf, path->slots[0] - 1,
				     ino, bytenr, orig_offset,
				     &other_start, &other_end)) {
			new_key.offset = end;
			btrfs_set_item_key_safe(fs_info, path, &new_key);
			fi = btrfs_item_ptr(leaf, path->slots[0],
					    struct btrfs_file_extent_item);
			btrfs_set_file_extent_generation(leaf, fi,
							 trans->transid);
			btrfs_set_file_extent_num_bytes(leaf, fi,
							extent_end - end);
			btrfs_set_file_extent_offset(leaf, fi,
						     end - orig_offset);
			fi = btrfs_item_ptr(leaf, path->slots[0] - 1,
					    struct btrfs_file_extent_item);
			btrfs_set_file_extent_generation(leaf, fi,
							 trans->transid);
			btrfs_set_file_extent_num_bytes(leaf, fi,
							end - other_start);
			btrfs_mark_buffer_dirty(leaf);
			goto out;
		}
	}

	if (start > key.offset && end == extent_end) {
		other_start = end;
		other_end = 0;
		if (extent_mergeable(leaf, path->slots[0] + 1,
				     ino, bytenr, orig_offset,
				     &other_start, &other_end)) {
			fi = btrfs_item_ptr(leaf, path->slots[0],
					    struct btrfs_file_extent_item);
			btrfs_set_file_extent_num_bytes(leaf, fi,
							start - key.offset);
			btrfs_set_file_extent_generation(leaf, fi,
							 trans->transid);
			path->slots[0]++;
			new_key.offset = start;
			btrfs_set_item_key_safe(fs_info, path, &new_key);

			fi = btrfs_item_ptr(leaf, path->slots[0],
					    struct btrfs_file_extent_item);
			btrfs_set_file_extent_generation(leaf, fi,
							 trans->transid);
			btrfs_set_file_extent_num_bytes(leaf, fi,
							other_end - start);
			btrfs_set_file_extent_offset(leaf, fi,
						     start - orig_offset);
			btrfs_mark_buffer_dirty(leaf);
			goto out;
		}
	}

	while (start > key.offset || end < extent_end) {
		if (key.offset == start)
			split = end;

		new_key.offset = split;
		ret = btrfs_duplicate_item(trans, root, path, &new_key);
		if (ret == -EAGAIN) {
			btrfs_release_path(path);
			goto again;
		}
		if (ret < 0) {
			btrfs_abort_transaction(trans, ret);
			goto out;
		}

		leaf = path->nodes[0];
		fi = btrfs_item_ptr(leaf, path->slots[0] - 1,
				    struct btrfs_file_extent_item);
		btrfs_set_file_extent_generation(leaf, fi, trans->transid);
		btrfs_set_file_extent_num_bytes(leaf, fi,
						split - key.offset);

		fi = btrfs_item_ptr(leaf, path->slots[0],
				    struct btrfs_file_extent_item);

		btrfs_set_file_extent_generation(leaf, fi, trans->transid);
		btrfs_set_file_extent_offset(leaf, fi, split - orig_offset);
		btrfs_set_file_extent_num_bytes(leaf, fi,
						extent_end - split);
		btrfs_mark_buffer_dirty(leaf);

		btrfs_init_generic_ref(&ref, BTRFS_ADD_DELAYED_REF, bytenr,
				       num_bytes, 0);
		btrfs_init_data_ref(&ref, root->root_key.objectid, ino,
				    orig_offset, 0, false);
		ret = btrfs_inc_extent_ref(trans, &ref);
		if (ret) {
			btrfs_abort_transaction(trans, ret);
			goto out;
		}

		if (split == start) {
			key.offset = start;
		} else {
			if (start != key.offset) {
				ret = -EINVAL;
				btrfs_abort_transaction(trans, ret);
				goto out;
			}
			path->slots[0]--;
			extent_end = end;
		}
		recow = 1;
	}

	other_start = end;
	other_end = 0;
	btrfs_init_generic_ref(&ref, BTRFS_DROP_DELAYED_REF, bytenr,
			       num_bytes, 0);
	btrfs_init_data_ref(&ref, root->root_key.objectid, ino, orig_offset,
			    0, false);
	if (extent_mergeable(leaf, path->slots[0] + 1,
			     ino, bytenr, orig_offset,
			     &other_start, &other_end)) {
		if (recow) {
			btrfs_release_path(path);
			goto again;
		}
		extent_end = other_end;
		del_slot = path->slots[0] + 1;
		del_nr++;
		ret = btrfs_free_extent(trans, &ref);
		if (ret) {
			btrfs_abort_transaction(trans, ret);
			goto out;
		}
	}
	other_start = 0;
	other_end = start;
	if (extent_mergeable(leaf, path->slots[0] - 1,
			     ino, bytenr, orig_offset,
			     &other_start, &other_end)) {
		if (recow) {
			btrfs_release_path(path);
			goto again;
		}
		key.offset = other_start;
		del_slot = path->slots[0];
		del_nr++;
		ret = btrfs_free_extent(trans, &ref);
		if (ret) {
			btrfs_abort_transaction(trans, ret);
			goto out;
		}
	}
	if (del_nr == 0) {
		fi = btrfs_item_ptr(leaf, path->slots[0],
			   struct btrfs_file_extent_item);
		btrfs_set_file_extent_type(leaf, fi,
					   BTRFS_FILE_EXTENT_REG);
		btrfs_set_file_extent_generation(leaf, fi, trans->transid);
		btrfs_mark_buffer_dirty(leaf);
	} else {
		fi = btrfs_item_ptr(leaf, del_slot - 1,
			   struct btrfs_file_extent_item);
		btrfs_set_file_extent_type(leaf, fi,
					   BTRFS_FILE_EXTENT_REG);
		btrfs_set_file_extent_generation(leaf, fi, trans->transid);
		btrfs_set_file_extent_num_bytes(leaf, fi,
						extent_end - key.offset);
		btrfs_mark_buffer_dirty(leaf);

		ret = btrfs_del_items(trans, root, path, del_slot, del_nr);
		if (ret < 0) {
			btrfs_abort_transaction(trans, ret);
			goto out;
		}
	}
out:
	btrfs_free_path(path);
	return ret;
}

/*
 * on error we return an unlocked page and the error value
 * on success we return a locked page and 0
 */
static int prepare_uptodate_page(struct inode *inode,
				 struct page *page, u64 pos,
				 bool force_uptodate)
{
	struct folio *folio = page_folio(page);
	int ret = 0;

	if (((pos & (PAGE_SIZE - 1)) || force_uptodate) &&
	    !PageUptodate(page)) {
		ret = btrfs_read_folio(NULL, folio);
		if (ret)
			return ret;
		lock_page(page);
		if (!PageUptodate(page)) {
			unlock_page(page);
			return -EIO;
		}

		/*
		 * Since btrfs_read_folio() will unlock the folio before it
		 * returns, there is a window where btrfs_release_folio() can be
		 * called to release the page.  Here we check both inode
		 * mapping and PagePrivate() to make sure the page was not
		 * released.
		 *
		 * The private flag check is essential for subpage as we need
		 * to store extra bitmap using page->private.
		 */
		if (page->mapping != inode->i_mapping || !PagePrivate(page)) {
			unlock_page(page);
			return -EAGAIN;
		}
	}
	return 0;
}

static unsigned int get_prepare_fgp_flags(bool nowait)
{
	unsigned int fgp_flags = FGP_LOCK | FGP_ACCESSED | FGP_CREAT;

	if (nowait)
		fgp_flags |= FGP_NOWAIT;

	return fgp_flags;
}

static gfp_t get_prepare_gfp_flags(struct inode *inode, bool nowait)
{
	gfp_t gfp;

	gfp = btrfs_alloc_write_mask(inode->i_mapping);
	if (nowait) {
		gfp &= ~__GFP_DIRECT_RECLAIM;
		gfp |= GFP_NOWAIT;
	}

	return gfp;
}

/*
 * this just gets pages into the page cache and locks them down.
 */
static noinline int prepare_pages(struct inode *inode, struct page **pages,
				  size_t num_pages, loff_t pos,
				  size_t write_bytes, bool force_uptodate,
				  bool nowait)
{
	int i;
	unsigned long index = pos >> PAGE_SHIFT;
	gfp_t mask = get_prepare_gfp_flags(inode, nowait);
	unsigned int fgp_flags = get_prepare_fgp_flags(nowait);
	int err = 0;
	int faili;

	for (i = 0; i < num_pages; i++) {
again:
		pages[i] = pagecache_get_page(inode->i_mapping, index + i,
					      fgp_flags, mask | __GFP_WRITE);
		if (!pages[i]) {
			faili = i - 1;
			if (nowait)
				err = -EAGAIN;
			else
				err = -ENOMEM;
			goto fail;
		}

		err = set_page_extent_mapped(pages[i]);
		if (err < 0) {
			faili = i;
			goto fail;
		}

		if (i == 0)
			err = prepare_uptodate_page(inode, pages[i], pos,
						    force_uptodate);
		if (!err && i == num_pages - 1)
			err = prepare_uptodate_page(inode, pages[i],
						    pos + write_bytes, false);
		if (err) {
			put_page(pages[i]);
			if (!nowait && err == -EAGAIN) {
				err = 0;
				goto again;
			}
			faili = i - 1;
			goto fail;
		}
		wait_on_page_writeback(pages[i]);
	}

	return 0;
fail:
	while (faili >= 0) {
		unlock_page(pages[faili]);
		put_page(pages[faili]);
		faili--;
	}
	return err;

}

/*
 * This function locks the extent and properly waits for data=ordered extents
 * to finish before allowing the pages to be modified if need.
 *
 * The return value:
 * 1 - the extent is locked
 * 0 - the extent is not locked, and everything is OK
 * -EAGAIN - need re-prepare the pages
 * the other < 0 number - Something wrong happens
 */
static noinline int
lock_and_cleanup_extent_if_need(struct btrfs_inode *inode, struct page **pages,
				size_t num_pages, loff_t pos,
				size_t write_bytes,
				u64 *lockstart, u64 *lockend, bool nowait,
				struct extent_state **cached_state)
{
	struct btrfs_fs_info *fs_info = inode->root->fs_info;
	u64 start_pos;
	u64 last_pos;
	int i;
	int ret = 0;

	start_pos = round_down(pos, fs_info->sectorsize);
	last_pos = round_up(pos + write_bytes, fs_info->sectorsize) - 1;

	if (start_pos < inode->vfs_inode.i_size) {
		struct btrfs_ordered_extent *ordered;

		if (nowait) {
			if (!try_lock_extent(&inode->io_tree, start_pos, last_pos,
					     cached_state)) {
				for (i = 0; i < num_pages; i++) {
					unlock_page(pages[i]);
					put_page(pages[i]);
					pages[i] = NULL;
				}

				return -EAGAIN;
			}
		} else {
			lock_extent(&inode->io_tree, start_pos, last_pos, cached_state);
		}

		ordered = btrfs_lookup_ordered_range(inode, start_pos,
						     last_pos - start_pos + 1);
		if (ordered &&
		    ordered->file_offset + ordered->num_bytes > start_pos &&
		    ordered->file_offset <= last_pos) {
			unlock_extent(&inode->io_tree, start_pos, last_pos,
				      cached_state);
			for (i = 0; i < num_pages; i++) {
				unlock_page(pages[i]);
				put_page(pages[i]);
			}
			btrfs_start_ordered_extent(ordered);
			btrfs_put_ordered_extent(ordered);
			return -EAGAIN;
		}
		if (ordered)
			btrfs_put_ordered_extent(ordered);

		*lockstart = start_pos;
		*lockend = last_pos;
		ret = 1;
	}

	/*
	 * We should be called after prepare_pages() which should have locked
	 * all pages in the range.
	 */
	for (i = 0; i < num_pages; i++)
		WARN_ON(!PageLocked(pages[i]));

	return ret;
}

/*
 * Check if we can do nocow write into the range [@pos, @pos + @write_bytes)
 *
 * @pos:         File offset.
 * @write_bytes: The length to write, will be updated to the nocow writeable
 *               range.
 *
 * This function will flush ordered extents in the range to ensure proper
 * nocow checks.
 *
 * Return:
 * > 0          If we can nocow, and updates @write_bytes.
 *  0           If we can't do a nocow write.
 * -EAGAIN      If we can't do a nocow write because snapshoting of the inode's
 *              root is in progress.
 * < 0          If an error happened.
 *
 * NOTE: Callers need to call btrfs_check_nocow_unlock() if we return > 0.
 */
int btrfs_check_nocow_lock(struct btrfs_inode *inode, loff_t pos,
			   size_t *write_bytes, bool nowait)
{
	struct btrfs_fs_info *fs_info = inode->root->fs_info;
	struct btrfs_root *root = inode->root;
	struct extent_state *cached_state = NULL;
	u64 lockstart, lockend;
	u64 num_bytes;
	int ret;

	if (!(inode->flags & (BTRFS_INODE_NODATACOW | BTRFS_INODE_PREALLOC)))
		return 0;

	if (!btrfs_drew_try_write_lock(&root->snapshot_lock))
		return -EAGAIN;

	lockstart = round_down(pos, fs_info->sectorsize);
	lockend = round_up(pos + *write_bytes,
			   fs_info->sectorsize) - 1;
	num_bytes = lockend - lockstart + 1;

	if (nowait) {
		if (!btrfs_try_lock_ordered_range(inode, lockstart, lockend,
						  &cached_state)) {
			btrfs_drew_write_unlock(&root->snapshot_lock);
			return -EAGAIN;
		}
	} else {
		btrfs_lock_and_flush_ordered_range(inode, lockstart, lockend,
						   &cached_state);
	}
	ret = can_nocow_extent(&inode->vfs_inode, lockstart, &num_bytes,
			NULL, NULL, NULL, nowait, false);
	if (ret <= 0)
		btrfs_drew_write_unlock(&root->snapshot_lock);
	else
		*write_bytes = min_t(size_t, *write_bytes ,
				     num_bytes - pos + lockstart);
	unlock_extent(&inode->io_tree, lockstart, lockend, &cached_state);

	return ret;
}

void btrfs_check_nocow_unlock(struct btrfs_inode *inode)
{
	btrfs_drew_write_unlock(&inode->root->snapshot_lock);
}

static void update_time_for_write(struct inode *inode)
{
	struct timespec64 now;

	if (IS_NOCMTIME(inode))
		return;

	now = current_time(inode);
	if (!timespec64_equal(&inode->i_mtime, &now))
		inode->i_mtime = now;

	if (!timespec64_equal(&inode->i_ctime, &now))
		inode->i_ctime = now;

	if (IS_I_VERSION(inode))
		inode_inc_iversion(inode);
}

static int btrfs_write_check(struct kiocb *iocb, struct iov_iter *from,
			     size_t count)
{
	struct file *file = iocb->ki_filp;
	struct inode *inode = file_inode(file);
	struct btrfs_fs_info *fs_info = btrfs_sb(inode->i_sb);
	loff_t pos = iocb->ki_pos;
	int ret;
	loff_t oldsize;
	loff_t start_pos;

	/*
	 * Quickly bail out on NOWAIT writes if we don't have the nodatacow or
	 * prealloc flags, as without those flags we always have to COW. We will
	 * later check if we can really COW into the target range (using
	 * can_nocow_extent() at btrfs_get_blocks_direct_write()).
	 */
	if ((iocb->ki_flags & IOCB_NOWAIT) &&
	    !(BTRFS_I(inode)->flags & (BTRFS_INODE_NODATACOW | BTRFS_INODE_PREALLOC)))
		return -EAGAIN;

	ret = file_remove_privs(file);
	if (ret)
		return ret;

	/*
	 * We reserve space for updating the inode when we reserve space for the
	 * extent we are going to write, so we will enospc out there.  We don't
	 * need to start yet another transaction to update the inode as we will
	 * update the inode when we finish writing whatever data we write.
	 */
	update_time_for_write(inode);

	start_pos = round_down(pos, fs_info->sectorsize);
	oldsize = i_size_read(inode);
	if (start_pos > oldsize) {
		/* Expand hole size to cover write data, preventing empty gap */
		loff_t end_pos = round_up(pos + count, fs_info->sectorsize);

		ret = btrfs_cont_expand(BTRFS_I(inode), oldsize, end_pos);
		if (ret)
			return ret;
	}

	return 0;
}

static noinline ssize_t btrfs_buffered_write(struct kiocb *iocb,
					       struct iov_iter *i)
{
	struct file *file = iocb->ki_filp;
	loff_t pos;
	struct inode *inode = file_inode(file);
	struct btrfs_fs_info *fs_info = btrfs_sb(inode->i_sb);
	struct page **pages = NULL;
	struct extent_changeset *data_reserved = NULL;
	u64 release_bytes = 0;
	u64 lockstart;
	u64 lockend;
	size_t num_written = 0;
	int nrptrs;
	ssize_t ret;
	bool only_release_metadata = false;
	bool force_page_uptodate = false;
	loff_t old_isize = i_size_read(inode);
	unsigned int ilock_flags = 0;
	const bool nowait = (iocb->ki_flags & IOCB_NOWAIT);
	unsigned int bdp_flags = (nowait ? BDP_ASYNC : 0);

	if (nowait)
		ilock_flags |= BTRFS_ILOCK_TRY;

	ret = btrfs_inode_lock(BTRFS_I(inode), ilock_flags);
	if (ret < 0)
		return ret;

	ret = generic_write_checks(iocb, i);
	if (ret <= 0)
		goto out;

	ret = btrfs_write_check(iocb, i, ret);
	if (ret < 0)
		goto out;

	pos = iocb->ki_pos;
	nrptrs = min(DIV_ROUND_UP(iov_iter_count(i), PAGE_SIZE),
			PAGE_SIZE / (sizeof(struct page *)));
	nrptrs = min(nrptrs, current->nr_dirtied_pause - current->nr_dirtied);
	nrptrs = max(nrptrs, 8);
	pages = kmalloc_array(nrptrs, sizeof(struct page *), GFP_KERNEL);
	if (!pages) {
		ret = -ENOMEM;
		goto out;
	}

	while (iov_iter_count(i) > 0) {
		struct extent_state *cached_state = NULL;
		size_t offset = offset_in_page(pos);
		size_t sector_offset;
		size_t write_bytes = min(iov_iter_count(i),
					 nrptrs * (size_t)PAGE_SIZE -
					 offset);
		size_t num_pages;
		size_t reserve_bytes;
		size_t dirty_pages;
		size_t copied;
		size_t dirty_sectors;
		size_t num_sectors;
		int extents_locked;

		/*
		 * Fault pages before locking them in prepare_pages
		 * to avoid recursive lock
		 */
		if (unlikely(fault_in_iov_iter_readable(i, write_bytes))) {
			ret = -EFAULT;
			break;
		}

		only_release_metadata = false;
		sector_offset = pos & (fs_info->sectorsize - 1);

		extent_changeset_release(data_reserved);
		ret = btrfs_check_data_free_space(BTRFS_I(inode),
						  &data_reserved, pos,
						  write_bytes, nowait);
		if (ret < 0) {
			int can_nocow;

			if (nowait && (ret == -ENOSPC || ret == -EAGAIN)) {
				ret = -EAGAIN;
				break;
			}

			/*
			 * If we don't have to COW at the offset, reserve
			 * metadata only. write_bytes may get smaller than
			 * requested here.
			 */
			can_nocow = btrfs_check_nocow_lock(BTRFS_I(inode), pos,
							   &write_bytes, nowait);
			if (can_nocow < 0)
				ret = can_nocow;
			if (can_nocow > 0)
				ret = 0;
			if (ret)
				break;
			only_release_metadata = true;
		}

		num_pages = DIV_ROUND_UP(write_bytes + offset, PAGE_SIZE);
		WARN_ON(num_pages > nrptrs);
		reserve_bytes = round_up(write_bytes + sector_offset,
					 fs_info->sectorsize);
		WARN_ON(reserve_bytes == 0);
		ret = btrfs_delalloc_reserve_metadata(BTRFS_I(inode),
						      reserve_bytes,
						      reserve_bytes, nowait);
		if (ret) {
			if (!only_release_metadata)
				btrfs_free_reserved_data_space(BTRFS_I(inode),
						data_reserved, pos,
						write_bytes);
			else
				btrfs_check_nocow_unlock(BTRFS_I(inode));

			if (nowait && ret == -ENOSPC)
				ret = -EAGAIN;
			break;
		}

		release_bytes = reserve_bytes;
again:
		ret = balance_dirty_pages_ratelimited_flags(inode->i_mapping, bdp_flags);
		if (ret) {
			btrfs_delalloc_release_extents(BTRFS_I(inode), reserve_bytes);
			break;
		}

		/*
		 * This is going to setup the pages array with the number of
		 * pages we want, so we don't really need to worry about the
		 * contents of pages from loop to loop
		 */
		ret = prepare_pages(inode, pages, num_pages,
				    pos, write_bytes, force_page_uptodate, false);
		if (ret) {
			btrfs_delalloc_release_extents(BTRFS_I(inode),
						       reserve_bytes);
			break;
		}

		extents_locked = lock_and_cleanup_extent_if_need(
				BTRFS_I(inode), pages,
				num_pages, pos, write_bytes, &lockstart,
				&lockend, nowait, &cached_state);
		if (extents_locked < 0) {
			if (!nowait && extents_locked == -EAGAIN)
				goto again;

			btrfs_delalloc_release_extents(BTRFS_I(inode),
						       reserve_bytes);
			ret = extents_locked;
			break;
		}

		copied = btrfs_copy_from_user(pos, write_bytes, pages, i);

		num_sectors = BTRFS_BYTES_TO_BLKS(fs_info, reserve_bytes);
		dirty_sectors = round_up(copied + sector_offset,
					fs_info->sectorsize);
		dirty_sectors = BTRFS_BYTES_TO_BLKS(fs_info, dirty_sectors);

		/*
		 * if we have trouble faulting in the pages, fall
		 * back to one page at a time
		 */
		if (copied < write_bytes)
			nrptrs = 1;

		if (copied == 0) {
			force_page_uptodate = true;
			dirty_sectors = 0;
			dirty_pages = 0;
		} else {
			force_page_uptodate = false;
			dirty_pages = DIV_ROUND_UP(copied + offset,
						   PAGE_SIZE);
		}

		if (num_sectors > dirty_sectors) {
			/* release everything except the sectors we dirtied */
			release_bytes -= dirty_sectors << fs_info->sectorsize_bits;
			if (only_release_metadata) {
				btrfs_delalloc_release_metadata(BTRFS_I(inode),
							release_bytes, true);
			} else {
				u64 __pos;

				__pos = round_down(pos,
						   fs_info->sectorsize) +
					(dirty_pages << PAGE_SHIFT);
				btrfs_delalloc_release_space(BTRFS_I(inode),
						data_reserved, __pos,
						release_bytes, true);
			}
		}

		release_bytes = round_up(copied + sector_offset,
					fs_info->sectorsize);

		ret = btrfs_dirty_pages(BTRFS_I(inode), pages,
					dirty_pages, pos, copied,
					&cached_state, only_release_metadata);

		/*
		 * If we have not locked the extent range, because the range's
		 * start offset is >= i_size, we might still have a non-NULL
		 * cached extent state, acquired while marking the extent range
		 * as delalloc through btrfs_dirty_pages(). Therefore free any
		 * possible cached extent state to avoid a memory leak.
		 */
		if (extents_locked)
			unlock_extent(&BTRFS_I(inode)->io_tree, lockstart,
				      lockend, &cached_state);
		else
			free_extent_state(cached_state);

		btrfs_delalloc_release_extents(BTRFS_I(inode), reserve_bytes);
		if (ret) {
			btrfs_drop_pages(fs_info, pages, num_pages, pos, copied);
			break;
		}

		release_bytes = 0;
		if (only_release_metadata)
			btrfs_check_nocow_unlock(BTRFS_I(inode));

		btrfs_drop_pages(fs_info, pages, num_pages, pos, copied);

		cond_resched();

		pos += copied;
		num_written += copied;
	}

	kfree(pages);

	if (release_bytes) {
		if (only_release_metadata) {
			btrfs_check_nocow_unlock(BTRFS_I(inode));
			btrfs_delalloc_release_metadata(BTRFS_I(inode),
					release_bytes, true);
		} else {
			btrfs_delalloc_release_space(BTRFS_I(inode),
					data_reserved,
					round_down(pos, fs_info->sectorsize),
					release_bytes, true);
		}
	}

	extent_changeset_free(data_reserved);
	if (num_written > 0) {
		pagecache_isize_extended(inode, old_isize, iocb->ki_pos);
		iocb->ki_pos += num_written;
	}
out:
	btrfs_inode_unlock(BTRFS_I(inode), ilock_flags);
	return num_written ? num_written : ret;
}

static ssize_t check_direct_IO(struct btrfs_fs_info *fs_info,
			       const struct iov_iter *iter, loff_t offset)
{
	const u32 blocksize_mask = fs_info->sectorsize - 1;

	if (offset & blocksize_mask)
		return -EINVAL;

	if (iov_iter_alignment(iter) & blocksize_mask)
		return -EINVAL;

	return 0;
}

static ssize_t btrfs_direct_write(struct kiocb *iocb, struct iov_iter *from)
{
	struct file *file = iocb->ki_filp;
	struct inode *inode = file_inode(file);
	struct btrfs_fs_info *fs_info = btrfs_sb(inode->i_sb);
	loff_t pos;
	ssize_t written = 0;
	ssize_t written_buffered;
	size_t prev_left = 0;
	loff_t endbyte;
	ssize_t err;
	unsigned int ilock_flags = 0;
	struct iomap_dio *dio;

	if (iocb->ki_flags & IOCB_NOWAIT)
		ilock_flags |= BTRFS_ILOCK_TRY;

	/* If the write DIO is within EOF, use a shared lock */
	if (iocb->ki_pos + iov_iter_count(from) <= i_size_read(inode))
		ilock_flags |= BTRFS_ILOCK_SHARED;

relock:
	err = btrfs_inode_lock(BTRFS_I(inode), ilock_flags);
	if (err < 0)
		return err;

	err = generic_write_checks(iocb, from);
	if (err <= 0) {
		btrfs_inode_unlock(BTRFS_I(inode), ilock_flags);
		return err;
	}

	err = btrfs_write_check(iocb, from, err);
	if (err < 0) {
		btrfs_inode_unlock(BTRFS_I(inode), ilock_flags);
		goto out;
	}

	pos = iocb->ki_pos;
	/*
	 * Re-check since file size may have changed just before taking the
	 * lock or pos may have changed because of O_APPEND in generic_write_check()
	 */
	if ((ilock_flags & BTRFS_ILOCK_SHARED) &&
	    pos + iov_iter_count(from) > i_size_read(inode)) {
		btrfs_inode_unlock(BTRFS_I(inode), ilock_flags);
		ilock_flags &= ~BTRFS_ILOCK_SHARED;
		goto relock;
	}

	if (check_direct_IO(fs_info, from, pos)) {
		btrfs_inode_unlock(BTRFS_I(inode), ilock_flags);
		goto buffered;
	}

	/*
	 * The iov_iter can be mapped to the same file range we are writing to.
	 * If that's the case, then we will deadlock in the iomap code, because
	 * it first calls our callback btrfs_dio_iomap_begin(), which will create
	 * an ordered extent, and after that it will fault in the pages that the
	 * iov_iter refers to. During the fault in we end up in the readahead
	 * pages code (starting at btrfs_readahead()), which will lock the range,
	 * find that ordered extent and then wait for it to complete (at
	 * btrfs_lock_and_flush_ordered_range()), resulting in a deadlock since
	 * obviously the ordered extent can never complete as we didn't submit
	 * yet the respective bio(s). This always happens when the buffer is
	 * memory mapped to the same file range, since the iomap DIO code always
	 * invalidates pages in the target file range (after starting and waiting
	 * for any writeback).
	 *
	 * So here we disable page faults in the iov_iter and then retry if we
	 * got -EFAULT, faulting in the pages before the retry.
	 */
	from->nofault = true;
	dio = btrfs_dio_write(iocb, from, written);
	from->nofault = false;

	/*
	 * iomap_dio_complete() will call btrfs_sync_file() if we have a dsync
	 * iocb, and that needs to lock the inode. So unlock it before calling
	 * iomap_dio_complete() to avoid a deadlock.
	 */
	btrfs_inode_unlock(BTRFS_I(inode), ilock_flags);

	if (IS_ERR_OR_NULL(dio))
		err = PTR_ERR_OR_ZERO(dio);
	else
		err = iomap_dio_complete(dio);

	/* No increment (+=) because iomap returns a cumulative value. */
	if (err > 0)
		written = err;

	if (iov_iter_count(from) > 0 && (err == -EFAULT || err > 0)) {
		const size_t left = iov_iter_count(from);
		/*
		 * We have more data left to write. Try to fault in as many as
		 * possible of the remainder pages and retry. We do this without
		 * releasing and locking again the inode, to prevent races with
		 * truncate.
		 *
		 * Also, in case the iov refers to pages in the file range of the
		 * file we want to write to (due to a mmap), we could enter an
		 * infinite loop if we retry after faulting the pages in, since
		 * iomap will invalidate any pages in the range early on, before
		 * it tries to fault in the pages of the iov. So we keep track of
		 * how much was left of iov in the previous EFAULT and fallback
		 * to buffered IO in case we haven't made any progress.
		 */
		if (left == prev_left) {
			err = -ENOTBLK;
		} else {
			fault_in_iov_iter_readable(from, left);
			prev_left = left;
			goto relock;
		}
	}

	/*
	 * If 'err' is -ENOTBLK or we have not written all data, then it means
	 * we must fallback to buffered IO.
	 */
	if ((err < 0 && err != -ENOTBLK) || !iov_iter_count(from))
		goto out;

buffered:
	/*
	 * If we are in a NOWAIT context, then return -EAGAIN to signal the caller
	 * it must retry the operation in a context where blocking is acceptable,
	 * because even if we end up not blocking during the buffered IO attempt
	 * below, we will block when flushing and waiting for the IO.
	 */
	if (iocb->ki_flags & IOCB_NOWAIT) {
		err = -EAGAIN;
		goto out;
	}

	pos = iocb->ki_pos;
	written_buffered = btrfs_buffered_write(iocb, from);
	if (written_buffered < 0) {
		err = written_buffered;
		goto out;
	}
	/*
	 * Ensure all data is persisted. We want the next direct IO read to be
	 * able to read what was just written.
	 */
	endbyte = pos + written_buffered - 1;
	err = btrfs_fdatawrite_range(inode, pos, endbyte);
	if (err)
		goto out;
	err = filemap_fdatawait_range(inode->i_mapping, pos, endbyte);
	if (err)
		goto out;
	written += written_buffered;
	iocb->ki_pos = pos + written_buffered;
	invalidate_mapping_pages(file->f_mapping, pos >> PAGE_SHIFT,
				 endbyte >> PAGE_SHIFT);
out:
	return err < 0 ? err : written;
}

static ssize_t btrfs_encoded_write(struct kiocb *iocb, struct iov_iter *from,
			const struct btrfs_ioctl_encoded_io_args *encoded)
{
	struct file *file = iocb->ki_filp;
	struct inode *inode = file_inode(file);
	loff_t count;
	ssize_t ret;

	btrfs_inode_lock(BTRFS_I(inode), 0);
	count = encoded->len;
	ret = generic_write_checks_count(iocb, &count);
	if (ret == 0 && count != encoded->len) {
		/*
		 * The write got truncated by generic_write_checks_count(). We
		 * can't do a partial encoded write.
		 */
		ret = -EFBIG;
	}
	if (ret || encoded->len == 0)
		goto out;

	ret = btrfs_write_check(iocb, from, encoded->len);
	if (ret < 0)
		goto out;

	ret = btrfs_do_encoded_write(iocb, from, encoded);
out:
	btrfs_inode_unlock(BTRFS_I(inode), 0);
	return ret;
}

ssize_t btrfs_do_write_iter(struct kiocb *iocb, struct iov_iter *from,
			    const struct btrfs_ioctl_encoded_io_args *encoded)
{
	struct file *file = iocb->ki_filp;
	struct btrfs_inode *inode = BTRFS_I(file_inode(file));
	ssize_t num_written, num_sync;

	/*
	 * If the fs flips readonly due to some impossible error, although we
	 * have opened a file as writable, we have to stop this write operation
	 * to ensure consistency.
	 */
	if (BTRFS_FS_ERROR(inode->root->fs_info))
		return -EROFS;

	if (encoded && (iocb->ki_flags & IOCB_NOWAIT))
		return -EOPNOTSUPP;

	if (encoded) {
		num_written = btrfs_encoded_write(iocb, from, encoded);
		num_sync = encoded->len;
	} else if (iocb->ki_flags & IOCB_DIRECT) {
		num_written = btrfs_direct_write(iocb, from);
		num_sync = num_written;
	} else {
		num_written = btrfs_buffered_write(iocb, from);
		num_sync = num_written;
	}

	btrfs_set_inode_last_sub_trans(inode);

	if (num_sync > 0) {
		num_sync = generic_write_sync(iocb, num_sync);
		if (num_sync < 0)
			num_written = num_sync;
	}

<<<<<<< HEAD
	current->backing_dev_info = NULL;
=======
	if (sync)
		atomic_dec(&inode->sync_writers);

>>>>>>> acc72d59
	return num_written;
}

static ssize_t btrfs_file_write_iter(struct kiocb *iocb, struct iov_iter *from)
{
	return btrfs_do_write_iter(iocb, from, NULL);
}

int btrfs_release_file(struct inode *inode, struct file *filp)
{
	struct btrfs_file_private *private = filp->private_data;

	if (private) {
		kfree(private->filldir_buf);
		free_extent_state(private->llseek_cached_state);
		kfree(private);
		filp->private_data = NULL;
	}

	/*
	 * Set by setattr when we are about to truncate a file from a non-zero
	 * size to a zero size.  This tries to flush down new bytes that may
	 * have been written if the application were using truncate to replace
	 * a file in place.
	 */
	if (test_and_clear_bit(BTRFS_INODE_FLUSH_ON_CLOSE,
			       &BTRFS_I(inode)->runtime_flags))
			filemap_flush(inode->i_mapping);
	return 0;
}

static int start_ordered_ops(struct inode *inode, loff_t start, loff_t end)
{
	int ret;
	struct blk_plug plug;

	/*
	 * This is only called in fsync, which would do synchronous writes, so
	 * a plug can merge adjacent IOs as much as possible.  Esp. in case of
	 * multiple disks using raid profile, a large IO can be split to
	 * several segments of stripe length (currently 64K).
	 */
	blk_start_plug(&plug);
	ret = btrfs_fdatawrite_range(inode, start, end);
	blk_finish_plug(&plug);

	return ret;
}

static inline bool skip_inode_logging(const struct btrfs_log_ctx *ctx)
{
	struct btrfs_inode *inode = BTRFS_I(ctx->inode);
	struct btrfs_fs_info *fs_info = inode->root->fs_info;

	if (btrfs_inode_in_log(inode, fs_info->generation) &&
	    list_empty(&ctx->ordered_extents))
		return true;

	/*
	 * If we are doing a fast fsync we can not bail out if the inode's
	 * last_trans is <= then the last committed transaction, because we only
	 * update the last_trans of the inode during ordered extent completion,
	 * and for a fast fsync we don't wait for that, we only wait for the
	 * writeback to complete.
	 */
	if (inode->last_trans <= fs_info->last_trans_committed &&
	    (test_bit(BTRFS_INODE_NEEDS_FULL_SYNC, &inode->runtime_flags) ||
	     list_empty(&ctx->ordered_extents)))
		return true;

	return false;
}

/*
 * fsync call for both files and directories.  This logs the inode into
 * the tree log instead of forcing full commits whenever possible.
 *
 * It needs to call filemap_fdatawait so that all ordered extent updates are
 * in the metadata btree are up to date for copying to the log.
 *
 * It drops the inode mutex before doing the tree log commit.  This is an
 * important optimization for directories because holding the mutex prevents
 * new operations on the dir while we write to disk.
 */
int btrfs_sync_file(struct file *file, loff_t start, loff_t end, int datasync)
{
	struct dentry *dentry = file_dentry(file);
	struct inode *inode = d_inode(dentry);
	struct btrfs_fs_info *fs_info = btrfs_sb(inode->i_sb);
	struct btrfs_root *root = BTRFS_I(inode)->root;
	struct btrfs_trans_handle *trans;
	struct btrfs_log_ctx ctx;
	int ret = 0, err;
	u64 len;
	bool full_sync;

	trace_btrfs_sync_file(file, datasync);

	btrfs_init_log_ctx(&ctx, inode);

	/*
	 * Always set the range to a full range, otherwise we can get into
	 * several problems, from missing file extent items to represent holes
	 * when not using the NO_HOLES feature, to log tree corruption due to
	 * races between hole detection during logging and completion of ordered
	 * extents outside the range, to missing checksums due to ordered extents
	 * for which we flushed only a subset of their pages.
	 */
	start = 0;
	end = LLONG_MAX;
	len = (u64)LLONG_MAX + 1;

	/*
	 * We write the dirty pages in the range and wait until they complete
	 * out of the ->i_mutex. If so, we can flush the dirty pages by
	 * multi-task, and make the performance up.  See
	 * btrfs_wait_ordered_range for an explanation of the ASYNC check.
	 */
	ret = start_ordered_ops(inode, start, end);
	if (ret)
		goto out;

	btrfs_inode_lock(BTRFS_I(inode), BTRFS_ILOCK_MMAP);

	atomic_inc(&root->log_batch);

	/*
	 * Before we acquired the inode's lock and the mmap lock, someone may
	 * have dirtied more pages in the target range. We need to make sure
	 * that writeback for any such pages does not start while we are logging
	 * the inode, because if it does, any of the following might happen when
	 * we are not doing a full inode sync:
	 *
	 * 1) We log an extent after its writeback finishes but before its
	 *    checksums are added to the csum tree, leading to -EIO errors
	 *    when attempting to read the extent after a log replay.
	 *
	 * 2) We can end up logging an extent before its writeback finishes.
	 *    Therefore after the log replay we will have a file extent item
	 *    pointing to an unwritten extent (and no data checksums as well).
	 *
	 * So trigger writeback for any eventual new dirty pages and then we
	 * wait for all ordered extents to complete below.
	 */
	ret = start_ordered_ops(inode, start, end);
	if (ret) {
		btrfs_inode_unlock(BTRFS_I(inode), BTRFS_ILOCK_MMAP);
		goto out;
	}

	/*
	 * Always check for the full sync flag while holding the inode's lock,
	 * to avoid races with other tasks. The flag must be either set all the
	 * time during logging or always off all the time while logging.
	 * We check the flag here after starting delalloc above, because when
	 * running delalloc the full sync flag may be set if we need to drop
	 * extra extent map ranges due to temporary memory allocation failures.
	 */
	full_sync = test_bit(BTRFS_INODE_NEEDS_FULL_SYNC,
			     &BTRFS_I(inode)->runtime_flags);

	/*
	 * We have to do this here to avoid the priority inversion of waiting on
	 * IO of a lower priority task while holding a transaction open.
	 *
	 * For a full fsync we wait for the ordered extents to complete while
	 * for a fast fsync we wait just for writeback to complete, and then
	 * attach the ordered extents to the transaction so that a transaction
	 * commit waits for their completion, to avoid data loss if we fsync,
	 * the current transaction commits before the ordered extents complete
	 * and a power failure happens right after that.
	 *
	 * For zoned filesystem, if a write IO uses a ZONE_APPEND command, the
	 * logical address recorded in the ordered extent may change. We need
	 * to wait for the IO to stabilize the logical address.
	 */
	if (full_sync || btrfs_is_zoned(fs_info)) {
		ret = btrfs_wait_ordered_range(inode, start, len);
	} else {
		/*
		 * Get our ordered extents as soon as possible to avoid doing
		 * checksum lookups in the csum tree, and use instead the
		 * checksums attached to the ordered extents.
		 */
		btrfs_get_ordered_extents_for_logging(BTRFS_I(inode),
						      &ctx.ordered_extents);
		ret = filemap_fdatawait_range(inode->i_mapping, start, end);
	}

	if (ret)
		goto out_release_extents;

	atomic_inc(&root->log_batch);

	smp_mb();
	if (skip_inode_logging(&ctx)) {
		/*
		 * We've had everything committed since the last time we were
		 * modified so clear this flag in case it was set for whatever
		 * reason, it's no longer relevant.
		 */
		clear_bit(BTRFS_INODE_NEEDS_FULL_SYNC,
			  &BTRFS_I(inode)->runtime_flags);
		/*
		 * An ordered extent might have started before and completed
		 * already with io errors, in which case the inode was not
		 * updated and we end up here. So check the inode's mapping
		 * for any errors that might have happened since we last
		 * checked called fsync.
		 */
		ret = filemap_check_wb_err(inode->i_mapping, file->f_wb_err);
		goto out_release_extents;
	}

	/*
	 * We use start here because we will need to wait on the IO to complete
	 * in btrfs_sync_log, which could require joining a transaction (for
	 * example checking cross references in the nocow path).  If we use join
	 * here we could get into a situation where we're waiting on IO to
	 * happen that is blocked on a transaction trying to commit.  With start
	 * we inc the extwriter counter, so we wait for all extwriters to exit
	 * before we start blocking joiners.  This comment is to keep somebody
	 * from thinking they are super smart and changing this to
	 * btrfs_join_transaction *cough*Josef*cough*.
	 */
	trans = btrfs_start_transaction(root, 0);
	if (IS_ERR(trans)) {
		ret = PTR_ERR(trans);
		goto out_release_extents;
	}
	trans->in_fsync = true;

	ret = btrfs_log_dentry_safe(trans, dentry, &ctx);
	btrfs_release_log_ctx_extents(&ctx);
	if (ret < 0) {
		/* Fallthrough and commit/free transaction. */
		ret = BTRFS_LOG_FORCE_COMMIT;
	}

	/* we've logged all the items and now have a consistent
	 * version of the file in the log.  It is possible that
	 * someone will come in and modify the file, but that's
	 * fine because the log is consistent on disk, and we
	 * have references to all of the file's extents
	 *
	 * It is possible that someone will come in and log the
	 * file again, but that will end up using the synchronization
	 * inside btrfs_sync_log to keep things safe.
	 */
	btrfs_inode_unlock(BTRFS_I(inode), BTRFS_ILOCK_MMAP);

	if (ret == BTRFS_NO_LOG_SYNC) {
		ret = btrfs_end_transaction(trans);
		goto out;
	}

	/* We successfully logged the inode, attempt to sync the log. */
	if (!ret) {
		ret = btrfs_sync_log(trans, root, &ctx);
		if (!ret) {
			ret = btrfs_end_transaction(trans);
			goto out;
		}
	}

	/*
	 * At this point we need to commit the transaction because we had
	 * btrfs_need_log_full_commit() or some other error.
	 *
	 * If we didn't do a full sync we have to stop the trans handle, wait on
	 * the ordered extents, start it again and commit the transaction.  If
	 * we attempt to wait on the ordered extents here we could deadlock with
	 * something like fallocate() that is holding the extent lock trying to
	 * start a transaction while some other thread is trying to commit the
	 * transaction while we (fsync) are currently holding the transaction
	 * open.
	 */
	if (!full_sync) {
		ret = btrfs_end_transaction(trans);
		if (ret)
			goto out;
		ret = btrfs_wait_ordered_range(inode, start, len);
		if (ret)
			goto out;

		/*
		 * This is safe to use here because we're only interested in
		 * making sure the transaction that had the ordered extents is
		 * committed.  We aren't waiting on anything past this point,
		 * we're purely getting the transaction and committing it.
		 */
		trans = btrfs_attach_transaction_barrier(root);
		if (IS_ERR(trans)) {
			ret = PTR_ERR(trans);

			/*
			 * We committed the transaction and there's no currently
			 * running transaction, this means everything we care
			 * about made it to disk and we are done.
			 */
			if (ret == -ENOENT)
				ret = 0;
			goto out;
		}
	}

	ret = btrfs_commit_transaction(trans);
out:
	ASSERT(list_empty(&ctx.list));
	ASSERT(list_empty(&ctx.conflict_inodes));
	err = file_check_and_advance_wb_err(file);
	if (!ret)
		ret = err;
	return ret > 0 ? -EIO : ret;

out_release_extents:
	btrfs_release_log_ctx_extents(&ctx);
	btrfs_inode_unlock(BTRFS_I(inode), BTRFS_ILOCK_MMAP);
	goto out;
}

static const struct vm_operations_struct btrfs_file_vm_ops = {
	.fault		= filemap_fault,
	.map_pages	= filemap_map_pages,
	.page_mkwrite	= btrfs_page_mkwrite,
};

static int btrfs_file_mmap(struct file	*filp, struct vm_area_struct *vma)
{
	struct address_space *mapping = filp->f_mapping;

	if (!mapping->a_ops->read_folio)
		return -ENOEXEC;

	file_accessed(filp);
	vma->vm_ops = &btrfs_file_vm_ops;

	return 0;
}

static int hole_mergeable(struct btrfs_inode *inode, struct extent_buffer *leaf,
			  int slot, u64 start, u64 end)
{
	struct btrfs_file_extent_item *fi;
	struct btrfs_key key;

	if (slot < 0 || slot >= btrfs_header_nritems(leaf))
		return 0;

	btrfs_item_key_to_cpu(leaf, &key, slot);
	if (key.objectid != btrfs_ino(inode) ||
	    key.type != BTRFS_EXTENT_DATA_KEY)
		return 0;

	fi = btrfs_item_ptr(leaf, slot, struct btrfs_file_extent_item);

	if (btrfs_file_extent_type(leaf, fi) != BTRFS_FILE_EXTENT_REG)
		return 0;

	if (btrfs_file_extent_disk_bytenr(leaf, fi))
		return 0;

	if (key.offset == end)
		return 1;
	if (key.offset + btrfs_file_extent_num_bytes(leaf, fi) == start)
		return 1;
	return 0;
}

static int fill_holes(struct btrfs_trans_handle *trans,
		struct btrfs_inode *inode,
		struct btrfs_path *path, u64 offset, u64 end)
{
	struct btrfs_fs_info *fs_info = trans->fs_info;
	struct btrfs_root *root = inode->root;
	struct extent_buffer *leaf;
	struct btrfs_file_extent_item *fi;
	struct extent_map *hole_em;
	struct btrfs_key key;
	int ret;

	if (btrfs_fs_incompat(fs_info, NO_HOLES))
		goto out;

	key.objectid = btrfs_ino(inode);
	key.type = BTRFS_EXTENT_DATA_KEY;
	key.offset = offset;

	ret = btrfs_search_slot(trans, root, &key, path, 0, 1);
	if (ret <= 0) {
		/*
		 * We should have dropped this offset, so if we find it then
		 * something has gone horribly wrong.
		 */
		if (ret == 0)
			ret = -EINVAL;
		return ret;
	}

	leaf = path->nodes[0];
	if (hole_mergeable(inode, leaf, path->slots[0] - 1, offset, end)) {
		u64 num_bytes;

		path->slots[0]--;
		fi = btrfs_item_ptr(leaf, path->slots[0],
				    struct btrfs_file_extent_item);
		num_bytes = btrfs_file_extent_num_bytes(leaf, fi) +
			end - offset;
		btrfs_set_file_extent_num_bytes(leaf, fi, num_bytes);
		btrfs_set_file_extent_ram_bytes(leaf, fi, num_bytes);
		btrfs_set_file_extent_offset(leaf, fi, 0);
		btrfs_set_file_extent_generation(leaf, fi, trans->transid);
		btrfs_mark_buffer_dirty(leaf);
		goto out;
	}

	if (hole_mergeable(inode, leaf, path->slots[0], offset, end)) {
		u64 num_bytes;

		key.offset = offset;
		btrfs_set_item_key_safe(fs_info, path, &key);
		fi = btrfs_item_ptr(leaf, path->slots[0],
				    struct btrfs_file_extent_item);
		num_bytes = btrfs_file_extent_num_bytes(leaf, fi) + end -
			offset;
		btrfs_set_file_extent_num_bytes(leaf, fi, num_bytes);
		btrfs_set_file_extent_ram_bytes(leaf, fi, num_bytes);
		btrfs_set_file_extent_offset(leaf, fi, 0);
		btrfs_set_file_extent_generation(leaf, fi, trans->transid);
		btrfs_mark_buffer_dirty(leaf);
		goto out;
	}
	btrfs_release_path(path);

	ret = btrfs_insert_hole_extent(trans, root, btrfs_ino(inode), offset,
				       end - offset);
	if (ret)
		return ret;

out:
	btrfs_release_path(path);

	hole_em = alloc_extent_map();
	if (!hole_em) {
		btrfs_drop_extent_map_range(inode, offset, end - 1, false);
		btrfs_set_inode_full_sync(inode);
	} else {
		hole_em->start = offset;
		hole_em->len = end - offset;
		hole_em->ram_bytes = hole_em->len;
		hole_em->orig_start = offset;

		hole_em->block_start = EXTENT_MAP_HOLE;
		hole_em->block_len = 0;
		hole_em->orig_block_len = 0;
		hole_em->compress_type = BTRFS_COMPRESS_NONE;
		hole_em->generation = trans->transid;

		ret = btrfs_replace_extent_map_range(inode, hole_em, true);
		free_extent_map(hole_em);
		if (ret)
			btrfs_set_inode_full_sync(inode);
	}

	return 0;
}

/*
 * Find a hole extent on given inode and change start/len to the end of hole
 * extent.(hole/vacuum extent whose em->start <= start &&
 *	   em->start + em->len > start)
 * When a hole extent is found, return 1 and modify start/len.
 */
static int find_first_non_hole(struct btrfs_inode *inode, u64 *start, u64 *len)
{
	struct btrfs_fs_info *fs_info = inode->root->fs_info;
	struct extent_map *em;
	int ret = 0;

	em = btrfs_get_extent(inode, NULL, 0,
			      round_down(*start, fs_info->sectorsize),
			      round_up(*len, fs_info->sectorsize));
	if (IS_ERR(em))
		return PTR_ERR(em);

	/* Hole or vacuum extent(only exists in no-hole mode) */
	if (em->block_start == EXTENT_MAP_HOLE) {
		ret = 1;
		*len = em->start + em->len > *start + *len ?
		       0 : *start + *len - em->start - em->len;
		*start = em->start + em->len;
	}
	free_extent_map(em);
	return ret;
}

static void btrfs_punch_hole_lock_range(struct inode *inode,
					const u64 lockstart,
					const u64 lockend,
					struct extent_state **cached_state)
{
	/*
	 * For subpage case, if the range is not at page boundary, we could
	 * have pages at the leading/tailing part of the range.
	 * This could lead to dead loop since filemap_range_has_page()
	 * will always return true.
	 * So here we need to do extra page alignment for
	 * filemap_range_has_page().
	 */
	const u64 page_lockstart = round_up(lockstart, PAGE_SIZE);
	const u64 page_lockend = round_down(lockend + 1, PAGE_SIZE) - 1;

	while (1) {
		truncate_pagecache_range(inode, lockstart, lockend);

		lock_extent(&BTRFS_I(inode)->io_tree, lockstart, lockend,
			    cached_state);
		/*
		 * We can't have ordered extents in the range, nor dirty/writeback
		 * pages, because we have locked the inode's VFS lock in exclusive
		 * mode, we have locked the inode's i_mmap_lock in exclusive mode,
		 * we have flushed all delalloc in the range and we have waited
		 * for any ordered extents in the range to complete.
		 * We can race with anyone reading pages from this range, so after
		 * locking the range check if we have pages in the range, and if
		 * we do, unlock the range and retry.
		 */
		if (!filemap_range_has_page(inode->i_mapping, page_lockstart,
					    page_lockend))
			break;

		unlock_extent(&BTRFS_I(inode)->io_tree, lockstart, lockend,
			      cached_state);
	}

	btrfs_assert_inode_range_clean(BTRFS_I(inode), lockstart, lockend);
}

static int btrfs_insert_replace_extent(struct btrfs_trans_handle *trans,
				     struct btrfs_inode *inode,
				     struct btrfs_path *path,
				     struct btrfs_replace_extent_info *extent_info,
				     const u64 replace_len,
				     const u64 bytes_to_drop)
{
	struct btrfs_fs_info *fs_info = trans->fs_info;
	struct btrfs_root *root = inode->root;
	struct btrfs_file_extent_item *extent;
	struct extent_buffer *leaf;
	struct btrfs_key key;
	int slot;
	struct btrfs_ref ref = { 0 };
	int ret;

	if (replace_len == 0)
		return 0;

	if (extent_info->disk_offset == 0 &&
	    btrfs_fs_incompat(fs_info, NO_HOLES)) {
		btrfs_update_inode_bytes(inode, 0, bytes_to_drop);
		return 0;
	}

	key.objectid = btrfs_ino(inode);
	key.type = BTRFS_EXTENT_DATA_KEY;
	key.offset = extent_info->file_offset;
	ret = btrfs_insert_empty_item(trans, root, path, &key,
				      sizeof(struct btrfs_file_extent_item));
	if (ret)
		return ret;
	leaf = path->nodes[0];
	slot = path->slots[0];
	write_extent_buffer(leaf, extent_info->extent_buf,
			    btrfs_item_ptr_offset(leaf, slot),
			    sizeof(struct btrfs_file_extent_item));
	extent = btrfs_item_ptr(leaf, slot, struct btrfs_file_extent_item);
	ASSERT(btrfs_file_extent_type(leaf, extent) != BTRFS_FILE_EXTENT_INLINE);
	btrfs_set_file_extent_offset(leaf, extent, extent_info->data_offset);
	btrfs_set_file_extent_num_bytes(leaf, extent, replace_len);
	if (extent_info->is_new_extent)
		btrfs_set_file_extent_generation(leaf, extent, trans->transid);
	btrfs_mark_buffer_dirty(leaf);
	btrfs_release_path(path);

	ret = btrfs_inode_set_file_extent_range(inode, extent_info->file_offset,
						replace_len);
	if (ret)
		return ret;

	/* If it's a hole, nothing more needs to be done. */
	if (extent_info->disk_offset == 0) {
		btrfs_update_inode_bytes(inode, 0, bytes_to_drop);
		return 0;
	}

	btrfs_update_inode_bytes(inode, replace_len, bytes_to_drop);

	if (extent_info->is_new_extent && extent_info->insertions == 0) {
		key.objectid = extent_info->disk_offset;
		key.type = BTRFS_EXTENT_ITEM_KEY;
		key.offset = extent_info->disk_len;
		ret = btrfs_alloc_reserved_file_extent(trans, root,
						       btrfs_ino(inode),
						       extent_info->file_offset,
						       extent_info->qgroup_reserved,
						       &key);
	} else {
		u64 ref_offset;

		btrfs_init_generic_ref(&ref, BTRFS_ADD_DELAYED_REF,
				       extent_info->disk_offset,
				       extent_info->disk_len, 0);
		ref_offset = extent_info->file_offset - extent_info->data_offset;
		btrfs_init_data_ref(&ref, root->root_key.objectid,
				    btrfs_ino(inode), ref_offset, 0, false);
		ret = btrfs_inc_extent_ref(trans, &ref);
	}

	extent_info->insertions++;

	return ret;
}

/*
 * The respective range must have been previously locked, as well as the inode.
 * The end offset is inclusive (last byte of the range).
 * @extent_info is NULL for fallocate's hole punching and non-NULL when replacing
 * the file range with an extent.
 * When not punching a hole, we don't want to end up in a state where we dropped
 * extents without inserting a new one, so we must abort the transaction to avoid
 * a corruption.
 */
int btrfs_replace_file_extents(struct btrfs_inode *inode,
			       struct btrfs_path *path, const u64 start,
			       const u64 end,
			       struct btrfs_replace_extent_info *extent_info,
			       struct btrfs_trans_handle **trans_out)
{
	struct btrfs_drop_extents_args drop_args = { 0 };
	struct btrfs_root *root = inode->root;
	struct btrfs_fs_info *fs_info = root->fs_info;
	u64 min_size = btrfs_calc_insert_metadata_size(fs_info, 1);
	u64 ino_size = round_up(inode->vfs_inode.i_size, fs_info->sectorsize);
	struct btrfs_trans_handle *trans = NULL;
	struct btrfs_block_rsv *rsv;
	unsigned int rsv_count;
	u64 cur_offset;
	u64 len = end - start;
	int ret = 0;

	if (end <= start)
		return -EINVAL;

	rsv = btrfs_alloc_block_rsv(fs_info, BTRFS_BLOCK_RSV_TEMP);
	if (!rsv) {
		ret = -ENOMEM;
		goto out;
	}
	rsv->size = btrfs_calc_insert_metadata_size(fs_info, 1);
	rsv->failfast = true;

	/*
	 * 1 - update the inode
	 * 1 - removing the extents in the range
	 * 1 - adding the hole extent if no_holes isn't set or if we are
	 *     replacing the range with a new extent
	 */
	if (!btrfs_fs_incompat(fs_info, NO_HOLES) || extent_info)
		rsv_count = 3;
	else
		rsv_count = 2;

	trans = btrfs_start_transaction(root, rsv_count);
	if (IS_ERR(trans)) {
		ret = PTR_ERR(trans);
		trans = NULL;
		goto out_free;
	}

	ret = btrfs_block_rsv_migrate(&fs_info->trans_block_rsv, rsv,
				      min_size, false);
	if (WARN_ON(ret))
		goto out_trans;
	trans->block_rsv = rsv;

	cur_offset = start;
	drop_args.path = path;
	drop_args.end = end + 1;
	drop_args.drop_cache = true;
	while (cur_offset < end) {
		drop_args.start = cur_offset;
		ret = btrfs_drop_extents(trans, root, inode, &drop_args);
		/* If we are punching a hole decrement the inode's byte count */
		if (!extent_info)
			btrfs_update_inode_bytes(inode, 0,
						 drop_args.bytes_found);
		if (ret != -ENOSPC) {
			/*
			 * The only time we don't want to abort is if we are
			 * attempting to clone a partial inline extent, in which
			 * case we'll get EOPNOTSUPP.  However if we aren't
			 * clone we need to abort no matter what, because if we
			 * got EOPNOTSUPP via prealloc then we messed up and
			 * need to abort.
			 */
			if (ret &&
			    (ret != -EOPNOTSUPP ||
			     (extent_info && extent_info->is_new_extent)))
				btrfs_abort_transaction(trans, ret);
			break;
		}

		trans->block_rsv = &fs_info->trans_block_rsv;

		if (!extent_info && cur_offset < drop_args.drop_end &&
		    cur_offset < ino_size) {
			ret = fill_holes(trans, inode, path, cur_offset,
					 drop_args.drop_end);
			if (ret) {
				/*
				 * If we failed then we didn't insert our hole
				 * entries for the area we dropped, so now the
				 * fs is corrupted, so we must abort the
				 * transaction.
				 */
				btrfs_abort_transaction(trans, ret);
				break;
			}
		} else if (!extent_info && cur_offset < drop_args.drop_end) {
			/*
			 * We are past the i_size here, but since we didn't
			 * insert holes we need to clear the mapped area so we
			 * know to not set disk_i_size in this area until a new
			 * file extent is inserted here.
			 */
			ret = btrfs_inode_clear_file_extent_range(inode,
					cur_offset,
					drop_args.drop_end - cur_offset);
			if (ret) {
				/*
				 * We couldn't clear our area, so we could
				 * presumably adjust up and corrupt the fs, so
				 * we need to abort.
				 */
				btrfs_abort_transaction(trans, ret);
				break;
			}
		}

		if (extent_info &&
		    drop_args.drop_end > extent_info->file_offset) {
			u64 replace_len = drop_args.drop_end -
					  extent_info->file_offset;

			ret = btrfs_insert_replace_extent(trans, inode,	path,
					extent_info, replace_len,
					drop_args.bytes_found);
			if (ret) {
				btrfs_abort_transaction(trans, ret);
				break;
			}
			extent_info->data_len -= replace_len;
			extent_info->data_offset += replace_len;
			extent_info->file_offset += replace_len;
		}

		/*
		 * We are releasing our handle on the transaction, balance the
		 * dirty pages of the btree inode and flush delayed items, and
		 * then get a new transaction handle, which may now point to a
		 * new transaction in case someone else may have committed the
		 * transaction we used to replace/drop file extent items. So
		 * bump the inode's iversion and update mtime and ctime except
		 * if we are called from a dedupe context. This is because a
		 * power failure/crash may happen after the transaction is
		 * committed and before we finish replacing/dropping all the
		 * file extent items we need.
		 */
		inode_inc_iversion(&inode->vfs_inode);

		if (!extent_info || extent_info->update_times) {
			inode->vfs_inode.i_mtime = current_time(&inode->vfs_inode);
			inode->vfs_inode.i_ctime = inode->vfs_inode.i_mtime;
		}

		ret = btrfs_update_inode(trans, root, inode);
		if (ret)
			break;

		btrfs_end_transaction(trans);
		btrfs_btree_balance_dirty(fs_info);

		trans = btrfs_start_transaction(root, rsv_count);
		if (IS_ERR(trans)) {
			ret = PTR_ERR(trans);
			trans = NULL;
			break;
		}

		ret = btrfs_block_rsv_migrate(&fs_info->trans_block_rsv,
					      rsv, min_size, false);
		if (WARN_ON(ret))
			break;
		trans->block_rsv = rsv;

		cur_offset = drop_args.drop_end;
		len = end - cur_offset;
		if (!extent_info && len) {
			ret = find_first_non_hole(inode, &cur_offset, &len);
			if (unlikely(ret < 0))
				break;
			if (ret && !len) {
				ret = 0;
				break;
			}
		}
	}

	/*
	 * If we were cloning, force the next fsync to be a full one since we
	 * we replaced (or just dropped in the case of cloning holes when
	 * NO_HOLES is enabled) file extent items and did not setup new extent
	 * maps for the replacement extents (or holes).
	 */
	if (extent_info && !extent_info->is_new_extent)
		btrfs_set_inode_full_sync(inode);

	if (ret)
		goto out_trans;

	trans->block_rsv = &fs_info->trans_block_rsv;
	/*
	 * If we are using the NO_HOLES feature we might have had already an
	 * hole that overlaps a part of the region [lockstart, lockend] and
	 * ends at (or beyond) lockend. Since we have no file extent items to
	 * represent holes, drop_end can be less than lockend and so we must
	 * make sure we have an extent map representing the existing hole (the
	 * call to __btrfs_drop_extents() might have dropped the existing extent
	 * map representing the existing hole), otherwise the fast fsync path
	 * will not record the existence of the hole region
	 * [existing_hole_start, lockend].
	 */
	if (drop_args.drop_end <= end)
		drop_args.drop_end = end + 1;
	/*
	 * Don't insert file hole extent item if it's for a range beyond eof
	 * (because it's useless) or if it represents a 0 bytes range (when
	 * cur_offset == drop_end).
	 */
	if (!extent_info && cur_offset < ino_size &&
	    cur_offset < drop_args.drop_end) {
		ret = fill_holes(trans, inode, path, cur_offset,
				 drop_args.drop_end);
		if (ret) {
			/* Same comment as above. */
			btrfs_abort_transaction(trans, ret);
			goto out_trans;
		}
	} else if (!extent_info && cur_offset < drop_args.drop_end) {
		/* See the comment in the loop above for the reasoning here. */
		ret = btrfs_inode_clear_file_extent_range(inode, cur_offset,
					drop_args.drop_end - cur_offset);
		if (ret) {
			btrfs_abort_transaction(trans, ret);
			goto out_trans;
		}

	}
	if (extent_info) {
		ret = btrfs_insert_replace_extent(trans, inode, path,
				extent_info, extent_info->data_len,
				drop_args.bytes_found);
		if (ret) {
			btrfs_abort_transaction(trans, ret);
			goto out_trans;
		}
	}

out_trans:
	if (!trans)
		goto out_free;

	trans->block_rsv = &fs_info->trans_block_rsv;
	if (ret)
		btrfs_end_transaction(trans);
	else
		*trans_out = trans;
out_free:
	btrfs_free_block_rsv(fs_info, rsv);
out:
	return ret;
}

static int btrfs_punch_hole(struct file *file, loff_t offset, loff_t len)
{
	struct inode *inode = file_inode(file);
	struct btrfs_fs_info *fs_info = btrfs_sb(inode->i_sb);
	struct btrfs_root *root = BTRFS_I(inode)->root;
	struct extent_state *cached_state = NULL;
	struct btrfs_path *path;
	struct btrfs_trans_handle *trans = NULL;
	u64 lockstart;
	u64 lockend;
	u64 tail_start;
	u64 tail_len;
	u64 orig_start = offset;
	int ret = 0;
	bool same_block;
	u64 ino_size;
	bool truncated_block = false;
	bool updated_inode = false;

	btrfs_inode_lock(BTRFS_I(inode), BTRFS_ILOCK_MMAP);

	ret = btrfs_wait_ordered_range(inode, offset, len);
	if (ret)
		goto out_only_mutex;

	ino_size = round_up(inode->i_size, fs_info->sectorsize);
	ret = find_first_non_hole(BTRFS_I(inode), &offset, &len);
	if (ret < 0)
		goto out_only_mutex;
	if (ret && !len) {
		/* Already in a large hole */
		ret = 0;
		goto out_only_mutex;
	}

	ret = file_modified(file);
	if (ret)
		goto out_only_mutex;

	lockstart = round_up(offset, fs_info->sectorsize);
	lockend = round_down(offset + len, fs_info->sectorsize) - 1;
	same_block = (BTRFS_BYTES_TO_BLKS(fs_info, offset))
		== (BTRFS_BYTES_TO_BLKS(fs_info, offset + len - 1));
	/*
	 * We needn't truncate any block which is beyond the end of the file
	 * because we are sure there is no data there.
	 */
	/*
	 * Only do this if we are in the same block and we aren't doing the
	 * entire block.
	 */
	if (same_block && len < fs_info->sectorsize) {
		if (offset < ino_size) {
			truncated_block = true;
			ret = btrfs_truncate_block(BTRFS_I(inode), offset, len,
						   0);
		} else {
			ret = 0;
		}
		goto out_only_mutex;
	}

	/* zero back part of the first block */
	if (offset < ino_size) {
		truncated_block = true;
		ret = btrfs_truncate_block(BTRFS_I(inode), offset, 0, 0);
		if (ret) {
			btrfs_inode_unlock(BTRFS_I(inode), BTRFS_ILOCK_MMAP);
			return ret;
		}
	}

	/* Check the aligned pages after the first unaligned page,
	 * if offset != orig_start, which means the first unaligned page
	 * including several following pages are already in holes,
	 * the extra check can be skipped */
	if (offset == orig_start) {
		/* after truncate page, check hole again */
		len = offset + len - lockstart;
		offset = lockstart;
		ret = find_first_non_hole(BTRFS_I(inode), &offset, &len);
		if (ret < 0)
			goto out_only_mutex;
		if (ret && !len) {
			ret = 0;
			goto out_only_mutex;
		}
		lockstart = offset;
	}

	/* Check the tail unaligned part is in a hole */
	tail_start = lockend + 1;
	tail_len = offset + len - tail_start;
	if (tail_len) {
		ret = find_first_non_hole(BTRFS_I(inode), &tail_start, &tail_len);
		if (unlikely(ret < 0))
			goto out_only_mutex;
		if (!ret) {
			/* zero the front end of the last page */
			if (tail_start + tail_len < ino_size) {
				truncated_block = true;
				ret = btrfs_truncate_block(BTRFS_I(inode),
							tail_start + tail_len,
							0, 1);
				if (ret)
					goto out_only_mutex;
			}
		}
	}

	if (lockend < lockstart) {
		ret = 0;
		goto out_only_mutex;
	}

	btrfs_punch_hole_lock_range(inode, lockstart, lockend, &cached_state);

	path = btrfs_alloc_path();
	if (!path) {
		ret = -ENOMEM;
		goto out;
	}

	ret = btrfs_replace_file_extents(BTRFS_I(inode), path, lockstart,
					 lockend, NULL, &trans);
	btrfs_free_path(path);
	if (ret)
		goto out;

	ASSERT(trans != NULL);
	inode_inc_iversion(inode);
	inode->i_mtime = current_time(inode);
	inode->i_ctime = inode->i_mtime;
	ret = btrfs_update_inode(trans, root, BTRFS_I(inode));
	updated_inode = true;
	btrfs_end_transaction(trans);
	btrfs_btree_balance_dirty(fs_info);
out:
	unlock_extent(&BTRFS_I(inode)->io_tree, lockstart, lockend,
		      &cached_state);
out_only_mutex:
	if (!updated_inode && truncated_block && !ret) {
		/*
		 * If we only end up zeroing part of a page, we still need to
		 * update the inode item, so that all the time fields are
		 * updated as well as the necessary btrfs inode in memory fields
		 * for detecting, at fsync time, if the inode isn't yet in the
		 * log tree or it's there but not up to date.
		 */
		struct timespec64 now = current_time(inode);

		inode_inc_iversion(inode);
		inode->i_mtime = now;
		inode->i_ctime = now;
		trans = btrfs_start_transaction(root, 1);
		if (IS_ERR(trans)) {
			ret = PTR_ERR(trans);
		} else {
			int ret2;

			ret = btrfs_update_inode(trans, root, BTRFS_I(inode));
			ret2 = btrfs_end_transaction(trans);
			if (!ret)
				ret = ret2;
		}
	}
	btrfs_inode_unlock(BTRFS_I(inode), BTRFS_ILOCK_MMAP);
	return ret;
}

/* Helper structure to record which range is already reserved */
struct falloc_range {
	struct list_head list;
	u64 start;
	u64 len;
};

/*
 * Helper function to add falloc range
 *
 * Caller should have locked the larger range of extent containing
 * [start, len)
 */
static int add_falloc_range(struct list_head *head, u64 start, u64 len)
{
	struct falloc_range *range = NULL;

	if (!list_empty(head)) {
		/*
		 * As fallocate iterates by bytenr order, we only need to check
		 * the last range.
		 */
		range = list_last_entry(head, struct falloc_range, list);
		if (range->start + range->len == start) {
			range->len += len;
			return 0;
		}
	}

	range = kmalloc(sizeof(*range), GFP_KERNEL);
	if (!range)
		return -ENOMEM;
	range->start = start;
	range->len = len;
	list_add_tail(&range->list, head);
	return 0;
}

static int btrfs_fallocate_update_isize(struct inode *inode,
					const u64 end,
					const int mode)
{
	struct btrfs_trans_handle *trans;
	struct btrfs_root *root = BTRFS_I(inode)->root;
	int ret;
	int ret2;

	if (mode & FALLOC_FL_KEEP_SIZE || end <= i_size_read(inode))
		return 0;

	trans = btrfs_start_transaction(root, 1);
	if (IS_ERR(trans))
		return PTR_ERR(trans);

	inode->i_ctime = current_time(inode);
	i_size_write(inode, end);
	btrfs_inode_safe_disk_i_size_write(BTRFS_I(inode), 0);
	ret = btrfs_update_inode(trans, root, BTRFS_I(inode));
	ret2 = btrfs_end_transaction(trans);

	return ret ? ret : ret2;
}

enum {
	RANGE_BOUNDARY_WRITTEN_EXTENT,
	RANGE_BOUNDARY_PREALLOC_EXTENT,
	RANGE_BOUNDARY_HOLE,
};

static int btrfs_zero_range_check_range_boundary(struct btrfs_inode *inode,
						 u64 offset)
{
	const u64 sectorsize = inode->root->fs_info->sectorsize;
	struct extent_map *em;
	int ret;

	offset = round_down(offset, sectorsize);
	em = btrfs_get_extent(inode, NULL, 0, offset, sectorsize);
	if (IS_ERR(em))
		return PTR_ERR(em);

	if (em->block_start == EXTENT_MAP_HOLE)
		ret = RANGE_BOUNDARY_HOLE;
	else if (test_bit(EXTENT_FLAG_PREALLOC, &em->flags))
		ret = RANGE_BOUNDARY_PREALLOC_EXTENT;
	else
		ret = RANGE_BOUNDARY_WRITTEN_EXTENT;

	free_extent_map(em);
	return ret;
}

static int btrfs_zero_range(struct inode *inode,
			    loff_t offset,
			    loff_t len,
			    const int mode)
{
	struct btrfs_fs_info *fs_info = BTRFS_I(inode)->root->fs_info;
	struct extent_map *em;
	struct extent_changeset *data_reserved = NULL;
	int ret;
	u64 alloc_hint = 0;
	const u64 sectorsize = fs_info->sectorsize;
	u64 alloc_start = round_down(offset, sectorsize);
	u64 alloc_end = round_up(offset + len, sectorsize);
	u64 bytes_to_reserve = 0;
	bool space_reserved = false;

	em = btrfs_get_extent(BTRFS_I(inode), NULL, 0, alloc_start,
			      alloc_end - alloc_start);
	if (IS_ERR(em)) {
		ret = PTR_ERR(em);
		goto out;
	}

	/*
	 * Avoid hole punching and extent allocation for some cases. More cases
	 * could be considered, but these are unlikely common and we keep things
	 * as simple as possible for now. Also, intentionally, if the target
	 * range contains one or more prealloc extents together with regular
	 * extents and holes, we drop all the existing extents and allocate a
	 * new prealloc extent, so that we get a larger contiguous disk extent.
	 */
	if (em->start <= alloc_start &&
	    test_bit(EXTENT_FLAG_PREALLOC, &em->flags)) {
		const u64 em_end = em->start + em->len;

		if (em_end >= offset + len) {
			/*
			 * The whole range is already a prealloc extent,
			 * do nothing except updating the inode's i_size if
			 * needed.
			 */
			free_extent_map(em);
			ret = btrfs_fallocate_update_isize(inode, offset + len,
							   mode);
			goto out;
		}
		/*
		 * Part of the range is already a prealloc extent, so operate
		 * only on the remaining part of the range.
		 */
		alloc_start = em_end;
		ASSERT(IS_ALIGNED(alloc_start, sectorsize));
		len = offset + len - alloc_start;
		offset = alloc_start;
		alloc_hint = em->block_start + em->len;
	}
	free_extent_map(em);

	if (BTRFS_BYTES_TO_BLKS(fs_info, offset) ==
	    BTRFS_BYTES_TO_BLKS(fs_info, offset + len - 1)) {
		em = btrfs_get_extent(BTRFS_I(inode), NULL, 0, alloc_start,
				      sectorsize);
		if (IS_ERR(em)) {
			ret = PTR_ERR(em);
			goto out;
		}

		if (test_bit(EXTENT_FLAG_PREALLOC, &em->flags)) {
			free_extent_map(em);
			ret = btrfs_fallocate_update_isize(inode, offset + len,
							   mode);
			goto out;
		}
		if (len < sectorsize && em->block_start != EXTENT_MAP_HOLE) {
			free_extent_map(em);
			ret = btrfs_truncate_block(BTRFS_I(inode), offset, len,
						   0);
			if (!ret)
				ret = btrfs_fallocate_update_isize(inode,
								   offset + len,
								   mode);
			return ret;
		}
		free_extent_map(em);
		alloc_start = round_down(offset, sectorsize);
		alloc_end = alloc_start + sectorsize;
		goto reserve_space;
	}

	alloc_start = round_up(offset, sectorsize);
	alloc_end = round_down(offset + len, sectorsize);

	/*
	 * For unaligned ranges, check the pages at the boundaries, they might
	 * map to an extent, in which case we need to partially zero them, or
	 * they might map to a hole, in which case we need our allocation range
	 * to cover them.
	 */
	if (!IS_ALIGNED(offset, sectorsize)) {
		ret = btrfs_zero_range_check_range_boundary(BTRFS_I(inode),
							    offset);
		if (ret < 0)
			goto out;
		if (ret == RANGE_BOUNDARY_HOLE) {
			alloc_start = round_down(offset, sectorsize);
			ret = 0;
		} else if (ret == RANGE_BOUNDARY_WRITTEN_EXTENT) {
			ret = btrfs_truncate_block(BTRFS_I(inode), offset, 0, 0);
			if (ret)
				goto out;
		} else {
			ret = 0;
		}
	}

	if (!IS_ALIGNED(offset + len, sectorsize)) {
		ret = btrfs_zero_range_check_range_boundary(BTRFS_I(inode),
							    offset + len);
		if (ret < 0)
			goto out;
		if (ret == RANGE_BOUNDARY_HOLE) {
			alloc_end = round_up(offset + len, sectorsize);
			ret = 0;
		} else if (ret == RANGE_BOUNDARY_WRITTEN_EXTENT) {
			ret = btrfs_truncate_block(BTRFS_I(inode), offset + len,
						   0, 1);
			if (ret)
				goto out;
		} else {
			ret = 0;
		}
	}

reserve_space:
	if (alloc_start < alloc_end) {
		struct extent_state *cached_state = NULL;
		const u64 lockstart = alloc_start;
		const u64 lockend = alloc_end - 1;

		bytes_to_reserve = alloc_end - alloc_start;
		ret = btrfs_alloc_data_chunk_ondemand(BTRFS_I(inode),
						      bytes_to_reserve);
		if (ret < 0)
			goto out;
		space_reserved = true;
		btrfs_punch_hole_lock_range(inode, lockstart, lockend,
					    &cached_state);
		ret = btrfs_qgroup_reserve_data(BTRFS_I(inode), &data_reserved,
						alloc_start, bytes_to_reserve);
		if (ret) {
			unlock_extent(&BTRFS_I(inode)->io_tree, lockstart,
				      lockend, &cached_state);
			goto out;
		}
		ret = btrfs_prealloc_file_range(inode, mode, alloc_start,
						alloc_end - alloc_start,
						i_blocksize(inode),
						offset + len, &alloc_hint);
		unlock_extent(&BTRFS_I(inode)->io_tree, lockstart, lockend,
			      &cached_state);
		/* btrfs_prealloc_file_range releases reserved space on error */
		if (ret) {
			space_reserved = false;
			goto out;
		}
	}
	ret = btrfs_fallocate_update_isize(inode, offset + len, mode);
 out:
	if (ret && space_reserved)
		btrfs_free_reserved_data_space(BTRFS_I(inode), data_reserved,
					       alloc_start, bytes_to_reserve);
	extent_changeset_free(data_reserved);

	return ret;
}

static long btrfs_fallocate(struct file *file, int mode,
			    loff_t offset, loff_t len)
{
	struct inode *inode = file_inode(file);
	struct extent_state *cached_state = NULL;
	struct extent_changeset *data_reserved = NULL;
	struct falloc_range *range;
	struct falloc_range *tmp;
	struct list_head reserve_list;
	u64 cur_offset;
	u64 last_byte;
	u64 alloc_start;
	u64 alloc_end;
	u64 alloc_hint = 0;
	u64 locked_end;
	u64 actual_end = 0;
	u64 data_space_needed = 0;
	u64 data_space_reserved = 0;
	u64 qgroup_reserved = 0;
	struct extent_map *em;
	int blocksize = BTRFS_I(inode)->root->fs_info->sectorsize;
	int ret;

	/* Do not allow fallocate in ZONED mode */
	if (btrfs_is_zoned(btrfs_sb(inode->i_sb)))
		return -EOPNOTSUPP;

	alloc_start = round_down(offset, blocksize);
	alloc_end = round_up(offset + len, blocksize);
	cur_offset = alloc_start;

	/* Make sure we aren't being give some crap mode */
	if (mode & ~(FALLOC_FL_KEEP_SIZE | FALLOC_FL_PUNCH_HOLE |
		     FALLOC_FL_ZERO_RANGE))
		return -EOPNOTSUPP;

	if (mode & FALLOC_FL_PUNCH_HOLE)
		return btrfs_punch_hole(file, offset, len);

	btrfs_inode_lock(BTRFS_I(inode), BTRFS_ILOCK_MMAP);

	if (!(mode & FALLOC_FL_KEEP_SIZE) && offset + len > inode->i_size) {
		ret = inode_newsize_ok(inode, offset + len);
		if (ret)
			goto out;
	}

	ret = file_modified(file);
	if (ret)
		goto out;

	/*
	 * TODO: Move these two operations after we have checked
	 * accurate reserved space, or fallocate can still fail but
	 * with page truncated or size expanded.
	 *
	 * But that's a minor problem and won't do much harm BTW.
	 */
	if (alloc_start > inode->i_size) {
		ret = btrfs_cont_expand(BTRFS_I(inode), i_size_read(inode),
					alloc_start);
		if (ret)
			goto out;
	} else if (offset + len > inode->i_size) {
		/*
		 * If we are fallocating from the end of the file onward we
		 * need to zero out the end of the block if i_size lands in the
		 * middle of a block.
		 */
		ret = btrfs_truncate_block(BTRFS_I(inode), inode->i_size, 0, 0);
		if (ret)
			goto out;
	}

	/*
	 * We have locked the inode at the VFS level (in exclusive mode) and we
	 * have locked the i_mmap_lock lock (in exclusive mode). Now before
	 * locking the file range, flush all dealloc in the range and wait for
	 * all ordered extents in the range to complete. After this we can lock
	 * the file range and, due to the previous locking we did, we know there
	 * can't be more delalloc or ordered extents in the range.
	 */
	ret = btrfs_wait_ordered_range(inode, alloc_start,
				       alloc_end - alloc_start);
	if (ret)
		goto out;

	if (mode & FALLOC_FL_ZERO_RANGE) {
		ret = btrfs_zero_range(inode, offset, len, mode);
		btrfs_inode_unlock(BTRFS_I(inode), BTRFS_ILOCK_MMAP);
		return ret;
	}

	locked_end = alloc_end - 1;
	lock_extent(&BTRFS_I(inode)->io_tree, alloc_start, locked_end,
		    &cached_state);

	btrfs_assert_inode_range_clean(BTRFS_I(inode), alloc_start, locked_end);

	/* First, check if we exceed the qgroup limit */
	INIT_LIST_HEAD(&reserve_list);
	while (cur_offset < alloc_end) {
		em = btrfs_get_extent(BTRFS_I(inode), NULL, 0, cur_offset,
				      alloc_end - cur_offset);
		if (IS_ERR(em)) {
			ret = PTR_ERR(em);
			break;
		}
		last_byte = min(extent_map_end(em), alloc_end);
		actual_end = min_t(u64, extent_map_end(em), offset + len);
		last_byte = ALIGN(last_byte, blocksize);
		if (em->block_start == EXTENT_MAP_HOLE ||
		    (cur_offset >= inode->i_size &&
		     !test_bit(EXTENT_FLAG_PREALLOC, &em->flags))) {
			const u64 range_len = last_byte - cur_offset;

			ret = add_falloc_range(&reserve_list, cur_offset, range_len);
			if (ret < 0) {
				free_extent_map(em);
				break;
			}
			ret = btrfs_qgroup_reserve_data(BTRFS_I(inode),
					&data_reserved, cur_offset, range_len);
			if (ret < 0) {
				free_extent_map(em);
				break;
			}
			qgroup_reserved += range_len;
			data_space_needed += range_len;
		}
		free_extent_map(em);
		cur_offset = last_byte;
	}

	if (!ret && data_space_needed > 0) {
		/*
		 * We are safe to reserve space here as we can't have delalloc
		 * in the range, see above.
		 */
		ret = btrfs_alloc_data_chunk_ondemand(BTRFS_I(inode),
						      data_space_needed);
		if (!ret)
			data_space_reserved = data_space_needed;
	}

	/*
	 * If ret is still 0, means we're OK to fallocate.
	 * Or just cleanup the list and exit.
	 */
	list_for_each_entry_safe(range, tmp, &reserve_list, list) {
		if (!ret) {
			ret = btrfs_prealloc_file_range(inode, mode,
					range->start,
					range->len, i_blocksize(inode),
					offset + len, &alloc_hint);
			/*
			 * btrfs_prealloc_file_range() releases space even
			 * if it returns an error.
			 */
			data_space_reserved -= range->len;
			qgroup_reserved -= range->len;
		} else if (data_space_reserved > 0) {
			btrfs_free_reserved_data_space(BTRFS_I(inode),
					       data_reserved, range->start,
					       range->len);
			data_space_reserved -= range->len;
			qgroup_reserved -= range->len;
		} else if (qgroup_reserved > 0) {
			btrfs_qgroup_free_data(BTRFS_I(inode), data_reserved,
					       range->start, range->len);
			qgroup_reserved -= range->len;
		}
		list_del(&range->list);
		kfree(range);
	}
	if (ret < 0)
		goto out_unlock;

	/*
	 * We didn't need to allocate any more space, but we still extended the
	 * size of the file so we need to update i_size and the inode item.
	 */
	ret = btrfs_fallocate_update_isize(inode, actual_end, mode);
out_unlock:
	unlock_extent(&BTRFS_I(inode)->io_tree, alloc_start, locked_end,
		      &cached_state);
out:
	btrfs_inode_unlock(BTRFS_I(inode), BTRFS_ILOCK_MMAP);
	extent_changeset_free(data_reserved);
	return ret;
}

/*
 * Helper for btrfs_find_delalloc_in_range(). Find a subrange in a given range
 * that has unflushed and/or flushing delalloc. There might be other adjacent
 * subranges after the one it found, so btrfs_find_delalloc_in_range() keeps
 * looping while it gets adjacent subranges, and merging them together.
 */
static bool find_delalloc_subrange(struct btrfs_inode *inode, u64 start, u64 end,
				   struct extent_state **cached_state,
				   bool *search_io_tree,
				   u64 *delalloc_start_ret, u64 *delalloc_end_ret)
{
	u64 len = end + 1 - start;
	u64 delalloc_len = 0;
	struct btrfs_ordered_extent *oe;
	u64 oe_start;
	u64 oe_end;

	/*
	 * Search the io tree first for EXTENT_DELALLOC. If we find any, it
	 * means we have delalloc (dirty pages) for which writeback has not
	 * started yet.
	 */
	if (*search_io_tree) {
		spin_lock(&inode->lock);
		if (inode->delalloc_bytes > 0) {
			spin_unlock(&inode->lock);
			*delalloc_start_ret = start;
			delalloc_len = count_range_bits(&inode->io_tree,
							delalloc_start_ret, end,
							len, EXTENT_DELALLOC, 1,
							cached_state);
		} else {
			spin_unlock(&inode->lock);
		}
	}

	if (delalloc_len > 0) {
		/*
		 * If delalloc was found then *delalloc_start_ret has a sector size
		 * aligned value (rounded down).
		 */
		*delalloc_end_ret = *delalloc_start_ret + delalloc_len - 1;

		if (*delalloc_start_ret == start) {
			/* Delalloc for the whole range, nothing more to do. */
			if (*delalloc_end_ret == end)
				return true;
			/* Else trim our search range for ordered extents. */
			start = *delalloc_end_ret + 1;
			len = end + 1 - start;
		}
	} else {
		/* No delalloc, future calls don't need to search again. */
		*search_io_tree = false;
	}

	/*
	 * Now also check if there's any ordered extent in the range.
	 * We do this because:
	 *
	 * 1) When delalloc is flushed, the file range is locked, we clear the
	 *    EXTENT_DELALLOC bit from the io tree and create an extent map and
	 *    an ordered extent for the write. So we might just have been called
	 *    after delalloc is flushed and before the ordered extent completes
	 *    and inserts the new file extent item in the subvolume's btree;
	 *
	 * 2) We may have an ordered extent created by flushing delalloc for a
	 *    subrange that starts before the subrange we found marked with
	 *    EXTENT_DELALLOC in the io tree.
	 *
	 * We could also use the extent map tree to find such delalloc that is
	 * being flushed, but using the ordered extents tree is more efficient
	 * because it's usually much smaller as ordered extents are removed from
	 * the tree once they complete. With the extent maps, we mau have them
	 * in the extent map tree for a very long time, and they were either
	 * created by previous writes or loaded by read operations.
	 */
	oe = btrfs_lookup_first_ordered_range(inode, start, len);
	if (!oe)
		return (delalloc_len > 0);

	/* The ordered extent may span beyond our search range. */
	oe_start = max(oe->file_offset, start);
	oe_end = min(oe->file_offset + oe->num_bytes - 1, end);

	btrfs_put_ordered_extent(oe);

	/* Don't have unflushed delalloc, return the ordered extent range. */
	if (delalloc_len == 0) {
		*delalloc_start_ret = oe_start;
		*delalloc_end_ret = oe_end;
		return true;
	}

	/*
	 * We have both unflushed delalloc (io_tree) and an ordered extent.
	 * If the ranges are adjacent returned a combined range, otherwise
	 * return the leftmost range.
	 */
	if (oe_start < *delalloc_start_ret) {
		if (oe_end < *delalloc_start_ret)
			*delalloc_end_ret = oe_end;
		*delalloc_start_ret = oe_start;
	} else if (*delalloc_end_ret + 1 == oe_start) {
		*delalloc_end_ret = oe_end;
	}

	return true;
}

/*
 * Check if there's delalloc in a given range.
 *
 * @inode:               The inode.
 * @start:               The start offset of the range. It does not need to be
 *                       sector size aligned.
 * @end:                 The end offset (inclusive value) of the search range.
 *                       It does not need to be sector size aligned.
 * @cached_state:        Extent state record used for speeding up delalloc
 *                       searches in the inode's io_tree. Can be NULL.
 * @delalloc_start_ret:  Output argument, set to the start offset of the
 *                       subrange found with delalloc (may not be sector size
 *                       aligned).
 * @delalloc_end_ret:    Output argument, set to he end offset (inclusive value)
 *                       of the subrange found with delalloc.
 *
 * Returns true if a subrange with delalloc is found within the given range, and
 * if so it sets @delalloc_start_ret and @delalloc_end_ret with the start and
 * end offsets of the subrange.
 */
bool btrfs_find_delalloc_in_range(struct btrfs_inode *inode, u64 start, u64 end,
				  struct extent_state **cached_state,
				  u64 *delalloc_start_ret, u64 *delalloc_end_ret)
{
	u64 cur_offset = round_down(start, inode->root->fs_info->sectorsize);
	u64 prev_delalloc_end = 0;
	bool search_io_tree = true;
	bool ret = false;

	while (cur_offset <= end) {
		u64 delalloc_start;
		u64 delalloc_end;
		bool delalloc;

		delalloc = find_delalloc_subrange(inode, cur_offset, end,
						  cached_state, &search_io_tree,
						  &delalloc_start,
						  &delalloc_end);
		if (!delalloc)
			break;

		if (prev_delalloc_end == 0) {
			/* First subrange found. */
			*delalloc_start_ret = max(delalloc_start, start);
			*delalloc_end_ret = delalloc_end;
			ret = true;
		} else if (delalloc_start == prev_delalloc_end + 1) {
			/* Subrange adjacent to the previous one, merge them. */
			*delalloc_end_ret = delalloc_end;
		} else {
			/* Subrange not adjacent to the previous one, exit. */
			break;
		}

		prev_delalloc_end = delalloc_end;
		cur_offset = delalloc_end + 1;
		cond_resched();
	}

	return ret;
}

/*
 * Check if there's a hole or delalloc range in a range representing a hole (or
 * prealloc extent) found in the inode's subvolume btree.
 *
 * @inode:      The inode.
 * @whence:     Seek mode (SEEK_DATA or SEEK_HOLE).
 * @start:      Start offset of the hole region. It does not need to be sector
 *              size aligned.
 * @end:        End offset (inclusive value) of the hole region. It does not
 *              need to be sector size aligned.
 * @start_ret:  Return parameter, used to set the start of the subrange in the
 *              hole that matches the search criteria (seek mode), if such
 *              subrange is found (return value of the function is true).
 *              The value returned here may not be sector size aligned.
 *
 * Returns true if a subrange matching the given seek mode is found, and if one
 * is found, it updates @start_ret with the start of the subrange.
 */
static bool find_desired_extent_in_hole(struct btrfs_inode *inode, int whence,
					struct extent_state **cached_state,
					u64 start, u64 end, u64 *start_ret)
{
	u64 delalloc_start;
	u64 delalloc_end;
	bool delalloc;

	delalloc = btrfs_find_delalloc_in_range(inode, start, end, cached_state,
						&delalloc_start, &delalloc_end);
	if (delalloc && whence == SEEK_DATA) {
		*start_ret = delalloc_start;
		return true;
	}

	if (delalloc && whence == SEEK_HOLE) {
		/*
		 * We found delalloc but it starts after out start offset. So we
		 * have a hole between our start offset and the delalloc start.
		 */
		if (start < delalloc_start) {
			*start_ret = start;
			return true;
		}
		/*
		 * Delalloc range starts at our start offset.
		 * If the delalloc range's length is smaller than our range,
		 * then it means we have a hole that starts where the delalloc
		 * subrange ends.
		 */
		if (delalloc_end < end) {
			*start_ret = delalloc_end + 1;
			return true;
		}

		/* There's delalloc for the whole range. */
		return false;
	}

	if (!delalloc && whence == SEEK_HOLE) {
		*start_ret = start;
		return true;
	}

	/*
	 * No delalloc in the range and we are seeking for data. The caller has
	 * to iterate to the next extent item in the subvolume btree.
	 */
	return false;
}

static loff_t find_desired_extent(struct file *file, loff_t offset, int whence)
{
	struct btrfs_inode *inode = BTRFS_I(file->f_mapping->host);
	struct btrfs_file_private *private = file->private_data;
	struct btrfs_fs_info *fs_info = inode->root->fs_info;
	struct extent_state *cached_state = NULL;
	struct extent_state **delalloc_cached_state;
	const loff_t i_size = i_size_read(&inode->vfs_inode);
	const u64 ino = btrfs_ino(inode);
	struct btrfs_root *root = inode->root;
	struct btrfs_path *path;
	struct btrfs_key key;
	u64 last_extent_end;
	u64 lockstart;
	u64 lockend;
	u64 start;
	int ret;
	bool found = false;

	if (i_size == 0 || offset >= i_size)
		return -ENXIO;

	/*
	 * Quick path. If the inode has no prealloc extents and its number of
	 * bytes used matches its i_size, then it can not have holes.
	 */
	if (whence == SEEK_HOLE &&
	    !(inode->flags & BTRFS_INODE_PREALLOC) &&
	    inode_get_bytes(&inode->vfs_inode) == i_size)
		return i_size;

	if (!private) {
		private = kzalloc(sizeof(*private), GFP_KERNEL);
		/*
		 * No worries if memory allocation failed.
		 * The private structure is used only for speeding up multiple
		 * lseek SEEK_HOLE/DATA calls to a file when there's delalloc,
		 * so everything will still be correct.
		 */
		file->private_data = private;
	}

	if (private)
		delalloc_cached_state = &private->llseek_cached_state;
	else
		delalloc_cached_state = NULL;

	/*
	 * offset can be negative, in this case we start finding DATA/HOLE from
	 * the very start of the file.
	 */
	start = max_t(loff_t, 0, offset);

	lockstart = round_down(start, fs_info->sectorsize);
	lockend = round_up(i_size, fs_info->sectorsize);
	if (lockend <= lockstart)
		lockend = lockstart + fs_info->sectorsize;
	lockend--;

	path = btrfs_alloc_path();
	if (!path)
		return -ENOMEM;
	path->reada = READA_FORWARD;

	key.objectid = ino;
	key.type = BTRFS_EXTENT_DATA_KEY;
	key.offset = start;

	last_extent_end = lockstart;

	lock_extent(&inode->io_tree, lockstart, lockend, &cached_state);

	ret = btrfs_search_slot(NULL, root, &key, path, 0, 0);
	if (ret < 0) {
		goto out;
	} else if (ret > 0 && path->slots[0] > 0) {
		btrfs_item_key_to_cpu(path->nodes[0], &key, path->slots[0] - 1);
		if (key.objectid == ino && key.type == BTRFS_EXTENT_DATA_KEY)
			path->slots[0]--;
	}

	while (start < i_size) {
		struct extent_buffer *leaf = path->nodes[0];
		struct btrfs_file_extent_item *extent;
		u64 extent_end;
		u8 type;

		if (path->slots[0] >= btrfs_header_nritems(leaf)) {
			ret = btrfs_next_leaf(root, path);
			if (ret < 0)
				goto out;
			else if (ret > 0)
				break;

			leaf = path->nodes[0];
		}

		btrfs_item_key_to_cpu(leaf, &key, path->slots[0]);
		if (key.objectid != ino || key.type != BTRFS_EXTENT_DATA_KEY)
			break;

		extent_end = btrfs_file_extent_end(path);

		/*
		 * In the first iteration we may have a slot that points to an
		 * extent that ends before our start offset, so skip it.
		 */
		if (extent_end <= start) {
			path->slots[0]++;
			continue;
		}

		/* We have an implicit hole, NO_HOLES feature is likely set. */
		if (last_extent_end < key.offset) {
			u64 search_start = last_extent_end;
			u64 found_start;

			/*
			 * First iteration, @start matches @offset and it's
			 * within the hole.
			 */
			if (start == offset)
				search_start = offset;

			found = find_desired_extent_in_hole(inode, whence,
							    delalloc_cached_state,
							    search_start,
							    key.offset - 1,
							    &found_start);
			if (found) {
				start = found_start;
				break;
			}
			/*
			 * Didn't find data or a hole (due to delalloc) in the
			 * implicit hole range, so need to analyze the extent.
			 */
		}

		extent = btrfs_item_ptr(leaf, path->slots[0],
					struct btrfs_file_extent_item);
		type = btrfs_file_extent_type(leaf, extent);

		/*
		 * Can't access the extent's disk_bytenr field if this is an
		 * inline extent, since at that offset, it's where the extent
		 * data starts.
		 */
		if (type == BTRFS_FILE_EXTENT_PREALLOC ||
		    (type == BTRFS_FILE_EXTENT_REG &&
		     btrfs_file_extent_disk_bytenr(leaf, extent) == 0)) {
			/*
			 * Explicit hole or prealloc extent, search for delalloc.
			 * A prealloc extent is treated like a hole.
			 */
			u64 search_start = key.offset;
			u64 found_start;

			/*
			 * First iteration, @start matches @offset and it's
			 * within the hole.
			 */
			if (start == offset)
				search_start = offset;

			found = find_desired_extent_in_hole(inode, whence,
							    delalloc_cached_state,
							    search_start,
							    extent_end - 1,
							    &found_start);
			if (found) {
				start = found_start;
				break;
			}
			/*
			 * Didn't find data or a hole (due to delalloc) in the
			 * implicit hole range, so need to analyze the next
			 * extent item.
			 */
		} else {
			/*
			 * Found a regular or inline extent.
			 * If we are seeking for data, adjust the start offset
			 * and stop, we're done.
			 */
			if (whence == SEEK_DATA) {
				start = max_t(u64, key.offset, offset);
				found = true;
				break;
			}
			/*
			 * Else, we are seeking for a hole, check the next file
			 * extent item.
			 */
		}

		start = extent_end;
		last_extent_end = extent_end;
		path->slots[0]++;
		if (fatal_signal_pending(current)) {
			ret = -EINTR;
			goto out;
		}
		cond_resched();
	}

	/* We have an implicit hole from the last extent found up to i_size. */
	if (!found && start < i_size) {
		found = find_desired_extent_in_hole(inode, whence,
						    delalloc_cached_state, start,
						    i_size - 1, &start);
		if (!found)
			start = i_size;
	}

out:
	unlock_extent(&inode->io_tree, lockstart, lockend, &cached_state);
	btrfs_free_path(path);

	if (ret < 0)
		return ret;

	if (whence == SEEK_DATA && start >= i_size)
		return -ENXIO;

	return min_t(loff_t, start, i_size);
}

static loff_t btrfs_file_llseek(struct file *file, loff_t offset, int whence)
{
	struct inode *inode = file->f_mapping->host;

	switch (whence) {
	default:
		return generic_file_llseek(file, offset, whence);
	case SEEK_DATA:
	case SEEK_HOLE:
		btrfs_inode_lock(BTRFS_I(inode), BTRFS_ILOCK_SHARED);
		offset = find_desired_extent(file, offset, whence);
		btrfs_inode_unlock(BTRFS_I(inode), BTRFS_ILOCK_SHARED);
		break;
	}

	if (offset < 0)
		return offset;

	return vfs_setpos(file, offset, inode->i_sb->s_maxbytes);
}

static int btrfs_file_open(struct inode *inode, struct file *filp)
{
	int ret;

	filp->f_mode |= FMODE_NOWAIT | FMODE_BUF_RASYNC | FMODE_BUF_WASYNC |
		        FMODE_CAN_ODIRECT;

	ret = fsverity_file_open(inode, filp);
	if (ret)
		return ret;
	return generic_file_open(inode, filp);
}

static int check_direct_read(struct btrfs_fs_info *fs_info,
			     const struct iov_iter *iter, loff_t offset)
{
	int ret;
	int i, seg;

	ret = check_direct_IO(fs_info, iter, offset);
	if (ret < 0)
		return ret;

	if (!iter_is_iovec(iter))
		return 0;

	for (seg = 0; seg < iter->nr_segs; seg++) {
		for (i = seg + 1; i < iter->nr_segs; i++) {
			const struct iovec *iov1 = iter_iov(iter) + seg;
			const struct iovec *iov2 = iter_iov(iter) + i;

			if (iov1->iov_base == iov2->iov_base)
				return -EINVAL;
		}
	}
	return 0;
}

static ssize_t btrfs_direct_read(struct kiocb *iocb, struct iov_iter *to)
{
	struct inode *inode = file_inode(iocb->ki_filp);
	size_t prev_left = 0;
	ssize_t read = 0;
	ssize_t ret;

	if (fsverity_active(inode))
		return 0;

	if (check_direct_read(btrfs_sb(inode->i_sb), to, iocb->ki_pos))
		return 0;

	btrfs_inode_lock(BTRFS_I(inode), BTRFS_ILOCK_SHARED);
again:
	/*
	 * This is similar to what we do for direct IO writes, see the comment
	 * at btrfs_direct_write(), but we also disable page faults in addition
	 * to disabling them only at the iov_iter level. This is because when
	 * reading from a hole or prealloc extent, iomap calls iov_iter_zero(),
	 * which can still trigger page fault ins despite having set ->nofault
	 * to true of our 'to' iov_iter.
	 *
	 * The difference to direct IO writes is that we deadlock when trying
	 * to lock the extent range in the inode's tree during he page reads
	 * triggered by the fault in (while for writes it is due to waiting for
	 * our own ordered extent). This is because for direct IO reads,
	 * btrfs_dio_iomap_begin() returns with the extent range locked, which
	 * is only unlocked in the endio callback (end_bio_extent_readpage()).
	 */
	pagefault_disable();
	to->nofault = true;
	ret = btrfs_dio_read(iocb, to, read);
	to->nofault = false;
	pagefault_enable();

	/* No increment (+=) because iomap returns a cumulative value. */
	if (ret > 0)
		read = ret;

	if (iov_iter_count(to) > 0 && (ret == -EFAULT || ret > 0)) {
		const size_t left = iov_iter_count(to);

		if (left == prev_left) {
			/*
			 * We didn't make any progress since the last attempt,
			 * fallback to a buffered read for the remainder of the
			 * range. This is just to avoid any possibility of looping
			 * for too long.
			 */
			ret = read;
		} else {
			/*
			 * We made some progress since the last retry or this is
			 * the first time we are retrying. Fault in as many pages
			 * as possible and retry.
			 */
			fault_in_iov_iter_writeable(to, left);
			prev_left = left;
			goto again;
		}
	}
	btrfs_inode_unlock(BTRFS_I(inode), BTRFS_ILOCK_SHARED);
	return ret < 0 ? ret : read;
}

static ssize_t btrfs_file_read_iter(struct kiocb *iocb, struct iov_iter *to)
{
	ssize_t ret = 0;

	if (iocb->ki_flags & IOCB_DIRECT) {
		ret = btrfs_direct_read(iocb, to);
		if (ret < 0 || !iov_iter_count(to) ||
		    iocb->ki_pos >= i_size_read(file_inode(iocb->ki_filp)))
			return ret;
	}

	return filemap_read(iocb, to, ret);
}

const struct file_operations btrfs_file_operations = {
	.llseek		= btrfs_file_llseek,
	.read_iter      = btrfs_file_read_iter,
	.splice_read	= filemap_splice_read,
	.write_iter	= btrfs_file_write_iter,
	.splice_write	= iter_file_splice_write,
	.mmap		= btrfs_file_mmap,
	.open		= btrfs_file_open,
	.release	= btrfs_release_file,
	.get_unmapped_area = thp_get_unmapped_area,
	.fsync		= btrfs_sync_file,
	.fallocate	= btrfs_fallocate,
	.unlocked_ioctl	= btrfs_ioctl,
#ifdef CONFIG_COMPAT
	.compat_ioctl	= btrfs_compat_ioctl,
#endif
	.remap_file_range = btrfs_remap_file_range,
};

int btrfs_fdatawrite_range(struct inode *inode, loff_t start, loff_t end)
{
	int ret;

	/*
	 * So with compression we will find and lock a dirty page and clear the
	 * first one as dirty, setup an async extent, and immediately return
	 * with the entire range locked but with nobody actually marked with
	 * writeback.  So we can't just filemap_write_and_wait_range() and
	 * expect it to work since it will just kick off a thread to do the
	 * actual work.  So we need to call filemap_fdatawrite_range _again_
	 * since it will wait on the page lock, which won't be unlocked until
	 * after the pages have been marked as writeback and so we're good to go
	 * from there.  We have to do this otherwise we'll miss the ordered
	 * extents and that results in badness.  Please Josef, do not think you
	 * know better and pull this out at some point in the future, it is
	 * right and you are wrong.
	 */
	ret = filemap_fdatawrite_range(inode->i_mapping, start, end);
	if (!ret && test_bit(BTRFS_INODE_HAS_ASYNC_EXTENT,
			     &BTRFS_I(inode)->runtime_flags))
		ret = filemap_fdatawrite_range(inode->i_mapping, start, end);

	return ret;
}<|MERGE_RESOLUTION|>--- conflicted
+++ resolved
@@ -1679,13 +1679,6 @@
 			num_written = num_sync;
 	}
 
-<<<<<<< HEAD
-	current->backing_dev_info = NULL;
-=======
-	if (sync)
-		atomic_dec(&inode->sync_writers);
-
->>>>>>> acc72d59
 	return num_written;
 }
 
