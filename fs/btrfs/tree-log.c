/*
 * Copyright (C) 2008 Oracle.  All rights reserved.
 *
 * This program is free software; you can redistribute it and/or
 * modify it under the terms of the GNU General Public
 * License v2 as published by the Free Software Foundation.
 *
 * This program is distributed in the hope that it will be useful,
 * but WITHOUT ANY WARRANTY; without even the implied warranty of
 * MERCHANTABILITY or FITNESS FOR A PARTICULAR PURPOSE.  See the GNU
 * General Public License for more details.
 *
 * You should have received a copy of the GNU General Public
 * License along with this program; if not, write to the
 * Free Software Foundation, Inc., 59 Temple Place - Suite 330,
 * Boston, MA 021110-1307, USA.
 */

#include <linux/sched.h>
#include <linux/slab.h>
#include <linux/blkdev.h>
#include <linux/list_sort.h>
#include "tree-log.h"
#include "disk-io.h"
#include "locking.h"
#include "print-tree.h"
#include "backref.h"
#include "hash.h"
#include "compression.h"
#include "qgroup.h"

/* magic values for the inode_only field in btrfs_log_inode:
 *
 * LOG_INODE_ALL means to log everything
 * LOG_INODE_EXISTS means to log just enough to recreate the inode
 * during log replay
 */
#define LOG_INODE_ALL 0
#define LOG_INODE_EXISTS 1

/*
 * directory trouble cases
 *
 * 1) on rename or unlink, if the inode being unlinked isn't in the fsync
 * log, we must force a full commit before doing an fsync of the directory
 * where the unlink was done.
 * ---> record transid of last unlink/rename per directory
 *
 * mkdir foo/some_dir
 * normal commit
 * rename foo/some_dir foo2/some_dir
 * mkdir foo/some_dir
 * fsync foo/some_dir/some_file
 *
 * The fsync above will unlink the original some_dir without recording
 * it in its new location (foo2).  After a crash, some_dir will be gone
 * unless the fsync of some_file forces a full commit
 *
 * 2) we must log any new names for any file or dir that is in the fsync
 * log. ---> check inode while renaming/linking.
 *
 * 2a) we must log any new names for any file or dir during rename
 * when the directory they are being removed from was logged.
 * ---> check inode and old parent dir during rename
 *
 *  2a is actually the more important variant.  With the extra logging
 *  a crash might unlink the old name without recreating the new one
 *
 * 3) after a crash, we must go through any directories with a link count
 * of zero and redo the rm -rf
 *
 * mkdir f1/foo
 * normal commit
 * rm -rf f1/foo
 * fsync(f1)
 *
 * The directory f1 was fully removed from the FS, but fsync was never
 * called on f1, only its parent dir.  After a crash the rm -rf must
 * be replayed.  This must be able to recurse down the entire
 * directory tree.  The inode link count fixup code takes care of the
 * ugly details.
 */

/*
 * stages for the tree walking.  The first
 * stage (0) is to only pin down the blocks we find
 * the second stage (1) is to make sure that all the inodes
 * we find in the log are created in the subvolume.
 *
 * The last stage is to deal with directories and links and extents
 * and all the other fun semantics
 */
#define LOG_WALK_PIN_ONLY 0
#define LOG_WALK_REPLAY_INODES 1
#define LOG_WALK_REPLAY_DIR_INDEX 2
#define LOG_WALK_REPLAY_ALL 3

static int btrfs_log_inode(struct btrfs_trans_handle *trans,
			   struct btrfs_root *root, struct inode *inode,
			   int inode_only,
			   const loff_t start,
			   const loff_t end,
			   struct btrfs_log_ctx *ctx);
static int link_to_fixup_dir(struct btrfs_trans_handle *trans,
			     struct btrfs_root *root,
			     struct btrfs_path *path, u64 objectid);
static noinline int replay_dir_deletes(struct btrfs_trans_handle *trans,
				       struct btrfs_root *root,
				       struct btrfs_root *log,
				       struct btrfs_path *path,
				       u64 dirid, int del_all);

/*
 * tree logging is a special write ahead log used to make sure that
 * fsyncs and O_SYNCs can happen without doing full tree commits.
 *
 * Full tree commits are expensive because they require commonly
 * modified blocks to be recowed, creating many dirty pages in the
 * extent tree an 4x-6x higher write load than ext3.
 *
 * Instead of doing a tree commit on every fsync, we use the
 * key ranges and transaction ids to find items for a given file or directory
 * that have changed in this transaction.  Those items are copied into
 * a special tree (one per subvolume root), that tree is written to disk
 * and then the fsync is considered complete.
 *
 * After a crash, items are copied out of the log-tree back into the
 * subvolume tree.  Any file data extents found are recorded in the extent
 * allocation tree, and the log-tree freed.
 *
 * The log tree is read three times, once to pin down all the extents it is
 * using in ram and once, once to create all the inodes logged in the tree
 * and once to do all the other items.
 */

/*
 * start a sub transaction and setup the log tree
 * this increments the log tree writer count to make the people
 * syncing the tree wait for us to finish
 */
static int start_log_trans(struct btrfs_trans_handle *trans,
			   struct btrfs_root *root,
			   struct btrfs_log_ctx *ctx)
{
	struct btrfs_fs_info *fs_info = root->fs_info;
	int ret = 0;

	mutex_lock(&root->log_mutex);

	if (root->log_root) {
		if (btrfs_need_log_full_commit(fs_info, trans)) {
			ret = -EAGAIN;
			goto out;
		}

		if (!root->log_start_pid) {
			clear_bit(BTRFS_ROOT_MULTI_LOG_TASKS, &root->state);
			root->log_start_pid = current->pid;
		} else if (root->log_start_pid != current->pid) {
			set_bit(BTRFS_ROOT_MULTI_LOG_TASKS, &root->state);
		}
	} else {
		mutex_lock(&fs_info->tree_log_mutex);
		if (!fs_info->log_root_tree)
			ret = btrfs_init_log_root_tree(trans, fs_info);
		mutex_unlock(&fs_info->tree_log_mutex);
		if (ret)
			goto out;

		ret = btrfs_add_log_tree(trans, root);
		if (ret)
			goto out;

		clear_bit(BTRFS_ROOT_MULTI_LOG_TASKS, &root->state);
		root->log_start_pid = current->pid;
	}

	atomic_inc(&root->log_batch);
	atomic_inc(&root->log_writers);
	if (ctx) {
		int index = root->log_transid % 2;
		list_add_tail(&ctx->list, &root->log_ctxs[index]);
		ctx->log_transid = root->log_transid;
	}

out:
	mutex_unlock(&root->log_mutex);
	return ret;
}

/*
 * returns 0 if there was a log transaction running and we were able
 * to join, or returns -ENOENT if there were not transactions
 * in progress
 */
static int join_running_log_trans(struct btrfs_root *root)
{
	int ret = -ENOENT;

	smp_mb();
	if (!root->log_root)
		return -ENOENT;

	mutex_lock(&root->log_mutex);
	if (root->log_root) {
		ret = 0;
		atomic_inc(&root->log_writers);
	}
	mutex_unlock(&root->log_mutex);
	return ret;
}

/*
 * This either makes the current running log transaction wait
 * until you call btrfs_end_log_trans() or it makes any future
 * log transactions wait until you call btrfs_end_log_trans()
 */
int btrfs_pin_log_trans(struct btrfs_root *root)
{
	int ret = -ENOENT;

	mutex_lock(&root->log_mutex);
	atomic_inc(&root->log_writers);
	mutex_unlock(&root->log_mutex);
	return ret;
}

/*
 * indicate we're done making changes to the log tree
 * and wake up anyone waiting to do a sync
 */
void btrfs_end_log_trans(struct btrfs_root *root)
{
	if (atomic_dec_and_test(&root->log_writers)) {
		/*
		 * Implicit memory barrier after atomic_dec_and_test
		 */
		if (waitqueue_active(&root->log_writer_wait))
			wake_up(&root->log_writer_wait);
	}
}


/*
 * the walk control struct is used to pass state down the chain when
 * processing the log tree.  The stage field tells us which part
 * of the log tree processing we are currently doing.  The others
 * are state fields used for that specific part
 */
struct walk_control {
	/* should we free the extent on disk when done?  This is used
	 * at transaction commit time while freeing a log tree
	 */
	int free;

	/* should we write out the extent buffer?  This is used
	 * while flushing the log tree to disk during a sync
	 */
	int write;

	/* should we wait for the extent buffer io to finish?  Also used
	 * while flushing the log tree to disk for a sync
	 */
	int wait;

	/* pin only walk, we record which extents on disk belong to the
	 * log trees
	 */
	int pin;

	/* what stage of the replay code we're currently in */
	int stage;

	/* the root we are currently replaying */
	struct btrfs_root *replay_dest;

	/* the trans handle for the current replay */
	struct btrfs_trans_handle *trans;

	/* the function that gets used to process blocks we find in the
	 * tree.  Note the extent_buffer might not be up to date when it is
	 * passed in, and it must be checked or read if you need the data
	 * inside it
	 */
	int (*process_func)(struct btrfs_root *log, struct extent_buffer *eb,
			    struct walk_control *wc, u64 gen);
};

/*
 * process_func used to pin down extents, write them or wait on them
 */
static int process_one_buffer(struct btrfs_root *log,
			      struct extent_buffer *eb,
			      struct walk_control *wc, u64 gen)
{
	struct btrfs_fs_info *fs_info = log->fs_info;
	int ret = 0;

	/*
	 * If this fs is mixed then we need to be able to process the leaves to
	 * pin down any logged extents, so we have to read the block.
	 */
	if (btrfs_fs_incompat(fs_info, MIXED_GROUPS)) {
		ret = btrfs_read_buffer(eb, gen);
		if (ret)
			return ret;
	}

	if (wc->pin)
		ret = btrfs_pin_extent_for_log_replay(fs_info, eb->start,
						      eb->len);

	if (!ret && btrfs_buffer_uptodate(eb, gen, 0)) {
		if (wc->pin && btrfs_header_level(eb) == 0)
			ret = btrfs_exclude_logged_extents(fs_info, eb);
		if (wc->write)
			btrfs_write_tree_block(eb);
		if (wc->wait)
			btrfs_wait_tree_block_writeback(eb);
	}
	return ret;
}

/*
 * Item overwrite used by replay and tree logging.  eb, slot and key all refer
 * to the src data we are copying out.
 *
 * root is the tree we are copying into, and path is a scratch
 * path for use in this function (it should be released on entry and
 * will be released on exit).
 *
 * If the key is already in the destination tree the existing item is
 * overwritten.  If the existing item isn't big enough, it is extended.
 * If it is too large, it is truncated.
 *
 * If the key isn't in the destination yet, a new item is inserted.
 */
static noinline int overwrite_item(struct btrfs_trans_handle *trans,
				   struct btrfs_root *root,
				   struct btrfs_path *path,
				   struct extent_buffer *eb, int slot,
				   struct btrfs_key *key)
{
	struct btrfs_fs_info *fs_info = root->fs_info;
	int ret;
	u32 item_size;
	u64 saved_i_size = 0;
	int save_old_i_size = 0;
	unsigned long src_ptr;
	unsigned long dst_ptr;
	int overwrite_root = 0;
	bool inode_item = key->type == BTRFS_INODE_ITEM_KEY;

	if (root->root_key.objectid != BTRFS_TREE_LOG_OBJECTID)
		overwrite_root = 1;

	item_size = btrfs_item_size_nr(eb, slot);
	src_ptr = btrfs_item_ptr_offset(eb, slot);

	/* look for the key in the destination tree */
	ret = btrfs_search_slot(NULL, root, key, path, 0, 0);
	if (ret < 0)
		return ret;

	if (ret == 0) {
		char *src_copy;
		char *dst_copy;
		u32 dst_size = btrfs_item_size_nr(path->nodes[0],
						  path->slots[0]);
		if (dst_size != item_size)
			goto insert;

		if (item_size == 0) {
			btrfs_release_path(path);
			return 0;
		}
		dst_copy = kmalloc(item_size, GFP_NOFS);
		src_copy = kmalloc(item_size, GFP_NOFS);
		if (!dst_copy || !src_copy) {
			btrfs_release_path(path);
			kfree(dst_copy);
			kfree(src_copy);
			return -ENOMEM;
		}

		read_extent_buffer(eb, src_copy, src_ptr, item_size);

		dst_ptr = btrfs_item_ptr_offset(path->nodes[0], path->slots[0]);
		read_extent_buffer(path->nodes[0], dst_copy, dst_ptr,
				   item_size);
		ret = memcmp(dst_copy, src_copy, item_size);

		kfree(dst_copy);
		kfree(src_copy);
		/*
		 * they have the same contents, just return, this saves
		 * us from cowing blocks in the destination tree and doing
		 * extra writes that may not have been done by a previous
		 * sync
		 */
		if (ret == 0) {
			btrfs_release_path(path);
			return 0;
		}

		/*
		 * We need to load the old nbytes into the inode so when we
		 * replay the extents we've logged we get the right nbytes.
		 */
		if (inode_item) {
			struct btrfs_inode_item *item;
			u64 nbytes;
			u32 mode;

			item = btrfs_item_ptr(path->nodes[0], path->slots[0],
					      struct btrfs_inode_item);
			nbytes = btrfs_inode_nbytes(path->nodes[0], item);
			item = btrfs_item_ptr(eb, slot,
					      struct btrfs_inode_item);
			btrfs_set_inode_nbytes(eb, item, nbytes);

			/*
			 * If this is a directory we need to reset the i_size to
			 * 0 so that we can set it up properly when replaying
			 * the rest of the items in this log.
			 */
			mode = btrfs_inode_mode(eb, item);
			if (S_ISDIR(mode))
				btrfs_set_inode_size(eb, item, 0);
		}
	} else if (inode_item) {
		struct btrfs_inode_item *item;
		u32 mode;

		/*
		 * New inode, set nbytes to 0 so that the nbytes comes out
		 * properly when we replay the extents.
		 */
		item = btrfs_item_ptr(eb, slot, struct btrfs_inode_item);
		btrfs_set_inode_nbytes(eb, item, 0);

		/*
		 * If this is a directory we need to reset the i_size to 0 so
		 * that we can set it up properly when replaying the rest of
		 * the items in this log.
		 */
		mode = btrfs_inode_mode(eb, item);
		if (S_ISDIR(mode))
			btrfs_set_inode_size(eb, item, 0);
	}
insert:
	btrfs_release_path(path);
	/* try to insert the key into the destination tree */
	path->skip_release_on_error = 1;
	ret = btrfs_insert_empty_item(trans, root, path,
				      key, item_size);
	path->skip_release_on_error = 0;

	/* make sure any existing item is the correct size */
	if (ret == -EEXIST || ret == -EOVERFLOW) {
		u32 found_size;
		found_size = btrfs_item_size_nr(path->nodes[0],
						path->slots[0]);
		if (found_size > item_size)
			btrfs_truncate_item(fs_info, path, item_size, 1);
		else if (found_size < item_size)
			btrfs_extend_item(fs_info, path,
					  item_size - found_size);
	} else if (ret) {
		return ret;
	}
	dst_ptr = btrfs_item_ptr_offset(path->nodes[0],
					path->slots[0]);

	/* don't overwrite an existing inode if the generation number
	 * was logged as zero.  This is done when the tree logging code
	 * is just logging an inode to make sure it exists after recovery.
	 *
	 * Also, don't overwrite i_size on directories during replay.
	 * log replay inserts and removes directory items based on the
	 * state of the tree found in the subvolume, and i_size is modified
	 * as it goes
	 */
	if (key->type == BTRFS_INODE_ITEM_KEY && ret == -EEXIST) {
		struct btrfs_inode_item *src_item;
		struct btrfs_inode_item *dst_item;

		src_item = (struct btrfs_inode_item *)src_ptr;
		dst_item = (struct btrfs_inode_item *)dst_ptr;

		if (btrfs_inode_generation(eb, src_item) == 0) {
			struct extent_buffer *dst_eb = path->nodes[0];
			const u64 ino_size = btrfs_inode_size(eb, src_item);

			/*
			 * For regular files an ino_size == 0 is used only when
			 * logging that an inode exists, as part of a directory
			 * fsync, and the inode wasn't fsynced before. In this
			 * case don't set the size of the inode in the fs/subvol
			 * tree, otherwise we would be throwing valid data away.
			 */
			if (S_ISREG(btrfs_inode_mode(eb, src_item)) &&
			    S_ISREG(btrfs_inode_mode(dst_eb, dst_item)) &&
			    ino_size != 0) {
				struct btrfs_map_token token;

				btrfs_init_map_token(&token);
				btrfs_set_token_inode_size(dst_eb, dst_item,
							   ino_size, &token);
			}
			goto no_copy;
		}

		if (overwrite_root &&
		    S_ISDIR(btrfs_inode_mode(eb, src_item)) &&
		    S_ISDIR(btrfs_inode_mode(path->nodes[0], dst_item))) {
			save_old_i_size = 1;
			saved_i_size = btrfs_inode_size(path->nodes[0],
							dst_item);
		}
	}

	copy_extent_buffer(path->nodes[0], eb, dst_ptr,
			   src_ptr, item_size);

	if (save_old_i_size) {
		struct btrfs_inode_item *dst_item;
		dst_item = (struct btrfs_inode_item *)dst_ptr;
		btrfs_set_inode_size(path->nodes[0], dst_item, saved_i_size);
	}

	/* make sure the generation is filled in */
	if (key->type == BTRFS_INODE_ITEM_KEY) {
		struct btrfs_inode_item *dst_item;
		dst_item = (struct btrfs_inode_item *)dst_ptr;
		if (btrfs_inode_generation(path->nodes[0], dst_item) == 0) {
			btrfs_set_inode_generation(path->nodes[0], dst_item,
						   trans->transid);
		}
	}
no_copy:
	btrfs_mark_buffer_dirty(path->nodes[0]);
	btrfs_release_path(path);
	return 0;
}

/*
 * simple helper to read an inode off the disk from a given root
 * This can only be called for subvolume roots and not for the log
 */
static noinline struct inode *read_one_inode(struct btrfs_root *root,
					     u64 objectid)
{
	struct btrfs_key key;
	struct inode *inode;

	key.objectid = objectid;
	key.type = BTRFS_INODE_ITEM_KEY;
	key.offset = 0;
	inode = btrfs_iget(root->fs_info->sb, &key, root, NULL);
	if (IS_ERR(inode)) {
		inode = NULL;
	} else if (is_bad_inode(inode)) {
		iput(inode);
		inode = NULL;
	}
	return inode;
}

/* replays a single extent in 'eb' at 'slot' with 'key' into the
 * subvolume 'root'.  path is released on entry and should be released
 * on exit.
 *
 * extents in the log tree have not been allocated out of the extent
 * tree yet.  So, this completes the allocation, taking a reference
 * as required if the extent already exists or creating a new extent
 * if it isn't in the extent allocation tree yet.
 *
 * The extent is inserted into the file, dropping any existing extents
 * from the file that overlap the new one.
 */
static noinline int replay_one_extent(struct btrfs_trans_handle *trans,
				      struct btrfs_root *root,
				      struct btrfs_path *path,
				      struct extent_buffer *eb, int slot,
				      struct btrfs_key *key)
{
	struct btrfs_fs_info *fs_info = root->fs_info;
	int found_type;
	u64 extent_end;
	u64 start = key->offset;
	u64 nbytes = 0;
	struct btrfs_file_extent_item *item;
	struct inode *inode = NULL;
	unsigned long size;
	int ret = 0;

	item = btrfs_item_ptr(eb, slot, struct btrfs_file_extent_item);
	found_type = btrfs_file_extent_type(eb, item);

	if (found_type == BTRFS_FILE_EXTENT_REG ||
	    found_type == BTRFS_FILE_EXTENT_PREALLOC) {
		nbytes = btrfs_file_extent_num_bytes(eb, item);
		extent_end = start + nbytes;

		/*
		 * We don't add to the inodes nbytes if we are prealloc or a
		 * hole.
		 */
		if (btrfs_file_extent_disk_bytenr(eb, item) == 0)
			nbytes = 0;
	} else if (found_type == BTRFS_FILE_EXTENT_INLINE) {
		size = btrfs_file_extent_inline_len(eb, slot, item);
		nbytes = btrfs_file_extent_ram_bytes(eb, item);
		extent_end = ALIGN(start + size,
				   fs_info->sectorsize);
	} else {
		ret = 0;
		goto out;
	}

	inode = read_one_inode(root, key->objectid);
	if (!inode) {
		ret = -EIO;
		goto out;
	}

	/*
	 * first check to see if we already have this extent in the
	 * file.  This must be done before the btrfs_drop_extents run
	 * so we don't try to drop this extent.
	 */
	ret = btrfs_lookup_file_extent(trans, root, path, btrfs_ino(inode),
				       start, 0);

	if (ret == 0 &&
	    (found_type == BTRFS_FILE_EXTENT_REG ||
	     found_type == BTRFS_FILE_EXTENT_PREALLOC)) {
		struct btrfs_file_extent_item cmp1;
		struct btrfs_file_extent_item cmp2;
		struct btrfs_file_extent_item *existing;
		struct extent_buffer *leaf;

		leaf = path->nodes[0];
		existing = btrfs_item_ptr(leaf, path->slots[0],
					  struct btrfs_file_extent_item);

		read_extent_buffer(eb, &cmp1, (unsigned long)item,
				   sizeof(cmp1));
		read_extent_buffer(leaf, &cmp2, (unsigned long)existing,
				   sizeof(cmp2));

		/*
		 * we already have a pointer to this exact extent,
		 * we don't have to do anything
		 */
		if (memcmp(&cmp1, &cmp2, sizeof(cmp1)) == 0) {
			btrfs_release_path(path);
			goto out;
		}
	}
	btrfs_release_path(path);

	/* drop any overlapping extents */
	ret = btrfs_drop_extents(trans, root, inode, start, extent_end, 1);
	if (ret)
		goto out;

	if (found_type == BTRFS_FILE_EXTENT_REG ||
	    found_type == BTRFS_FILE_EXTENT_PREALLOC) {
		u64 offset;
		unsigned long dest_offset;
		struct btrfs_key ins;

		ret = btrfs_insert_empty_item(trans, root, path, key,
					      sizeof(*item));
		if (ret)
			goto out;
		dest_offset = btrfs_item_ptr_offset(path->nodes[0],
						    path->slots[0]);
		copy_extent_buffer(path->nodes[0], eb, dest_offset,
				(unsigned long)item,  sizeof(*item));

		ins.objectid = btrfs_file_extent_disk_bytenr(eb, item);
		ins.offset = btrfs_file_extent_disk_num_bytes(eb, item);
		ins.type = BTRFS_EXTENT_ITEM_KEY;
		offset = key->offset - btrfs_file_extent_offset(eb, item);

		/*
		 * Manually record dirty extent, as here we did a shallow
		 * file extent item copy and skip normal backref update,
		 * but modifying extent tree all by ourselves.
		 * So need to manually record dirty extent for qgroup,
		 * as the owner of the file extent changed from log tree
		 * (doesn't affect qgroup) to fs/file tree(affects qgroup)
		 */
		ret = btrfs_qgroup_trace_extent(trans, fs_info,
				btrfs_file_extent_disk_bytenr(eb, item),
				btrfs_file_extent_disk_num_bytes(eb, item),
				GFP_NOFS);
		if (ret < 0)
			goto out;

		if (ins.objectid > 0) {
			u64 csum_start;
			u64 csum_end;
			LIST_HEAD(ordered_sums);
			/*
			 * is this extent already allocated in the extent
			 * allocation tree?  If so, just add a reference
			 */
			ret = btrfs_lookup_data_extent(fs_info, ins.objectid,
						ins.offset);
			if (ret == 0) {
				ret = btrfs_inc_extent_ref(trans, fs_info,
						ins.objectid, ins.offset,
						0, root->root_key.objectid,
						key->objectid, offset);
				if (ret)
					goto out;
			} else {
				/*
				 * insert the extent pointer in the extent
				 * allocation tree
				 */
				ret = btrfs_alloc_logged_file_extent(trans,
						fs_info,
						root->root_key.objectid,
						key->objectid, offset, &ins);
				if (ret)
					goto out;
			}
			btrfs_release_path(path);

			if (btrfs_file_extent_compression(eb, item)) {
				csum_start = ins.objectid;
				csum_end = csum_start + ins.offset;
			} else {
				csum_start = ins.objectid +
					btrfs_file_extent_offset(eb, item);
				csum_end = csum_start +
					btrfs_file_extent_num_bytes(eb, item);
			}

			ret = btrfs_lookup_csums_range(root->log_root,
						csum_start, csum_end - 1,
						&ordered_sums, 0);
			if (ret)
				goto out;
			/*
			 * Now delete all existing cums in the csum root that
			 * cover our range. We do this because we can have an
			 * extent that is completely referenced by one file
			 * extent item and partially referenced by another
			 * file extent item (like after using the clone or
			 * extent_same ioctls). In this case if we end up doing
			 * the replay of the one that partially references the
			 * extent first, and we do not do the csum deletion
			 * below, we can get 2 csum items in the csum tree that
			 * overlap each other. For example, imagine our log has
			 * the two following file extent items:
			 *
			 * key (257 EXTENT_DATA 409600)
			 *     extent data disk byte 12845056 nr 102400
			 *     extent data offset 20480 nr 20480 ram 102400
			 *
			 * key (257 EXTENT_DATA 819200)
			 *     extent data disk byte 12845056 nr 102400
			 *     extent data offset 0 nr 102400 ram 102400
			 *
			 * Where the second one fully references the 100K extent
			 * that starts at disk byte 12845056, and the log tree
			 * has a single csum item that covers the entire range
			 * of the extent:
			 *
			 * key (EXTENT_CSUM EXTENT_CSUM 12845056) itemsize 100
			 *
			 * After the first file extent item is replayed, the
			 * csum tree gets the following csum item:
			 *
			 * key (EXTENT_CSUM EXTENT_CSUM 12865536) itemsize 20
			 *
			 * Which covers the 20K sub-range starting at offset 20K
			 * of our extent. Now when we replay the second file
			 * extent item, if we do not delete existing csum items
			 * that cover any of its blocks, we end up getting two
			 * csum items in our csum tree that overlap each other:
			 *
			 * key (EXTENT_CSUM EXTENT_CSUM 12845056) itemsize 100
			 * key (EXTENT_CSUM EXTENT_CSUM 12865536) itemsize 20
			 *
			 * Which is a problem, because after this anyone trying
			 * to lookup up for the checksum of any block of our
			 * extent starting at an offset of 40K or higher, will
			 * end up looking at the second csum item only, which
			 * does not contain the checksum for any block starting
			 * at offset 40K or higher of our extent.
			 */
			while (!list_empty(&ordered_sums)) {
				struct btrfs_ordered_sum *sums;
				sums = list_entry(ordered_sums.next,
						struct btrfs_ordered_sum,
						list);
				if (!ret)
					ret = btrfs_del_csums(trans, fs_info,
							      sums->bytenr,
							      sums->len);
				if (!ret)
					ret = btrfs_csum_file_blocks(trans,
						fs_info->csum_root, sums);
				list_del(&sums->list);
				kfree(sums);
			}
			if (ret)
				goto out;
		} else {
			btrfs_release_path(path);
		}
	} else if (found_type == BTRFS_FILE_EXTENT_INLINE) {
		/* inline extents are easy, we just overwrite them */
		ret = overwrite_item(trans, root, path, eb, slot, key);
		if (ret)
			goto out;
	}

	inode_add_bytes(inode, nbytes);
	ret = btrfs_update_inode(trans, root, inode);
out:
	if (inode)
		iput(inode);
	return ret;
}

/*
 * when cleaning up conflicts between the directory names in the
 * subvolume, directory names in the log and directory names in the
 * inode back references, we may have to unlink inodes from directories.
 *
 * This is a helper function to do the unlink of a specific directory
 * item
 */
static noinline int drop_one_dir_item(struct btrfs_trans_handle *trans,
				      struct btrfs_root *root,
				      struct btrfs_path *path,
				      struct inode *dir,
				      struct btrfs_dir_item *di)
{
	struct btrfs_fs_info *fs_info = root->fs_info;
	struct inode *inode;
	char *name;
	int name_len;
	struct extent_buffer *leaf;
	struct btrfs_key location;
	int ret;

	leaf = path->nodes[0];

	btrfs_dir_item_key_to_cpu(leaf, di, &location);
	name_len = btrfs_dir_name_len(leaf, di);
	name = kmalloc(name_len, GFP_NOFS);
	if (!name)
		return -ENOMEM;

	read_extent_buffer(leaf, name, (unsigned long)(di + 1), name_len);
	btrfs_release_path(path);

	inode = read_one_inode(root, location.objectid);
	if (!inode) {
		ret = -EIO;
		goto out;
	}

	ret = link_to_fixup_dir(trans, root, path, location.objectid);
	if (ret)
		goto out;

	ret = btrfs_unlink_inode(trans, root, dir, inode, name, name_len);
	if (ret)
		goto out;
	else
		ret = btrfs_run_delayed_items(trans, fs_info);
out:
	kfree(name);
	iput(inode);
	return ret;
}

/*
 * helper function to see if a given name and sequence number found
 * in an inode back reference are already in a directory and correctly
 * point to this inode
 */
static noinline int inode_in_dir(struct btrfs_root *root,
				 struct btrfs_path *path,
				 u64 dirid, u64 objectid, u64 index,
				 const char *name, int name_len)
{
	struct btrfs_dir_item *di;
	struct btrfs_key location;
	int match = 0;

	di = btrfs_lookup_dir_index_item(NULL, root, path, dirid,
					 index, name, name_len, 0);
	if (di && !IS_ERR(di)) {
		btrfs_dir_item_key_to_cpu(path->nodes[0], di, &location);
		if (location.objectid != objectid)
			goto out;
	} else
		goto out;
	btrfs_release_path(path);

	di = btrfs_lookup_dir_item(NULL, root, path, dirid, name, name_len, 0);
	if (di && !IS_ERR(di)) {
		btrfs_dir_item_key_to_cpu(path->nodes[0], di, &location);
		if (location.objectid != objectid)
			goto out;
	} else
		goto out;
	match = 1;
out:
	btrfs_release_path(path);
	return match;
}

/*
 * helper function to check a log tree for a named back reference in
 * an inode.  This is used to decide if a back reference that is
 * found in the subvolume conflicts with what we find in the log.
 *
 * inode backreferences may have multiple refs in a single item,
 * during replay we process one reference at a time, and we don't
 * want to delete valid links to a file from the subvolume if that
 * link is also in the log.
 */
static noinline int backref_in_log(struct btrfs_root *log,
				   struct btrfs_key *key,
				   u64 ref_objectid,
				   const char *name, int namelen)
{
	struct btrfs_path *path;
	struct btrfs_inode_ref *ref;
	unsigned long ptr;
	unsigned long ptr_end;
	unsigned long name_ptr;
	int found_name_len;
	int item_size;
	int ret;
	int match = 0;

	path = btrfs_alloc_path();
	if (!path)
		return -ENOMEM;

	ret = btrfs_search_slot(NULL, log, key, path, 0, 0);
	if (ret != 0)
		goto out;

	ptr = btrfs_item_ptr_offset(path->nodes[0], path->slots[0]);

	if (key->type == BTRFS_INODE_EXTREF_KEY) {
		if (btrfs_find_name_in_ext_backref(path, ref_objectid,
						   name, namelen, NULL))
			match = 1;

		goto out;
	}

	item_size = btrfs_item_size_nr(path->nodes[0], path->slots[0]);
	ptr_end = ptr + item_size;
	while (ptr < ptr_end) {
		ref = (struct btrfs_inode_ref *)ptr;
		found_name_len = btrfs_inode_ref_name_len(path->nodes[0], ref);
		if (found_name_len == namelen) {
			name_ptr = (unsigned long)(ref + 1);
			ret = memcmp_extent_buffer(path->nodes[0], name,
						   name_ptr, namelen);
			if (ret == 0) {
				match = 1;
				goto out;
			}
		}
		ptr = (unsigned long)(ref + 1) + found_name_len;
	}
out:
	btrfs_free_path(path);
	return match;
}

static inline int __add_inode_ref(struct btrfs_trans_handle *trans,
				  struct btrfs_root *root,
				  struct btrfs_path *path,
				  struct btrfs_root *log_root,
				  struct inode *dir, struct inode *inode,
				  struct extent_buffer *eb,
				  u64 inode_objectid, u64 parent_objectid,
				  u64 ref_index, char *name, int namelen,
				  int *search_done)
{
	struct btrfs_fs_info *fs_info = root->fs_info;
	int ret;
	char *victim_name;
	int victim_name_len;
	struct extent_buffer *leaf;
	struct btrfs_dir_item *di;
	struct btrfs_key search_key;
	struct btrfs_inode_extref *extref;

again:
	/* Search old style refs */
	search_key.objectid = inode_objectid;
	search_key.type = BTRFS_INODE_REF_KEY;
	search_key.offset = parent_objectid;
	ret = btrfs_search_slot(NULL, root, &search_key, path, 0, 0);
	if (ret == 0) {
		struct btrfs_inode_ref *victim_ref;
		unsigned long ptr;
		unsigned long ptr_end;

		leaf = path->nodes[0];

		/* are we trying to overwrite a back ref for the root directory
		 * if so, just jump out, we're done
		 */
		if (search_key.objectid == search_key.offset)
			return 1;

		/* check all the names in this back reference to see
		 * if they are in the log.  if so, we allow them to stay
		 * otherwise they must be unlinked as a conflict
		 */
		ptr = btrfs_item_ptr_offset(leaf, path->slots[0]);
		ptr_end = ptr + btrfs_item_size_nr(leaf, path->slots[0]);
		while (ptr < ptr_end) {
			victim_ref = (struct btrfs_inode_ref *)ptr;
			victim_name_len = btrfs_inode_ref_name_len(leaf,
								   victim_ref);
			victim_name = kmalloc(victim_name_len, GFP_NOFS);
			if (!victim_name)
				return -ENOMEM;

			read_extent_buffer(leaf, victim_name,
					   (unsigned long)(victim_ref + 1),
					   victim_name_len);

			if (!backref_in_log(log_root, &search_key,
					    parent_objectid,
					    victim_name,
					    victim_name_len)) {
				inc_nlink(inode);
				btrfs_release_path(path);

				ret = btrfs_unlink_inode(trans, root, dir,
							 inode, victim_name,
							 victim_name_len);
				kfree(victim_name);
				if (ret)
					return ret;
				ret = btrfs_run_delayed_items(trans, fs_info);
				if (ret)
					return ret;
				*search_done = 1;
				goto again;
			}
			kfree(victim_name);

			ptr = (unsigned long)(victim_ref + 1) + victim_name_len;
		}

		/*
		 * NOTE: we have searched root tree and checked the
		 * corresponding ref, it does not need to check again.
		 */
		*search_done = 1;
	}
	btrfs_release_path(path);

	/* Same search but for extended refs */
	extref = btrfs_lookup_inode_extref(NULL, root, path, name, namelen,
					   inode_objectid, parent_objectid, 0,
					   0);
	if (!IS_ERR_OR_NULL(extref)) {
		u32 item_size;
		u32 cur_offset = 0;
		unsigned long base;
		struct inode *victim_parent;

		leaf = path->nodes[0];

		item_size = btrfs_item_size_nr(leaf, path->slots[0]);
		base = btrfs_item_ptr_offset(leaf, path->slots[0]);

		while (cur_offset < item_size) {
			extref = (struct btrfs_inode_extref *)(base + cur_offset);

			victim_name_len = btrfs_inode_extref_name_len(leaf, extref);

			if (btrfs_inode_extref_parent(leaf, extref) != parent_objectid)
				goto next;

			victim_name = kmalloc(victim_name_len, GFP_NOFS);
			if (!victim_name)
				return -ENOMEM;
			read_extent_buffer(leaf, victim_name, (unsigned long)&extref->name,
					   victim_name_len);

			search_key.objectid = inode_objectid;
			search_key.type = BTRFS_INODE_EXTREF_KEY;
			search_key.offset = btrfs_extref_hash(parent_objectid,
							      victim_name,
							      victim_name_len);
			ret = 0;
			if (!backref_in_log(log_root, &search_key,
					    parent_objectid, victim_name,
					    victim_name_len)) {
				ret = -ENOENT;
				victim_parent = read_one_inode(root,
							       parent_objectid);
				if (victim_parent) {
					inc_nlink(inode);
					btrfs_release_path(path);

					ret = btrfs_unlink_inode(trans, root,
								 victim_parent,
								 inode,
								 victim_name,
								 victim_name_len);
					if (!ret)
						ret = btrfs_run_delayed_items(
								  trans,
								  fs_info);
				}
				iput(victim_parent);
				kfree(victim_name);
				if (ret)
					return ret;
				*search_done = 1;
				goto again;
			}
			kfree(victim_name);
			if (ret)
				return ret;
next:
			cur_offset += victim_name_len + sizeof(*extref);
		}
		*search_done = 1;
	}
	btrfs_release_path(path);

	/* look for a conflicting sequence number */
	di = btrfs_lookup_dir_index_item(trans, root, path, btrfs_ino(dir),
					 ref_index, name, namelen, 0);
	if (di && !IS_ERR(di)) {
		ret = drop_one_dir_item(trans, root, path, dir, di);
		if (ret)
			return ret;
	}
	btrfs_release_path(path);

	/* look for a conflicing name */
	di = btrfs_lookup_dir_item(trans, root, path, btrfs_ino(dir),
				   name, namelen, 0);
	if (di && !IS_ERR(di)) {
		ret = drop_one_dir_item(trans, root, path, dir, di);
		if (ret)
			return ret;
	}
	btrfs_release_path(path);

	return 0;
}

static int extref_get_fields(struct extent_buffer *eb, unsigned long ref_ptr,
			     u32 *namelen, char **name, u64 *index,
			     u64 *parent_objectid)
{
	struct btrfs_inode_extref *extref;

	extref = (struct btrfs_inode_extref *)ref_ptr;

	*namelen = btrfs_inode_extref_name_len(eb, extref);
	*name = kmalloc(*namelen, GFP_NOFS);
	if (*name == NULL)
		return -ENOMEM;

	read_extent_buffer(eb, *name, (unsigned long)&extref->name,
			   *namelen);

	*index = btrfs_inode_extref_index(eb, extref);
	if (parent_objectid)
		*parent_objectid = btrfs_inode_extref_parent(eb, extref);

	return 0;
}

static int ref_get_fields(struct extent_buffer *eb, unsigned long ref_ptr,
			  u32 *namelen, char **name, u64 *index)
{
	struct btrfs_inode_ref *ref;

	ref = (struct btrfs_inode_ref *)ref_ptr;

	*namelen = btrfs_inode_ref_name_len(eb, ref);
	*name = kmalloc(*namelen, GFP_NOFS);
	if (*name == NULL)
		return -ENOMEM;

	read_extent_buffer(eb, *name, (unsigned long)(ref + 1), *namelen);

	*index = btrfs_inode_ref_index(eb, ref);

	return 0;
}

/*
 * replay one inode back reference item found in the log tree.
 * eb, slot and key refer to the buffer and key found in the log tree.
 * root is the destination we are replaying into, and path is for temp
 * use by this function.  (it should be released on return).
 */
static noinline int add_inode_ref(struct btrfs_trans_handle *trans,
				  struct btrfs_root *root,
				  struct btrfs_root *log,
				  struct btrfs_path *path,
				  struct extent_buffer *eb, int slot,
				  struct btrfs_key *key)
{
	struct inode *dir = NULL;
	struct inode *inode = NULL;
	unsigned long ref_ptr;
	unsigned long ref_end;
	char *name = NULL;
	int namelen;
	int ret;
	int search_done = 0;
	int log_ref_ver = 0;
	u64 parent_objectid;
	u64 inode_objectid;
	u64 ref_index = 0;
	int ref_struct_size;

	ref_ptr = btrfs_item_ptr_offset(eb, slot);
	ref_end = ref_ptr + btrfs_item_size_nr(eb, slot);

	if (key->type == BTRFS_INODE_EXTREF_KEY) {
		struct btrfs_inode_extref *r;

		ref_struct_size = sizeof(struct btrfs_inode_extref);
		log_ref_ver = 1;
		r = (struct btrfs_inode_extref *)ref_ptr;
		parent_objectid = btrfs_inode_extref_parent(eb, r);
	} else {
		ref_struct_size = sizeof(struct btrfs_inode_ref);
		parent_objectid = key->offset;
	}
	inode_objectid = key->objectid;

	/*
	 * it is possible that we didn't log all the parent directories
	 * for a given inode.  If we don't find the dir, just don't
	 * copy the back ref in.  The link count fixup code will take
	 * care of the rest
	 */
	dir = read_one_inode(root, parent_objectid);
	if (!dir) {
		ret = -ENOENT;
		goto out;
	}

	inode = read_one_inode(root, inode_objectid);
	if (!inode) {
		ret = -EIO;
		goto out;
	}

	while (ref_ptr < ref_end) {
		if (log_ref_ver) {
			ret = extref_get_fields(eb, ref_ptr, &namelen, &name,
						&ref_index, &parent_objectid);
			/*
			 * parent object can change from one array
			 * item to another.
			 */
			if (!dir)
				dir = read_one_inode(root, parent_objectid);
			if (!dir) {
				ret = -ENOENT;
				goto out;
			}
		} else {
			ret = ref_get_fields(eb, ref_ptr, &namelen, &name,
					     &ref_index);
		}
		if (ret)
			goto out;

		/* if we already have a perfect match, we're done */
		if (!inode_in_dir(root, path, btrfs_ino(dir), btrfs_ino(inode),
				  ref_index, name, namelen)) {
			/*
			 * look for a conflicting back reference in the
			 * metadata. if we find one we have to unlink that name
			 * of the file before we add our new link.  Later on, we
			 * overwrite any existing back reference, and we don't
			 * want to create dangling pointers in the directory.
			 */

			if (!search_done) {
				ret = __add_inode_ref(trans, root, path, log,
						      dir, inode, eb,
						      inode_objectid,
						      parent_objectid,
						      ref_index, name, namelen,
						      &search_done);
				if (ret) {
					if (ret == 1)
						ret = 0;
					goto out;
				}
			}

			/* insert our name */
			ret = btrfs_add_link(trans, dir, inode, name, namelen,
					     0, ref_index);
			if (ret)
				goto out;

			btrfs_update_inode(trans, root, inode);
		}

		ref_ptr = (unsigned long)(ref_ptr + ref_struct_size) + namelen;
		kfree(name);
		name = NULL;
		if (log_ref_ver) {
			iput(dir);
			dir = NULL;
		}
	}

	/* finally write the back reference in the inode */
	ret = overwrite_item(trans, root, path, eb, slot, key);
out:
	btrfs_release_path(path);
	kfree(name);
	iput(dir);
	iput(inode);
	return ret;
}

static int insert_orphan_item(struct btrfs_trans_handle *trans,
			      struct btrfs_root *root, u64 ino)
{
	int ret;

	ret = btrfs_insert_orphan_item(trans, root, ino);
	if (ret == -EEXIST)
		ret = 0;

	return ret;
}

static int count_inode_extrefs(struct btrfs_root *root,
			       struct inode *inode, struct btrfs_path *path)
{
	int ret = 0;
	int name_len;
	unsigned int nlink = 0;
	u32 item_size;
	u32 cur_offset = 0;
	u64 inode_objectid = btrfs_ino(inode);
	u64 offset = 0;
	unsigned long ptr;
	struct btrfs_inode_extref *extref;
	struct extent_buffer *leaf;

	while (1) {
		ret = btrfs_find_one_extref(root, inode_objectid, offset, path,
					    &extref, &offset);
		if (ret)
			break;

		leaf = path->nodes[0];
		item_size = btrfs_item_size_nr(leaf, path->slots[0]);
		ptr = btrfs_item_ptr_offset(leaf, path->slots[0]);
		cur_offset = 0;

		while (cur_offset < item_size) {
			extref = (struct btrfs_inode_extref *) (ptr + cur_offset);
			name_len = btrfs_inode_extref_name_len(leaf, extref);

			nlink++;

			cur_offset += name_len + sizeof(*extref);
		}

		offset++;
		btrfs_release_path(path);
	}
	btrfs_release_path(path);

	if (ret < 0 && ret != -ENOENT)
		return ret;
	return nlink;
}

static int count_inode_refs(struct btrfs_root *root,
			       struct inode *inode, struct btrfs_path *path)
{
	int ret;
	struct btrfs_key key;
	unsigned int nlink = 0;
	unsigned long ptr;
	unsigned long ptr_end;
	int name_len;
	u64 ino = btrfs_ino(inode);

	key.objectid = ino;
	key.type = BTRFS_INODE_REF_KEY;
	key.offset = (u64)-1;

	while (1) {
		ret = btrfs_search_slot(NULL, root, &key, path, 0, 0);
		if (ret < 0)
			break;
		if (ret > 0) {
			if (path->slots[0] == 0)
				break;
			path->slots[0]--;
		}
process_slot:
		btrfs_item_key_to_cpu(path->nodes[0], &key,
				      path->slots[0]);
		if (key.objectid != ino ||
		    key.type != BTRFS_INODE_REF_KEY)
			break;
		ptr = btrfs_item_ptr_offset(path->nodes[0], path->slots[0]);
		ptr_end = ptr + btrfs_item_size_nr(path->nodes[0],
						   path->slots[0]);
		while (ptr < ptr_end) {
			struct btrfs_inode_ref *ref;

			ref = (struct btrfs_inode_ref *)ptr;
			name_len = btrfs_inode_ref_name_len(path->nodes[0],
							    ref);
			ptr = (unsigned long)(ref + 1) + name_len;
			nlink++;
		}

		if (key.offset == 0)
			break;
		if (path->slots[0] > 0) {
			path->slots[0]--;
			goto process_slot;
		}
		key.offset--;
		btrfs_release_path(path);
	}
	btrfs_release_path(path);

	return nlink;
}

/*
 * There are a few corners where the link count of the file can't
 * be properly maintained during replay.  So, instead of adding
 * lots of complexity to the log code, we just scan the backrefs
 * for any file that has been through replay.
 *
 * The scan will update the link count on the inode to reflect the
 * number of back refs found.  If it goes down to zero, the iput
 * will free the inode.
 */
static noinline int fixup_inode_link_count(struct btrfs_trans_handle *trans,
					   struct btrfs_root *root,
					   struct inode *inode)
{
	struct btrfs_path *path;
	int ret;
	u64 nlink = 0;
	u64 ino = btrfs_ino(inode);

	path = btrfs_alloc_path();
	if (!path)
		return -ENOMEM;

	ret = count_inode_refs(root, inode, path);
	if (ret < 0)
		goto out;

	nlink = ret;

	ret = count_inode_extrefs(root, inode, path);
	if (ret < 0)
		goto out;

	nlink += ret;

	ret = 0;

	if (nlink != inode->i_nlink) {
		set_nlink(inode, nlink);
		btrfs_update_inode(trans, root, inode);
	}
	BTRFS_I(inode)->index_cnt = (u64)-1;

	if (inode->i_nlink == 0) {
		if (S_ISDIR(inode->i_mode)) {
			ret = replay_dir_deletes(trans, root, NULL, path,
						 ino, 1);
			if (ret)
				goto out;
		}
		ret = insert_orphan_item(trans, root, ino);
	}

out:
	btrfs_free_path(path);
	return ret;
}

static noinline int fixup_inode_link_counts(struct btrfs_trans_handle *trans,
					    struct btrfs_root *root,
					    struct btrfs_path *path)
{
	int ret;
	struct btrfs_key key;
	struct inode *inode;

	key.objectid = BTRFS_TREE_LOG_FIXUP_OBJECTID;
	key.type = BTRFS_ORPHAN_ITEM_KEY;
	key.offset = (u64)-1;
	while (1) {
		ret = btrfs_search_slot(trans, root, &key, path, -1, 1);
		if (ret < 0)
			break;

		if (ret == 1) {
			if (path->slots[0] == 0)
				break;
			path->slots[0]--;
		}

		btrfs_item_key_to_cpu(path->nodes[0], &key, path->slots[0]);
		if (key.objectid != BTRFS_TREE_LOG_FIXUP_OBJECTID ||
		    key.type != BTRFS_ORPHAN_ITEM_KEY)
			break;

		ret = btrfs_del_item(trans, root, path);
		if (ret)
			goto out;

		btrfs_release_path(path);
		inode = read_one_inode(root, key.offset);
		if (!inode)
			return -EIO;

		ret = fixup_inode_link_count(trans, root, inode);
		iput(inode);
		if (ret)
			goto out;

		/*
		 * fixup on a directory may create new entries,
		 * make sure we always look for the highset possible
		 * offset
		 */
		key.offset = (u64)-1;
	}
	ret = 0;
out:
	btrfs_release_path(path);
	return ret;
}


/*
 * record a given inode in the fixup dir so we can check its link
 * count when replay is done.  The link count is incremented here
 * so the inode won't go away until we check it
 */
static noinline int link_to_fixup_dir(struct btrfs_trans_handle *trans,
				      struct btrfs_root *root,
				      struct btrfs_path *path,
				      u64 objectid)
{
	struct btrfs_key key;
	int ret = 0;
	struct inode *inode;

	inode = read_one_inode(root, objectid);
	if (!inode)
		return -EIO;

	key.objectid = BTRFS_TREE_LOG_FIXUP_OBJECTID;
	key.type = BTRFS_ORPHAN_ITEM_KEY;
	key.offset = objectid;

	ret = btrfs_insert_empty_item(trans, root, path, &key, 0);

	btrfs_release_path(path);
	if (ret == 0) {
		if (!inode->i_nlink)
			set_nlink(inode, 1);
		else
			inc_nlink(inode);
		ret = btrfs_update_inode(trans, root, inode);
	} else if (ret == -EEXIST) {
		ret = 0;
	} else {
		BUG(); /* Logic Error */
	}
	iput(inode);

	return ret;
}

/*
 * when replaying the log for a directory, we only insert names
 * for inodes that actually exist.  This means an fsync on a directory
 * does not implicitly fsync all the new files in it
 */
static noinline int insert_one_name(struct btrfs_trans_handle *trans,
				    struct btrfs_root *root,
				    u64 dirid, u64 index,
				    char *name, int name_len,
				    struct btrfs_key *location)
{
	struct inode *inode;
	struct inode *dir;
	int ret;

	inode = read_one_inode(root, location->objectid);
	if (!inode)
		return -ENOENT;

	dir = read_one_inode(root, dirid);
	if (!dir) {
		iput(inode);
		return -EIO;
	}

	ret = btrfs_add_link(trans, dir, inode, name, name_len, 1, index);

	/* FIXME, put inode into FIXUP list */

	iput(inode);
	iput(dir);
	return ret;
}

/*
 * Return true if an inode reference exists in the log for the given name,
 * inode and parent inode.
 */
static bool name_in_log_ref(struct btrfs_root *log_root,
			    const char *name, const int name_len,
			    const u64 dirid, const u64 ino)
{
	struct btrfs_key search_key;

	search_key.objectid = ino;
	search_key.type = BTRFS_INODE_REF_KEY;
	search_key.offset = dirid;
	if (backref_in_log(log_root, &search_key, dirid, name, name_len))
		return true;

	search_key.type = BTRFS_INODE_EXTREF_KEY;
	search_key.offset = btrfs_extref_hash(dirid, name, name_len);
	if (backref_in_log(log_root, &search_key, dirid, name, name_len))
		return true;

	return false;
}

/*
 * take a single entry in a log directory item and replay it into
 * the subvolume.
 *
 * if a conflicting item exists in the subdirectory already,
 * the inode it points to is unlinked and put into the link count
 * fix up tree.
 *
 * If a name from the log points to a file or directory that does
 * not exist in the FS, it is skipped.  fsyncs on directories
 * do not force down inodes inside that directory, just changes to the
 * names or unlinks in a directory.
 *
 * Returns < 0 on error, 0 if the name wasn't replayed (dentry points to a
 * non-existing inode) and 1 if the name was replayed.
 */
static noinline int replay_one_name(struct btrfs_trans_handle *trans,
				    struct btrfs_root *root,
				    struct btrfs_path *path,
				    struct extent_buffer *eb,
				    struct btrfs_dir_item *di,
				    struct btrfs_key *key)
{
	char *name;
	int name_len;
	struct btrfs_dir_item *dst_di;
	struct btrfs_key found_key;
	struct btrfs_key log_key;
	struct inode *dir;
	u8 log_type;
	int exists;
	int ret = 0;
	bool update_size = (key->type == BTRFS_DIR_INDEX_KEY);
	bool name_added = false;

	dir = read_one_inode(root, key->objectid);
	if (!dir)
		return -EIO;

	name_len = btrfs_dir_name_len(eb, di);
	name = kmalloc(name_len, GFP_NOFS);
	if (!name) {
		ret = -ENOMEM;
		goto out;
	}

	log_type = btrfs_dir_type(eb, di);
	read_extent_buffer(eb, name, (unsigned long)(di + 1),
		   name_len);

	btrfs_dir_item_key_to_cpu(eb, di, &log_key);
	exists = btrfs_lookup_inode(trans, root, path, &log_key, 0);
	if (exists == 0)
		exists = 1;
	else
		exists = 0;
	btrfs_release_path(path);

	if (key->type == BTRFS_DIR_ITEM_KEY) {
		dst_di = btrfs_lookup_dir_item(trans, root, path, key->objectid,
				       name, name_len, 1);
	} else if (key->type == BTRFS_DIR_INDEX_KEY) {
		dst_di = btrfs_lookup_dir_index_item(trans, root, path,
						     key->objectid,
						     key->offset, name,
						     name_len, 1);
	} else {
		/* Corruption */
		ret = -EINVAL;
		goto out;
	}
	if (IS_ERR_OR_NULL(dst_di)) {
		/* we need a sequence number to insert, so we only
		 * do inserts for the BTRFS_DIR_INDEX_KEY types
		 */
		if (key->type != BTRFS_DIR_INDEX_KEY)
			goto out;
		goto insert;
	}

	btrfs_dir_item_key_to_cpu(path->nodes[0], dst_di, &found_key);
	/* the existing item matches the logged item */
	if (found_key.objectid == log_key.objectid &&
	    found_key.type == log_key.type &&
	    found_key.offset == log_key.offset &&
	    btrfs_dir_type(path->nodes[0], dst_di) == log_type) {
		update_size = false;
		goto out;
	}

	/*
	 * don't drop the conflicting directory entry if the inode
	 * for the new entry doesn't exist
	 */
	if (!exists)
		goto out;

	ret = drop_one_dir_item(trans, root, path, dir, dst_di);
	if (ret)
		goto out;

	if (key->type == BTRFS_DIR_INDEX_KEY)
		goto insert;
out:
	btrfs_release_path(path);
	if (!ret && update_size) {
		btrfs_i_size_write(dir, dir->i_size + name_len * 2);
		ret = btrfs_update_inode(trans, root, dir);
	}
	kfree(name);
	iput(dir);
	if (!ret && name_added)
		ret = 1;
	return ret;

insert:
	if (name_in_log_ref(root->log_root, name, name_len,
			    key->objectid, log_key.objectid)) {
		/* The dentry will be added later. */
		ret = 0;
		update_size = false;
		goto out;
	}
	btrfs_release_path(path);
	ret = insert_one_name(trans, root, key->objectid, key->offset,
			      name, name_len, &log_key);
	if (ret && ret != -ENOENT && ret != -EEXIST)
		goto out;
	if (!ret)
		name_added = true;
	update_size = false;
	ret = 0;
	goto out;
}

/*
 * find all the names in a directory item and reconcile them into
 * the subvolume.  Only BTRFS_DIR_ITEM_KEY types will have more than
 * one name in a directory item, but the same code gets used for
 * both directory index types
 */
static noinline int replay_one_dir_item(struct btrfs_trans_handle *trans,
					struct btrfs_root *root,
					struct btrfs_path *path,
					struct extent_buffer *eb, int slot,
					struct btrfs_key *key)
{
	struct btrfs_fs_info *fs_info = root->fs_info;
	int ret = 0;
	u32 item_size = btrfs_item_size_nr(eb, slot);
	struct btrfs_dir_item *di;
	int name_len;
	unsigned long ptr;
	unsigned long ptr_end;
	struct btrfs_path *fixup_path = NULL;

	ptr = btrfs_item_ptr_offset(eb, slot);
	ptr_end = ptr + item_size;
	while (ptr < ptr_end) {
		di = (struct btrfs_dir_item *)ptr;
		if (verify_dir_item(fs_info, eb, di))
			return -EIO;
		name_len = btrfs_dir_name_len(eb, di);
		ret = replay_one_name(trans, root, path, eb, di, key);
		if (ret < 0)
			break;
		ptr = (unsigned long)(di + 1);
		ptr += name_len;

		/*
		 * If this entry refers to a non-directory (directories can not
		 * have a link count > 1) and it was added in the transaction
		 * that was not committed, make sure we fixup the link count of
		 * the inode it the entry points to. Otherwise something like
		 * the following would result in a directory pointing to an
		 * inode with a wrong link that does not account for this dir
		 * entry:
		 *
		 * mkdir testdir
		 * touch testdir/foo
		 * touch testdir/bar
		 * sync
		 *
		 * ln testdir/bar testdir/bar_link
		 * ln testdir/foo testdir/foo_link
		 * xfs_io -c "fsync" testdir/bar
		 *
		 * <power failure>
		 *
		 * mount fs, log replay happens
		 *
		 * File foo would remain with a link count of 1 when it has two
		 * entries pointing to it in the directory testdir. This would
		 * make it impossible to ever delete the parent directory has
		 * it would result in stale dentries that can never be deleted.
		 */
		if (ret == 1 && btrfs_dir_type(eb, di) != BTRFS_FT_DIR) {
			struct btrfs_key di_key;

			if (!fixup_path) {
				fixup_path = btrfs_alloc_path();
				if (!fixup_path) {
					ret = -ENOMEM;
					break;
				}
			}

			btrfs_dir_item_key_to_cpu(eb, di, &di_key);
			ret = link_to_fixup_dir(trans, root, fixup_path,
						di_key.objectid);
			if (ret)
				break;
		}
		ret = 0;
	}
	btrfs_free_path(fixup_path);
	return ret;
}

/*
 * directory replay has two parts.  There are the standard directory
 * items in the log copied from the subvolume, and range items
 * created in the log while the subvolume was logged.
 *
 * The range items tell us which parts of the key space the log
 * is authoritative for.  During replay, if a key in the subvolume
 * directory is in a logged range item, but not actually in the log
 * that means it was deleted from the directory before the fsync
 * and should be removed.
 */
static noinline int find_dir_range(struct btrfs_root *root,
				   struct btrfs_path *path,
				   u64 dirid, int key_type,
				   u64 *start_ret, u64 *end_ret)
{
	struct btrfs_key key;
	u64 found_end;
	struct btrfs_dir_log_item *item;
	int ret;
	int nritems;

	if (*start_ret == (u64)-1)
		return 1;

	key.objectid = dirid;
	key.type = key_type;
	key.offset = *start_ret;

	ret = btrfs_search_slot(NULL, root, &key, path, 0, 0);
	if (ret < 0)
		goto out;
	if (ret > 0) {
		if (path->slots[0] == 0)
			goto out;
		path->slots[0]--;
	}
	if (ret != 0)
		btrfs_item_key_to_cpu(path->nodes[0], &key, path->slots[0]);

	if (key.type != key_type || key.objectid != dirid) {
		ret = 1;
		goto next;
	}
	item = btrfs_item_ptr(path->nodes[0], path->slots[0],
			      struct btrfs_dir_log_item);
	found_end = btrfs_dir_log_end(path->nodes[0], item);

	if (*start_ret >= key.offset && *start_ret <= found_end) {
		ret = 0;
		*start_ret = key.offset;
		*end_ret = found_end;
		goto out;
	}
	ret = 1;
next:
	/* check the next slot in the tree to see if it is a valid item */
	nritems = btrfs_header_nritems(path->nodes[0]);
	path->slots[0]++;
	if (path->slots[0] >= nritems) {
		ret = btrfs_next_leaf(root, path);
		if (ret)
			goto out;
	}

	btrfs_item_key_to_cpu(path->nodes[0], &key, path->slots[0]);

	if (key.type != key_type || key.objectid != dirid) {
		ret = 1;
		goto out;
	}
	item = btrfs_item_ptr(path->nodes[0], path->slots[0],
			      struct btrfs_dir_log_item);
	found_end = btrfs_dir_log_end(path->nodes[0], item);
	*start_ret = key.offset;
	*end_ret = found_end;
	ret = 0;
out:
	btrfs_release_path(path);
	return ret;
}

/*
 * this looks for a given directory item in the log.  If the directory
 * item is not in the log, the item is removed and the inode it points
 * to is unlinked
 */
static noinline int check_item_in_log(struct btrfs_trans_handle *trans,
				      struct btrfs_root *root,
				      struct btrfs_root *log,
				      struct btrfs_path *path,
				      struct btrfs_path *log_path,
				      struct inode *dir,
				      struct btrfs_key *dir_key)
{
	struct btrfs_fs_info *fs_info = root->fs_info;
	int ret;
	struct extent_buffer *eb;
	int slot;
	u32 item_size;
	struct btrfs_dir_item *di;
	struct btrfs_dir_item *log_di;
	int name_len;
	unsigned long ptr;
	unsigned long ptr_end;
	char *name;
	struct inode *inode;
	struct btrfs_key location;

again:
	eb = path->nodes[0];
	slot = path->slots[0];
	item_size = btrfs_item_size_nr(eb, slot);
	ptr = btrfs_item_ptr_offset(eb, slot);
	ptr_end = ptr + item_size;
	while (ptr < ptr_end) {
		di = (struct btrfs_dir_item *)ptr;
		if (verify_dir_item(fs_info, eb, di)) {
			ret = -EIO;
			goto out;
		}

		name_len = btrfs_dir_name_len(eb, di);
		name = kmalloc(name_len, GFP_NOFS);
		if (!name) {
			ret = -ENOMEM;
			goto out;
		}
		read_extent_buffer(eb, name, (unsigned long)(di + 1),
				  name_len);
		log_di = NULL;
		if (log && dir_key->type == BTRFS_DIR_ITEM_KEY) {
			log_di = btrfs_lookup_dir_item(trans, log, log_path,
						       dir_key->objectid,
						       name, name_len, 0);
		} else if (log && dir_key->type == BTRFS_DIR_INDEX_KEY) {
			log_di = btrfs_lookup_dir_index_item(trans, log,
						     log_path,
						     dir_key->objectid,
						     dir_key->offset,
						     name, name_len, 0);
		}
		if (!log_di || (IS_ERR(log_di) && PTR_ERR(log_di) == -ENOENT)) {
			btrfs_dir_item_key_to_cpu(eb, di, &location);
			btrfs_release_path(path);
			btrfs_release_path(log_path);
			inode = read_one_inode(root, location.objectid);
			if (!inode) {
				kfree(name);
				return -EIO;
			}

			ret = link_to_fixup_dir(trans, root,
						path, location.objectid);
			if (ret) {
				kfree(name);
				iput(inode);
				goto out;
			}

			inc_nlink(inode);
			ret = btrfs_unlink_inode(trans, root, dir, inode,
						 name, name_len);
			if (!ret)
				ret = btrfs_run_delayed_items(trans, fs_info);
			kfree(name);
			iput(inode);
			if (ret)
				goto out;

			/* there might still be more names under this key
			 * check and repeat if required
			 */
			ret = btrfs_search_slot(NULL, root, dir_key, path,
						0, 0);
			if (ret == 0)
				goto again;
			ret = 0;
			goto out;
		} else if (IS_ERR(log_di)) {
			kfree(name);
			return PTR_ERR(log_di);
		}
		btrfs_release_path(log_path);
		kfree(name);

		ptr = (unsigned long)(di + 1);
		ptr += name_len;
	}
	ret = 0;
out:
	btrfs_release_path(path);
	btrfs_release_path(log_path);
	return ret;
}

static int replay_xattr_deletes(struct btrfs_trans_handle *trans,
			      struct btrfs_root *root,
			      struct btrfs_root *log,
			      struct btrfs_path *path,
			      const u64 ino)
{
	struct btrfs_key search_key;
	struct btrfs_path *log_path;
	int i;
	int nritems;
	int ret;

	log_path = btrfs_alloc_path();
	if (!log_path)
		return -ENOMEM;

	search_key.objectid = ino;
	search_key.type = BTRFS_XATTR_ITEM_KEY;
	search_key.offset = 0;
again:
	ret = btrfs_search_slot(NULL, root, &search_key, path, 0, 0);
	if (ret < 0)
		goto out;
process_leaf:
	nritems = btrfs_header_nritems(path->nodes[0]);
	for (i = path->slots[0]; i < nritems; i++) {
		struct btrfs_key key;
		struct btrfs_dir_item *di;
		struct btrfs_dir_item *log_di;
		u32 total_size;
		u32 cur;

		btrfs_item_key_to_cpu(path->nodes[0], &key, i);
		if (key.objectid != ino || key.type != BTRFS_XATTR_ITEM_KEY) {
			ret = 0;
			goto out;
		}

		di = btrfs_item_ptr(path->nodes[0], i, struct btrfs_dir_item);
		total_size = btrfs_item_size_nr(path->nodes[0], i);
		cur = 0;
		while (cur < total_size) {
			u16 name_len = btrfs_dir_name_len(path->nodes[0], di);
			u16 data_len = btrfs_dir_data_len(path->nodes[0], di);
			u32 this_len = sizeof(*di) + name_len + data_len;
			char *name;

			name = kmalloc(name_len, GFP_NOFS);
			if (!name) {
				ret = -ENOMEM;
				goto out;
			}
			read_extent_buffer(path->nodes[0], name,
					   (unsigned long)(di + 1), name_len);

			log_di = btrfs_lookup_xattr(NULL, log, log_path, ino,
						    name, name_len, 0);
			btrfs_release_path(log_path);
			if (!log_di) {
				/* Doesn't exist in log tree, so delete it. */
				btrfs_release_path(path);
				di = btrfs_lookup_xattr(trans, root, path, ino,
							name, name_len, -1);
				kfree(name);
				if (IS_ERR(di)) {
					ret = PTR_ERR(di);
					goto out;
				}
				ASSERT(di);
				ret = btrfs_delete_one_dir_name(trans, root,
								path, di);
				if (ret)
					goto out;
				btrfs_release_path(path);
				search_key = key;
				goto again;
			}
			kfree(name);
			if (IS_ERR(log_di)) {
				ret = PTR_ERR(log_di);
				goto out;
			}
			cur += this_len;
			di = (struct btrfs_dir_item *)((char *)di + this_len);
		}
	}
	ret = btrfs_next_leaf(root, path);
	if (ret > 0)
		ret = 0;
	else if (ret == 0)
		goto process_leaf;
out:
	btrfs_free_path(log_path);
	btrfs_release_path(path);
	return ret;
}


/*
 * deletion replay happens before we copy any new directory items
 * out of the log or out of backreferences from inodes.  It
 * scans the log to find ranges of keys that log is authoritative for,
 * and then scans the directory to find items in those ranges that are
 * not present in the log.
 *
 * Anything we don't find in the log is unlinked and removed from the
 * directory.
 */
static noinline int replay_dir_deletes(struct btrfs_trans_handle *trans,
				       struct btrfs_root *root,
				       struct btrfs_root *log,
				       struct btrfs_path *path,
				       u64 dirid, int del_all)
{
	u64 range_start;
	u64 range_end;
	int key_type = BTRFS_DIR_LOG_ITEM_KEY;
	int ret = 0;
	struct btrfs_key dir_key;
	struct btrfs_key found_key;
	struct btrfs_path *log_path;
	struct inode *dir;

	dir_key.objectid = dirid;
	dir_key.type = BTRFS_DIR_ITEM_KEY;
	log_path = btrfs_alloc_path();
	if (!log_path)
		return -ENOMEM;

	dir = read_one_inode(root, dirid);
	/* it isn't an error if the inode isn't there, that can happen
	 * because we replay the deletes before we copy in the inode item
	 * from the log
	 */
	if (!dir) {
		btrfs_free_path(log_path);
		return 0;
	}
again:
	range_start = 0;
	range_end = 0;
	while (1) {
		if (del_all)
			range_end = (u64)-1;
		else {
			ret = find_dir_range(log, path, dirid, key_type,
					     &range_start, &range_end);
			if (ret != 0)
				break;
		}

		dir_key.offset = range_start;
		while (1) {
			int nritems;
			ret = btrfs_search_slot(NULL, root, &dir_key, path,
						0, 0);
			if (ret < 0)
				goto out;

			nritems = btrfs_header_nritems(path->nodes[0]);
			if (path->slots[0] >= nritems) {
				ret = btrfs_next_leaf(root, path);
				if (ret)
					break;
			}
			btrfs_item_key_to_cpu(path->nodes[0], &found_key,
					      path->slots[0]);
			if (found_key.objectid != dirid ||
			    found_key.type != dir_key.type)
				goto next_type;

			if (found_key.offset > range_end)
				break;

			ret = check_item_in_log(trans, root, log, path,
						log_path, dir,
						&found_key);
			if (ret)
				goto out;
			if (found_key.offset == (u64)-1)
				break;
			dir_key.offset = found_key.offset + 1;
		}
		btrfs_release_path(path);
		if (range_end == (u64)-1)
			break;
		range_start = range_end + 1;
	}

next_type:
	ret = 0;
	if (key_type == BTRFS_DIR_LOG_ITEM_KEY) {
		key_type = BTRFS_DIR_LOG_INDEX_KEY;
		dir_key.type = BTRFS_DIR_INDEX_KEY;
		btrfs_release_path(path);
		goto again;
	}
out:
	btrfs_release_path(path);
	btrfs_free_path(log_path);
	iput(dir);
	return ret;
}

/*
 * the process_func used to replay items from the log tree.  This
 * gets called in two different stages.  The first stage just looks
 * for inodes and makes sure they are all copied into the subvolume.
 *
 * The second stage copies all the other item types from the log into
 * the subvolume.  The two stage approach is slower, but gets rid of
 * lots of complexity around inodes referencing other inodes that exist
 * only in the log (references come from either directory items or inode
 * back refs).
 */
static int replay_one_buffer(struct btrfs_root *log, struct extent_buffer *eb,
			     struct walk_control *wc, u64 gen)
{
	int nritems;
	struct btrfs_path *path;
	struct btrfs_root *root = wc->replay_dest;
	struct btrfs_key key;
	int level;
	int i;
	int ret;

	ret = btrfs_read_buffer(eb, gen);
	if (ret)
		return ret;

	level = btrfs_header_level(eb);

	if (level != 0)
		return 0;

	path = btrfs_alloc_path();
	if (!path)
		return -ENOMEM;

	nritems = btrfs_header_nritems(eb);
	for (i = 0; i < nritems; i++) {
		btrfs_item_key_to_cpu(eb, &key, i);

		/* inode keys are done during the first stage */
		if (key.type == BTRFS_INODE_ITEM_KEY &&
		    wc->stage == LOG_WALK_REPLAY_INODES) {
			struct btrfs_inode_item *inode_item;
			u32 mode;

			inode_item = btrfs_item_ptr(eb, i,
					    struct btrfs_inode_item);
			ret = replay_xattr_deletes(wc->trans, root, log,
						   path, key.objectid);
			if (ret)
				break;
			mode = btrfs_inode_mode(eb, inode_item);
			if (S_ISDIR(mode)) {
				ret = replay_dir_deletes(wc->trans,
					 root, log, path, key.objectid, 0);
				if (ret)
					break;
			}
			ret = overwrite_item(wc->trans, root, path,
					     eb, i, &key);
			if (ret)
				break;

			/* for regular files, make sure corresponding
			 * orphan item exist. extents past the new EOF
			 * will be truncated later by orphan cleanup.
			 */
			if (S_ISREG(mode)) {
				ret = insert_orphan_item(wc->trans, root,
							 key.objectid);
				if (ret)
					break;
			}

			ret = link_to_fixup_dir(wc->trans, root,
						path, key.objectid);
			if (ret)
				break;
		}

		if (key.type == BTRFS_DIR_INDEX_KEY &&
		    wc->stage == LOG_WALK_REPLAY_DIR_INDEX) {
			ret = replay_one_dir_item(wc->trans, root, path,
						  eb, i, &key);
			if (ret)
				break;
		}

		if (wc->stage < LOG_WALK_REPLAY_ALL)
			continue;

		/* these keys are simply copied */
		if (key.type == BTRFS_XATTR_ITEM_KEY) {
			ret = overwrite_item(wc->trans, root, path,
					     eb, i, &key);
			if (ret)
				break;
		} else if (key.type == BTRFS_INODE_REF_KEY ||
			   key.type == BTRFS_INODE_EXTREF_KEY) {
			ret = add_inode_ref(wc->trans, root, log, path,
					    eb, i, &key);
			if (ret && ret != -ENOENT)
				break;
			ret = 0;
		} else if (key.type == BTRFS_EXTENT_DATA_KEY) {
			ret = replay_one_extent(wc->trans, root, path,
						eb, i, &key);
			if (ret)
				break;
		} else if (key.type == BTRFS_DIR_ITEM_KEY) {
			ret = replay_one_dir_item(wc->trans, root, path,
						  eb, i, &key);
			if (ret)
				break;
		}
	}
	btrfs_free_path(path);
	return ret;
}

static noinline int walk_down_log_tree(struct btrfs_trans_handle *trans,
				   struct btrfs_root *root,
				   struct btrfs_path *path, int *level,
				   struct walk_control *wc)
{
	struct btrfs_fs_info *fs_info = root->fs_info;
	u64 root_owner;
	u64 bytenr;
	u64 ptr_gen;
	struct extent_buffer *next;
	struct extent_buffer *cur;
	struct extent_buffer *parent;
	u32 blocksize;
	int ret = 0;

	WARN_ON(*level < 0);
	WARN_ON(*level >= BTRFS_MAX_LEVEL);

	while (*level > 0) {
		WARN_ON(*level < 0);
		WARN_ON(*level >= BTRFS_MAX_LEVEL);
		cur = path->nodes[*level];

		WARN_ON(btrfs_header_level(cur) != *level);

		if (path->slots[*level] >=
		    btrfs_header_nritems(cur))
			break;

		bytenr = btrfs_node_blockptr(cur, path->slots[*level]);
		ptr_gen = btrfs_node_ptr_generation(cur, path->slots[*level]);
		blocksize = fs_info->nodesize;

		parent = path->nodes[*level];
		root_owner = btrfs_header_owner(parent);

		next = btrfs_find_create_tree_block(fs_info, bytenr);
		if (IS_ERR(next))
			return PTR_ERR(next);

		if (*level == 1) {
			ret = wc->process_func(root, next, wc, ptr_gen);
			if (ret) {
				free_extent_buffer(next);
				return ret;
			}

			path->slots[*level]++;
			if (wc->free) {
				ret = btrfs_read_buffer(next, ptr_gen);
				if (ret) {
					free_extent_buffer(next);
					return ret;
				}

				if (trans) {
					btrfs_tree_lock(next);
					btrfs_set_lock_blocking(next);
					clean_tree_block(trans, fs_info, next);
					btrfs_wait_tree_block_writeback(next);
					btrfs_tree_unlock(next);
				}

				WARN_ON(root_owner !=
					BTRFS_TREE_LOG_OBJECTID);
				ret = btrfs_free_and_pin_reserved_extent(
							fs_info, bytenr,
							blocksize);
				if (ret) {
					free_extent_buffer(next);
					return ret;
				}
			}
			free_extent_buffer(next);
			continue;
		}
		ret = btrfs_read_buffer(next, ptr_gen);
		if (ret) {
			free_extent_buffer(next);
			return ret;
		}

		WARN_ON(*level <= 0);
		if (path->nodes[*level-1])
			free_extent_buffer(path->nodes[*level-1]);
		path->nodes[*level-1] = next;
		*level = btrfs_header_level(next);
		path->slots[*level] = 0;
		cond_resched();
	}
	WARN_ON(*level < 0);
	WARN_ON(*level >= BTRFS_MAX_LEVEL);

	path->slots[*level] = btrfs_header_nritems(path->nodes[*level]);

	cond_resched();
	return 0;
}

static noinline int walk_up_log_tree(struct btrfs_trans_handle *trans,
				 struct btrfs_root *root,
				 struct btrfs_path *path, int *level,
				 struct walk_control *wc)
{
	struct btrfs_fs_info *fs_info = root->fs_info;
	u64 root_owner;
	int i;
	int slot;
	int ret;

	for (i = *level; i < BTRFS_MAX_LEVEL - 1 && path->nodes[i]; i++) {
		slot = path->slots[i];
		if (slot + 1 < btrfs_header_nritems(path->nodes[i])) {
			path->slots[i]++;
			*level = i;
			WARN_ON(*level == 0);
			return 0;
		} else {
			struct extent_buffer *parent;
			if (path->nodes[*level] == root->node)
				parent = path->nodes[*level];
			else
				parent = path->nodes[*level + 1];

			root_owner = btrfs_header_owner(parent);
			ret = wc->process_func(root, path->nodes[*level], wc,
				 btrfs_header_generation(path->nodes[*level]));
			if (ret)
				return ret;

			if (wc->free) {
				struct extent_buffer *next;

				next = path->nodes[*level];

				if (trans) {
					btrfs_tree_lock(next);
					btrfs_set_lock_blocking(next);
					clean_tree_block(trans, fs_info, next);
					btrfs_wait_tree_block_writeback(next);
					btrfs_tree_unlock(next);
				}

				WARN_ON(root_owner != BTRFS_TREE_LOG_OBJECTID);
				ret = btrfs_free_and_pin_reserved_extent(
						fs_info,
						path->nodes[*level]->start,
						path->nodes[*level]->len);
				if (ret)
					return ret;
			}
			free_extent_buffer(path->nodes[*level]);
			path->nodes[*level] = NULL;
			*level = i + 1;
		}
	}
	return 1;
}

/*
 * drop the reference count on the tree rooted at 'snap'.  This traverses
 * the tree freeing any blocks that have a ref count of zero after being
 * decremented.
 */
static int walk_log_tree(struct btrfs_trans_handle *trans,
			 struct btrfs_root *log, struct walk_control *wc)
{
	struct btrfs_fs_info *fs_info = log->fs_info;
	int ret = 0;
	int wret;
	int level;
	struct btrfs_path *path;
	int orig_level;

	path = btrfs_alloc_path();
	if (!path)
		return -ENOMEM;

	level = btrfs_header_level(log->node);
	orig_level = level;
	path->nodes[level] = log->node;
	extent_buffer_get(log->node);
	path->slots[level] = 0;

	while (1) {
		wret = walk_down_log_tree(trans, log, path, &level, wc);
		if (wret > 0)
			break;
		if (wret < 0) {
			ret = wret;
			goto out;
		}

		wret = walk_up_log_tree(trans, log, path, &level, wc);
		if (wret > 0)
			break;
		if (wret < 0) {
			ret = wret;
			goto out;
		}
	}

	/* was the root node processed? if not, catch it here */
	if (path->nodes[orig_level]) {
		ret = wc->process_func(log, path->nodes[orig_level], wc,
			 btrfs_header_generation(path->nodes[orig_level]));
		if (ret)
			goto out;
		if (wc->free) {
			struct extent_buffer *next;

			next = path->nodes[orig_level];

			if (trans) {
				btrfs_tree_lock(next);
				btrfs_set_lock_blocking(next);
				clean_tree_block(trans, fs_info, next);
				btrfs_wait_tree_block_writeback(next);
				btrfs_tree_unlock(next);
			}

			WARN_ON(log->root_key.objectid !=
				BTRFS_TREE_LOG_OBJECTID);
			ret = btrfs_free_and_pin_reserved_extent(fs_info,
							next->start, next->len);
			if (ret)
				goto out;
		}
	}

out:
	btrfs_free_path(path);
	return ret;
}

/*
 * helper function to update the item for a given subvolumes log root
 * in the tree of log roots
 */
static int update_log_root(struct btrfs_trans_handle *trans,
			   struct btrfs_root *log)
{
	struct btrfs_fs_info *fs_info = log->fs_info;
	int ret;

	if (log->log_transid == 1) {
		/* insert root item on the first sync */
		ret = btrfs_insert_root(trans, fs_info->log_root_tree,
				&log->root_key, &log->root_item);
	} else {
		ret = btrfs_update_root(trans, fs_info->log_root_tree,
				&log->root_key, &log->root_item);
	}
	return ret;
}

static void wait_log_commit(struct btrfs_root *root, int transid)
{
	DEFINE_WAIT(wait);
	int index = transid % 2;

	/*
	 * we only allow two pending log transactions at a time,
	 * so we know that if ours is more than 2 older than the
	 * current transaction, we're done
	 */
	do {
		prepare_to_wait(&root->log_commit_wait[index],
				&wait, TASK_UNINTERRUPTIBLE);
		mutex_unlock(&root->log_mutex);

		if (root->log_transid_committed < transid &&
		    atomic_read(&root->log_commit[index]))
			schedule();

		finish_wait(&root->log_commit_wait[index], &wait);
		mutex_lock(&root->log_mutex);
	} while (root->log_transid_committed < transid &&
		 atomic_read(&root->log_commit[index]));
}

static void wait_for_writer(struct btrfs_root *root)
{
	DEFINE_WAIT(wait);

	while (atomic_read(&root->log_writers)) {
		prepare_to_wait(&root->log_writer_wait,
				&wait, TASK_UNINTERRUPTIBLE);
		mutex_unlock(&root->log_mutex);
		if (atomic_read(&root->log_writers))
			schedule();
		finish_wait(&root->log_writer_wait, &wait);
		mutex_lock(&root->log_mutex);
	}
}

static inline void btrfs_remove_log_ctx(struct btrfs_root *root,
					struct btrfs_log_ctx *ctx)
{
	if (!ctx)
		return;

	mutex_lock(&root->log_mutex);
	list_del_init(&ctx->list);
	mutex_unlock(&root->log_mutex);
}

/* 
 * Invoked in log mutex context, or be sure there is no other task which
 * can access the list.
 */
static inline void btrfs_remove_all_log_ctxs(struct btrfs_root *root,
					     int index, int error)
{
	struct btrfs_log_ctx *ctx;
	struct btrfs_log_ctx *safe;

	list_for_each_entry_safe(ctx, safe, &root->log_ctxs[index], list) {
		list_del_init(&ctx->list);
		ctx->log_ret = error;
	}

	INIT_LIST_HEAD(&root->log_ctxs[index]);
}

/*
 * btrfs_sync_log does sends a given tree log down to the disk and
 * updates the super blocks to record it.  When this call is done,
 * you know that any inodes previously logged are safely on disk only
 * if it returns 0.
 *
 * Any other return value means you need to call btrfs_commit_transaction.
 * Some of the edge cases for fsyncing directories that have had unlinks
 * or renames done in the past mean that sometimes the only safe
 * fsync is to commit the whole FS.  When btrfs_sync_log returns -EAGAIN,
 * that has happened.
 */
int btrfs_sync_log(struct btrfs_trans_handle *trans,
		   struct btrfs_root *root, struct btrfs_log_ctx *ctx)
{
	int index1;
	int index2;
	int mark;
	int ret;
	struct btrfs_fs_info *fs_info = root->fs_info;
	struct btrfs_root *log = root->log_root;
	struct btrfs_root *log_root_tree = fs_info->log_root_tree;
	int log_transid = 0;
	struct btrfs_log_ctx root_log_ctx;
	struct blk_plug plug;

	mutex_lock(&root->log_mutex);
	log_transid = ctx->log_transid;
	if (root->log_transid_committed >= log_transid) {
		mutex_unlock(&root->log_mutex);
		return ctx->log_ret;
	}

	index1 = log_transid % 2;
	if (atomic_read(&root->log_commit[index1])) {
		wait_log_commit(root, log_transid);
		mutex_unlock(&root->log_mutex);
		return ctx->log_ret;
	}
	ASSERT(log_transid == root->log_transid);
	atomic_set(&root->log_commit[index1], 1);

	/* wait for previous tree log sync to complete */
	if (atomic_read(&root->log_commit[(index1 + 1) % 2]))
		wait_log_commit(root, log_transid - 1);

	while (1) {
		int batch = atomic_read(&root->log_batch);
		/* when we're on an ssd, just kick the log commit out */
		if (!btrfs_test_opt(fs_info, SSD) &&
		    test_bit(BTRFS_ROOT_MULTI_LOG_TASKS, &root->state)) {
			mutex_unlock(&root->log_mutex);
			schedule_timeout_uninterruptible(1);
			mutex_lock(&root->log_mutex);
		}
		wait_for_writer(root);
		if (batch == atomic_read(&root->log_batch))
			break;
	}

	/* bail out if we need to do a full commit */
	if (btrfs_need_log_full_commit(fs_info, trans)) {
		ret = -EAGAIN;
		btrfs_free_logged_extents(log, log_transid);
		mutex_unlock(&root->log_mutex);
		goto out;
	}

	if (log_transid % 2 == 0)
		mark = EXTENT_DIRTY;
	else
		mark = EXTENT_NEW;

	/* we start IO on  all the marked extents here, but we don't actually
	 * wait for them until later.
	 */
	blk_start_plug(&plug);
	ret = btrfs_write_marked_extents(fs_info, &log->dirty_log_pages, mark);
	if (ret) {
		blk_finish_plug(&plug);
		btrfs_abort_transaction(trans, ret);
		btrfs_free_logged_extents(log, log_transid);
		btrfs_set_log_full_commit(fs_info, trans);
		mutex_unlock(&root->log_mutex);
		goto out;
	}

	btrfs_set_root_node(&log->root_item, log->node);

	root->log_transid++;
	log->log_transid = root->log_transid;
	root->log_start_pid = 0;
	/*
	 * IO has been started, blocks of the log tree have WRITTEN flag set
	 * in their headers. new modifications of the log will be written to
	 * new positions. so it's safe to allow log writers to go in.
	 */
	mutex_unlock(&root->log_mutex);

	btrfs_init_log_ctx(&root_log_ctx, NULL);

	mutex_lock(&log_root_tree->log_mutex);
	atomic_inc(&log_root_tree->log_batch);
	atomic_inc(&log_root_tree->log_writers);

	index2 = log_root_tree->log_transid % 2;
	list_add_tail(&root_log_ctx.list, &log_root_tree->log_ctxs[index2]);
	root_log_ctx.log_transid = log_root_tree->log_transid;

	mutex_unlock(&log_root_tree->log_mutex);

	ret = update_log_root(trans, log);

	mutex_lock(&log_root_tree->log_mutex);
	if (atomic_dec_and_test(&log_root_tree->log_writers)) {
		/*
		 * Implicit memory barrier after atomic_dec_and_test
		 */
		if (waitqueue_active(&log_root_tree->log_writer_wait))
			wake_up(&log_root_tree->log_writer_wait);
	}

	if (ret) {
		if (!list_empty(&root_log_ctx.list))
			list_del_init(&root_log_ctx.list);

		blk_finish_plug(&plug);
		btrfs_set_log_full_commit(fs_info, trans);

		if (ret != -ENOSPC) {
			btrfs_abort_transaction(trans, ret);
			mutex_unlock(&log_root_tree->log_mutex);
			goto out;
		}
		btrfs_wait_tree_log_extents(log, mark);
		btrfs_free_logged_extents(log, log_transid);
		mutex_unlock(&log_root_tree->log_mutex);
		ret = -EAGAIN;
		goto out;
	}

	if (log_root_tree->log_transid_committed >= root_log_ctx.log_transid) {
		blk_finish_plug(&plug);
		list_del_init(&root_log_ctx.list);
		mutex_unlock(&log_root_tree->log_mutex);
		ret = root_log_ctx.log_ret;
		goto out;
	}

	index2 = root_log_ctx.log_transid % 2;
	if (atomic_read(&log_root_tree->log_commit[index2])) {
		blk_finish_plug(&plug);
		ret = btrfs_wait_tree_log_extents(log, mark);
		btrfs_wait_logged_extents(trans, log, log_transid);
		wait_log_commit(log_root_tree,
				root_log_ctx.log_transid);
		mutex_unlock(&log_root_tree->log_mutex);
		if (!ret)
			ret = root_log_ctx.log_ret;
		goto out;
	}
	ASSERT(root_log_ctx.log_transid == log_root_tree->log_transid);
	atomic_set(&log_root_tree->log_commit[index2], 1);

	if (atomic_read(&log_root_tree->log_commit[(index2 + 1) % 2])) {
		wait_log_commit(log_root_tree,
				root_log_ctx.log_transid - 1);
	}

	wait_for_writer(log_root_tree);

	/*
	 * now that we've moved on to the tree of log tree roots,
	 * check the full commit flag again
	 */
	if (btrfs_need_log_full_commit(fs_info, trans)) {
		blk_finish_plug(&plug);
		btrfs_wait_tree_log_extents(log, mark);
		btrfs_free_logged_extents(log, log_transid);
		mutex_unlock(&log_root_tree->log_mutex);
		ret = -EAGAIN;
		goto out_wake_log_root;
	}

	ret = btrfs_write_marked_extents(fs_info,
					 &log_root_tree->dirty_log_pages,
					 EXTENT_DIRTY | EXTENT_NEW);
	blk_finish_plug(&plug);
	if (ret) {
		btrfs_set_log_full_commit(fs_info, trans);
		btrfs_abort_transaction(trans, ret);
		btrfs_free_logged_extents(log, log_transid);
		mutex_unlock(&log_root_tree->log_mutex);
		goto out_wake_log_root;
	}
	ret = btrfs_wait_tree_log_extents(log, mark);
	if (!ret)
		ret = btrfs_wait_tree_log_extents(log_root_tree,
						  EXTENT_NEW | EXTENT_DIRTY);
	if (ret) {
		btrfs_set_log_full_commit(fs_info, trans);
		btrfs_free_logged_extents(log, log_transid);
		mutex_unlock(&log_root_tree->log_mutex);
		goto out_wake_log_root;
	}
	btrfs_wait_logged_extents(trans, log, log_transid);

	btrfs_set_super_log_root(fs_info->super_for_commit,
				 log_root_tree->node->start);
	btrfs_set_super_log_root_level(fs_info->super_for_commit,
				       btrfs_header_level(log_root_tree->node));

	log_root_tree->log_transid++;
	mutex_unlock(&log_root_tree->log_mutex);

	/*
	 * nobody else is going to jump in and write the the ctree
	 * super here because the log_commit atomic below is protecting
	 * us.  We must be called with a transaction handle pinning
	 * the running transaction open, so a full commit can't hop
	 * in and cause problems either.
	 */
	ret = write_ctree_super(trans, fs_info, 1);
	if (ret) {
		btrfs_set_log_full_commit(fs_info, trans);
		btrfs_abort_transaction(trans, ret);
		goto out_wake_log_root;
	}

	mutex_lock(&root->log_mutex);
	if (root->last_log_commit < log_transid)
		root->last_log_commit = log_transid;
	mutex_unlock(&root->log_mutex);

out_wake_log_root:
	mutex_lock(&log_root_tree->log_mutex);
	btrfs_remove_all_log_ctxs(log_root_tree, index2, ret);

	log_root_tree->log_transid_committed++;
	atomic_set(&log_root_tree->log_commit[index2], 0);
	mutex_unlock(&log_root_tree->log_mutex);

	/*
	 * The barrier before waitqueue_active is implied by mutex_unlock
	 */
	if (waitqueue_active(&log_root_tree->log_commit_wait[index2]))
		wake_up(&log_root_tree->log_commit_wait[index2]);
out:
	mutex_lock(&root->log_mutex);
	btrfs_remove_all_log_ctxs(root, index1, ret);
	root->log_transid_committed++;
	atomic_set(&root->log_commit[index1], 0);
	mutex_unlock(&root->log_mutex);

	/*
	 * The barrier before waitqueue_active is implied by mutex_unlock
	 */
	if (waitqueue_active(&root->log_commit_wait[index1]))
		wake_up(&root->log_commit_wait[index1]);
	return ret;
}

static void free_log_tree(struct btrfs_trans_handle *trans,
			  struct btrfs_root *log)
{
	int ret;
	u64 start;
	u64 end;
	struct walk_control wc = {
		.free = 1,
		.process_func = process_one_buffer
	};

	ret = walk_log_tree(trans, log, &wc);
	/* I don't think this can happen but just in case */
	if (ret)
		btrfs_abort_transaction(trans, ret);

	while (1) {
		ret = find_first_extent_bit(&log->dirty_log_pages,
				0, &start, &end, EXTENT_DIRTY | EXTENT_NEW,
				NULL);
		if (ret)
			break;

		clear_extent_bits(&log->dirty_log_pages, start, end,
				  EXTENT_DIRTY | EXTENT_NEW);
	}

	/*
	 * We may have short-circuited the log tree with the full commit logic
	 * and left ordered extents on our list, so clear these out to keep us
	 * from leaking inodes and memory.
	 */
	btrfs_free_logged_extents(log, 0);
	btrfs_free_logged_extents(log, 1);

	free_extent_buffer(log->node);
	kfree(log);
}

/*
 * free all the extents used by the tree log.  This should be called
 * at commit time of the full transaction
 */
int btrfs_free_log(struct btrfs_trans_handle *trans, struct btrfs_root *root)
{
	if (root->log_root) {
		free_log_tree(trans, root->log_root);
		root->log_root = NULL;
	}
	return 0;
}

int btrfs_free_log_root_tree(struct btrfs_trans_handle *trans,
			     struct btrfs_fs_info *fs_info)
{
	if (fs_info->log_root_tree) {
		free_log_tree(trans, fs_info->log_root_tree);
		fs_info->log_root_tree = NULL;
	}
	return 0;
}

/*
 * If both a file and directory are logged, and unlinks or renames are
 * mixed in, we have a few interesting corners:
 *
 * create file X in dir Y
 * link file X to X.link in dir Y
 * fsync file X
 * unlink file X but leave X.link
 * fsync dir Y
 *
 * After a crash we would expect only X.link to exist.  But file X
 * didn't get fsync'd again so the log has back refs for X and X.link.
 *
 * We solve this by removing directory entries and inode backrefs from the
 * log when a file that was logged in the current transaction is
 * unlinked.  Any later fsync will include the updated log entries, and
 * we'll be able to reconstruct the proper directory items from backrefs.
 *
 * This optimizations allows us to avoid relogging the entire inode
 * or the entire directory.
 */
int btrfs_del_dir_entries_in_log(struct btrfs_trans_handle *trans,
				 struct btrfs_root *root,
				 const char *name, int name_len,
				 struct inode *dir, u64 index)
{
	struct btrfs_root *log;
	struct btrfs_dir_item *di;
	struct btrfs_path *path;
	int ret;
	int err = 0;
	int bytes_del = 0;
	u64 dir_ino = btrfs_ino(dir);

	if (BTRFS_I(dir)->logged_trans < trans->transid)
		return 0;

	ret = join_running_log_trans(root);
	if (ret)
		return 0;

	mutex_lock(&BTRFS_I(dir)->log_mutex);

	log = root->log_root;
	path = btrfs_alloc_path();
	if (!path) {
		err = -ENOMEM;
		goto out_unlock;
	}

	di = btrfs_lookup_dir_item(trans, log, path, dir_ino,
				   name, name_len, -1);
	if (IS_ERR(di)) {
		err = PTR_ERR(di);
		goto fail;
	}
	if (di) {
		ret = btrfs_delete_one_dir_name(trans, log, path, di);
		bytes_del += name_len;
		if (ret) {
			err = ret;
			goto fail;
		}
	}
	btrfs_release_path(path);
	di = btrfs_lookup_dir_index_item(trans, log, path, dir_ino,
					 index, name, name_len, -1);
	if (IS_ERR(di)) {
		err = PTR_ERR(di);
		goto fail;
	}
	if (di) {
		ret = btrfs_delete_one_dir_name(trans, log, path, di);
		bytes_del += name_len;
		if (ret) {
			err = ret;
			goto fail;
		}
	}

	/* update the directory size in the log to reflect the names
	 * we have removed
	 */
	if (bytes_del) {
		struct btrfs_key key;

		key.objectid = dir_ino;
		key.offset = 0;
		key.type = BTRFS_INODE_ITEM_KEY;
		btrfs_release_path(path);

		ret = btrfs_search_slot(trans, log, &key, path, 0, 1);
		if (ret < 0) {
			err = ret;
			goto fail;
		}
		if (ret == 0) {
			struct btrfs_inode_item *item;
			u64 i_size;

			item = btrfs_item_ptr(path->nodes[0], path->slots[0],
					      struct btrfs_inode_item);
			i_size = btrfs_inode_size(path->nodes[0], item);
			if (i_size > bytes_del)
				i_size -= bytes_del;
			else
				i_size = 0;
			btrfs_set_inode_size(path->nodes[0], item, i_size);
			btrfs_mark_buffer_dirty(path->nodes[0]);
		} else
			ret = 0;
		btrfs_release_path(path);
	}
fail:
	btrfs_free_path(path);
out_unlock:
	mutex_unlock(&BTRFS_I(dir)->log_mutex);
	if (ret == -ENOSPC) {
		btrfs_set_log_full_commit(root->fs_info, trans);
		ret = 0;
	} else if (ret < 0)
		btrfs_abort_transaction(trans, ret);

	btrfs_end_log_trans(root);

	return err;
}

/* see comments for btrfs_del_dir_entries_in_log */
int btrfs_del_inode_ref_in_log(struct btrfs_trans_handle *trans,
			       struct btrfs_root *root,
			       const char *name, int name_len,
			       struct inode *inode, u64 dirid)
{
	struct btrfs_fs_info *fs_info = root->fs_info;
	struct btrfs_root *log;
	u64 index;
	int ret;

	if (BTRFS_I(inode)->logged_trans < trans->transid)
		return 0;

	ret = join_running_log_trans(root);
	if (ret)
		return 0;
	log = root->log_root;
	mutex_lock(&BTRFS_I(inode)->log_mutex);

	ret = btrfs_del_inode_ref(trans, log, name, name_len, btrfs_ino(inode),
				  dirid, &index);
	mutex_unlock(&BTRFS_I(inode)->log_mutex);
	if (ret == -ENOSPC) {
		btrfs_set_log_full_commit(fs_info, trans);
		ret = 0;
	} else if (ret < 0 && ret != -ENOENT)
		btrfs_abort_transaction(trans, ret);
	btrfs_end_log_trans(root);

	return ret;
}

/*
 * creates a range item in the log for 'dirid'.  first_offset and
 * last_offset tell us which parts of the key space the log should
 * be considered authoritative for.
 */
static noinline int insert_dir_log_key(struct btrfs_trans_handle *trans,
				       struct btrfs_root *log,
				       struct btrfs_path *path,
				       int key_type, u64 dirid,
				       u64 first_offset, u64 last_offset)
{
	int ret;
	struct btrfs_key key;
	struct btrfs_dir_log_item *item;

	key.objectid = dirid;
	key.offset = first_offset;
	if (key_type == BTRFS_DIR_ITEM_KEY)
		key.type = BTRFS_DIR_LOG_ITEM_KEY;
	else
		key.type = BTRFS_DIR_LOG_INDEX_KEY;
	ret = btrfs_insert_empty_item(trans, log, path, &key, sizeof(*item));
	if (ret)
		return ret;

	item = btrfs_item_ptr(path->nodes[0], path->slots[0],
			      struct btrfs_dir_log_item);
	btrfs_set_dir_log_end(path->nodes[0], item, last_offset);
	btrfs_mark_buffer_dirty(path->nodes[0]);
	btrfs_release_path(path);
	return 0;
}

/*
 * log all the items included in the current transaction for a given
 * directory.  This also creates the range items in the log tree required
 * to replay anything deleted before the fsync
 */
static noinline int log_dir_items(struct btrfs_trans_handle *trans,
			  struct btrfs_root *root, struct inode *inode,
			  struct btrfs_path *path,
			  struct btrfs_path *dst_path, int key_type,
			  struct btrfs_log_ctx *ctx,
			  u64 min_offset, u64 *last_offset_ret)
{
	struct btrfs_key min_key;
	struct btrfs_root *log = root->log_root;
	struct extent_buffer *src;
	int err = 0;
	int ret;
	int i;
	int nritems;
	u64 first_offset = min_offset;
	u64 last_offset = (u64)-1;
	u64 ino = btrfs_ino(inode);

	log = root->log_root;

	min_key.objectid = ino;
	min_key.type = key_type;
	min_key.offset = min_offset;

	ret = btrfs_search_forward(root, &min_key, path, trans->transid);

	/*
	 * we didn't find anything from this transaction, see if there
	 * is anything at all
	 */
	if (ret != 0 || min_key.objectid != ino || min_key.type != key_type) {
		min_key.objectid = ino;
		min_key.type = key_type;
		min_key.offset = (u64)-1;
		btrfs_release_path(path);
		ret = btrfs_search_slot(NULL, root, &min_key, path, 0, 0);
		if (ret < 0) {
			btrfs_release_path(path);
			return ret;
		}
		ret = btrfs_previous_item(root, path, ino, key_type);

		/* if ret == 0 there are items for this type,
		 * create a range to tell us the last key of this type.
		 * otherwise, there are no items in this directory after
		 * *min_offset, and we create a range to indicate that.
		 */
		if (ret == 0) {
			struct btrfs_key tmp;
			btrfs_item_key_to_cpu(path->nodes[0], &tmp,
					      path->slots[0]);
			if (key_type == tmp.type)
				first_offset = max(min_offset, tmp.offset) + 1;
		}
		goto done;
	}

	/* go backward to find any previous key */
	ret = btrfs_previous_item(root, path, ino, key_type);
	if (ret == 0) {
		struct btrfs_key tmp;
		btrfs_item_key_to_cpu(path->nodes[0], &tmp, path->slots[0]);
		if (key_type == tmp.type) {
			first_offset = tmp.offset;
			ret = overwrite_item(trans, log, dst_path,
					     path->nodes[0], path->slots[0],
					     &tmp);
			if (ret) {
				err = ret;
				goto done;
			}
		}
	}
	btrfs_release_path(path);

	/* find the first key from this transaction again */
	ret = btrfs_search_slot(NULL, root, &min_key, path, 0, 0);
	if (WARN_ON(ret != 0))
		goto done;

	/*
	 * we have a block from this transaction, log every item in it
	 * from our directory
	 */
	while (1) {
		struct btrfs_key tmp;
		src = path->nodes[0];
		nritems = btrfs_header_nritems(src);
		for (i = path->slots[0]; i < nritems; i++) {
			struct btrfs_dir_item *di;

			btrfs_item_key_to_cpu(src, &min_key, i);

			if (min_key.objectid != ino || min_key.type != key_type)
				goto done;
			ret = overwrite_item(trans, log, dst_path, src, i,
					     &min_key);
			if (ret) {
				err = ret;
				goto done;
			}

			/*
			 * We must make sure that when we log a directory entry,
			 * the corresponding inode, after log replay, has a
			 * matching link count. For example:
			 *
			 * touch foo
			 * mkdir mydir
			 * sync
			 * ln foo mydir/bar
			 * xfs_io -c "fsync" mydir
			 * <crash>
			 * <mount fs and log replay>
			 *
			 * Would result in a fsync log that when replayed, our
			 * file inode would have a link count of 1, but we get
			 * two directory entries pointing to the same inode.
			 * After removing one of the names, it would not be
			 * possible to remove the other name, which resulted
			 * always in stale file handle errors, and would not
			 * be possible to rmdir the parent directory, since
			 * its i_size could never decrement to the value
			 * BTRFS_EMPTY_DIR_SIZE, resulting in -ENOTEMPTY errors.
			 */
			di = btrfs_item_ptr(src, i, struct btrfs_dir_item);
			btrfs_dir_item_key_to_cpu(src, di, &tmp);
			if (ctx &&
			    (btrfs_dir_transid(src, di) == trans->transid ||
			     btrfs_dir_type(src, di) == BTRFS_FT_DIR) &&
			    tmp.type != BTRFS_ROOT_ITEM_KEY)
				ctx->log_new_dentries = true;
		}
		path->slots[0] = nritems;

		/*
		 * look ahead to the next item and see if it is also
		 * from this directory and from this transaction
		 */
		ret = btrfs_next_leaf(root, path);
		if (ret == 1) {
			last_offset = (u64)-1;
			goto done;
		}
		btrfs_item_key_to_cpu(path->nodes[0], &tmp, path->slots[0]);
		if (tmp.objectid != ino || tmp.type != key_type) {
			last_offset = (u64)-1;
			goto done;
		}
		if (btrfs_header_generation(path->nodes[0]) != trans->transid) {
			ret = overwrite_item(trans, log, dst_path,
					     path->nodes[0], path->slots[0],
					     &tmp);
			if (ret)
				err = ret;
			else
				last_offset = tmp.offset;
			goto done;
		}
	}
done:
	btrfs_release_path(path);
	btrfs_release_path(dst_path);

	if (err == 0) {
		*last_offset_ret = last_offset;
		/*
		 * insert the log range keys to indicate where the log
		 * is valid
		 */
		ret = insert_dir_log_key(trans, log, path, key_type,
					 ino, first_offset, last_offset);
		if (ret)
			err = ret;
	}
	return err;
}

/*
 * logging directories is very similar to logging inodes, We find all the items
 * from the current transaction and write them to the log.
 *
 * The recovery code scans the directory in the subvolume, and if it finds a
 * key in the range logged that is not present in the log tree, then it means
 * that dir entry was unlinked during the transaction.
 *
 * In order for that scan to work, we must include one key smaller than
 * the smallest logged by this transaction and one key larger than the largest
 * key logged by this transaction.
 */
static noinline int log_directory_changes(struct btrfs_trans_handle *trans,
			  struct btrfs_root *root, struct inode *inode,
			  struct btrfs_path *path,
			  struct btrfs_path *dst_path,
			  struct btrfs_log_ctx *ctx)
{
	u64 min_key;
	u64 max_key;
	int ret;
	int key_type = BTRFS_DIR_ITEM_KEY;

again:
	min_key = 0;
	max_key = 0;
	while (1) {
		ret = log_dir_items(trans, root, inode, path,
				    dst_path, key_type, ctx, min_key,
				    &max_key);
		if (ret)
			return ret;
		if (max_key == (u64)-1)
			break;
		min_key = max_key + 1;
	}

	if (key_type == BTRFS_DIR_ITEM_KEY) {
		key_type = BTRFS_DIR_INDEX_KEY;
		goto again;
	}
	return 0;
}

/*
 * a helper function to drop items from the log before we relog an
 * inode.  max_key_type indicates the highest item type to remove.
 * This cannot be run for file data extents because it does not
 * free the extents they point to.
 */
static int drop_objectid_items(struct btrfs_trans_handle *trans,
				  struct btrfs_root *log,
				  struct btrfs_path *path,
				  u64 objectid, int max_key_type)
{
	int ret;
	struct btrfs_key key;
	struct btrfs_key found_key;
	int start_slot;

	key.objectid = objectid;
	key.type = max_key_type;
	key.offset = (u64)-1;

	while (1) {
		ret = btrfs_search_slot(trans, log, &key, path, -1, 1);
		BUG_ON(ret == 0); /* Logic error */
		if (ret < 0)
			break;

		if (path->slots[0] == 0)
			break;

		path->slots[0]--;
		btrfs_item_key_to_cpu(path->nodes[0], &found_key,
				      path->slots[0]);

		if (found_key.objectid != objectid)
			break;

		found_key.offset = 0;
		found_key.type = 0;
		ret = btrfs_bin_search(path->nodes[0], &found_key, 0,
				       &start_slot);

		ret = btrfs_del_items(trans, log, path, start_slot,
				      path->slots[0] - start_slot + 1);
		/*
		 * If start slot isn't 0 then we don't need to re-search, we've
		 * found the last guy with the objectid in this tree.
		 */
		if (ret || start_slot != 0)
			break;
		btrfs_release_path(path);
	}
	btrfs_release_path(path);
	if (ret > 0)
		ret = 0;
	return ret;
}

static void fill_inode_item(struct btrfs_trans_handle *trans,
			    struct extent_buffer *leaf,
			    struct btrfs_inode_item *item,
			    struct inode *inode, int log_inode_only,
			    u64 logged_isize)
{
	struct btrfs_map_token token;

	btrfs_init_map_token(&token);

	if (log_inode_only) {
		/* set the generation to zero so the recover code
		 * can tell the difference between an logging
		 * just to say 'this inode exists' and a logging
		 * to say 'update this inode with these values'
		 */
		btrfs_set_token_inode_generation(leaf, item, 0, &token);
		btrfs_set_token_inode_size(leaf, item, logged_isize, &token);
	} else {
		btrfs_set_token_inode_generation(leaf, item,
						 BTRFS_I(inode)->generation,
						 &token);
		btrfs_set_token_inode_size(leaf, item, inode->i_size, &token);
	}

	btrfs_set_token_inode_uid(leaf, item, i_uid_read(inode), &token);
	btrfs_set_token_inode_gid(leaf, item, i_gid_read(inode), &token);
	btrfs_set_token_inode_mode(leaf, item, inode->i_mode, &token);
	btrfs_set_token_inode_nlink(leaf, item, inode->i_nlink, &token);

	btrfs_set_token_timespec_sec(leaf, &item->atime,
				     inode->i_atime.tv_sec, &token);
	btrfs_set_token_timespec_nsec(leaf, &item->atime,
				      inode->i_atime.tv_nsec, &token);

	btrfs_set_token_timespec_sec(leaf, &item->mtime,
				     inode->i_mtime.tv_sec, &token);
	btrfs_set_token_timespec_nsec(leaf, &item->mtime,
				      inode->i_mtime.tv_nsec, &token);

	btrfs_set_token_timespec_sec(leaf, &item->ctime,
				     inode->i_ctime.tv_sec, &token);
	btrfs_set_token_timespec_nsec(leaf, &item->ctime,
				      inode->i_ctime.tv_nsec, &token);

	btrfs_set_token_inode_nbytes(leaf, item, inode_get_bytes(inode),
				     &token);

	btrfs_set_token_inode_sequence(leaf, item, inode->i_version, &token);
	btrfs_set_token_inode_transid(leaf, item, trans->transid, &token);
	btrfs_set_token_inode_rdev(leaf, item, inode->i_rdev, &token);
	btrfs_set_token_inode_flags(leaf, item, BTRFS_I(inode)->flags, &token);
	btrfs_set_token_inode_block_group(leaf, item, 0, &token);
}

static int log_inode_item(struct btrfs_trans_handle *trans,
			  struct btrfs_root *log, struct btrfs_path *path,
			  struct inode *inode)
{
	struct btrfs_inode_item *inode_item;
	int ret;

	ret = btrfs_insert_empty_item(trans, log, path,
				      &BTRFS_I(inode)->location,
				      sizeof(*inode_item));
	if (ret && ret != -EEXIST)
		return ret;
	inode_item = btrfs_item_ptr(path->nodes[0], path->slots[0],
				    struct btrfs_inode_item);
	fill_inode_item(trans, path->nodes[0], inode_item, inode, 0, 0);
	btrfs_release_path(path);
	return 0;
}

static noinline int copy_items(struct btrfs_trans_handle *trans,
			       struct inode *inode,
			       struct btrfs_path *dst_path,
			       struct btrfs_path *src_path, u64 *last_extent,
			       int start_slot, int nr, int inode_only,
			       u64 logged_isize)
{
	struct btrfs_fs_info *fs_info = btrfs_sb(inode->i_sb);
	unsigned long src_offset;
	unsigned long dst_offset;
	struct btrfs_root *log = BTRFS_I(inode)->root->log_root;
	struct btrfs_file_extent_item *extent;
	struct btrfs_inode_item *inode_item;
	struct extent_buffer *src = src_path->nodes[0];
	struct btrfs_key first_key, last_key, key;
	int ret;
	struct btrfs_key *ins_keys;
	u32 *ins_sizes;
	char *ins_data;
	int i;
	struct list_head ordered_sums;
	int skip_csum = BTRFS_I(inode)->flags & BTRFS_INODE_NODATASUM;
	bool has_extents = false;
	bool need_find_last_extent = true;
	bool done = false;

	INIT_LIST_HEAD(&ordered_sums);

	ins_data = kmalloc(nr * sizeof(struct btrfs_key) +
			   nr * sizeof(u32), GFP_NOFS);
	if (!ins_data)
		return -ENOMEM;

	first_key.objectid = (u64)-1;

	ins_sizes = (u32 *)ins_data;
	ins_keys = (struct btrfs_key *)(ins_data + nr * sizeof(u32));

	for (i = 0; i < nr; i++) {
		ins_sizes[i] = btrfs_item_size_nr(src, i + start_slot);
		btrfs_item_key_to_cpu(src, ins_keys + i, i + start_slot);
	}
	ret = btrfs_insert_empty_items(trans, log, dst_path,
				       ins_keys, ins_sizes, nr);
	if (ret) {
		kfree(ins_data);
		return ret;
	}

	for (i = 0; i < nr; i++, dst_path->slots[0]++) {
		dst_offset = btrfs_item_ptr_offset(dst_path->nodes[0],
						   dst_path->slots[0]);

		src_offset = btrfs_item_ptr_offset(src, start_slot + i);

		if ((i == (nr - 1)))
			last_key = ins_keys[i];

		if (ins_keys[i].type == BTRFS_INODE_ITEM_KEY) {
			inode_item = btrfs_item_ptr(dst_path->nodes[0],
						    dst_path->slots[0],
						    struct btrfs_inode_item);
			fill_inode_item(trans, dst_path->nodes[0], inode_item,
					inode, inode_only == LOG_INODE_EXISTS,
					logged_isize);
		} else {
			copy_extent_buffer(dst_path->nodes[0], src, dst_offset,
					   src_offset, ins_sizes[i]);
		}

		/*
		 * We set need_find_last_extent here in case we know we were
		 * processing other items and then walk into the first extent in
		 * the inode.  If we don't hit an extent then nothing changes,
		 * we'll do the last search the next time around.
		 */
		if (ins_keys[i].type == BTRFS_EXTENT_DATA_KEY) {
			has_extents = true;
			if (first_key.objectid == (u64)-1)
				first_key = ins_keys[i];
		} else {
			need_find_last_extent = false;
		}

		/* take a reference on file data extents so that truncates
		 * or deletes of this inode don't have to relog the inode
		 * again
		 */
		if (ins_keys[i].type == BTRFS_EXTENT_DATA_KEY &&
		    !skip_csum) {
			int found_type;
			extent = btrfs_item_ptr(src, start_slot + i,
						struct btrfs_file_extent_item);

			if (btrfs_file_extent_generation(src, extent) < trans->transid)
				continue;

			found_type = btrfs_file_extent_type(src, extent);
			if (found_type == BTRFS_FILE_EXTENT_REG) {
				u64 ds, dl, cs, cl;
				ds = btrfs_file_extent_disk_bytenr(src,
								extent);
				/* ds == 0 is a hole */
				if (ds == 0)
					continue;

				dl = btrfs_file_extent_disk_num_bytes(src,
								extent);
				cs = btrfs_file_extent_offset(src, extent);
				cl = btrfs_file_extent_num_bytes(src,
								extent);
				if (btrfs_file_extent_compression(src,
								  extent)) {
					cs = 0;
					cl = dl;
				}

				ret = btrfs_lookup_csums_range(
						fs_info->csum_root,
						ds + cs, ds + cs + cl - 1,
						&ordered_sums, 0);
				if (ret) {
					btrfs_release_path(dst_path);
					kfree(ins_data);
					return ret;
				}
			}
		}
	}

	btrfs_mark_buffer_dirty(dst_path->nodes[0]);
	btrfs_release_path(dst_path);
	kfree(ins_data);

	/*
	 * we have to do this after the loop above to avoid changing the
	 * log tree while trying to change the log tree.
	 */
	ret = 0;
	while (!list_empty(&ordered_sums)) {
		struct btrfs_ordered_sum *sums = list_entry(ordered_sums.next,
						   struct btrfs_ordered_sum,
						   list);
		if (!ret)
			ret = btrfs_csum_file_blocks(trans, log, sums);
		list_del(&sums->list);
		kfree(sums);
	}

	if (!has_extents)
		return ret;

	if (need_find_last_extent && *last_extent == first_key.offset) {
		/*
		 * We don't have any leafs between our current one and the one
		 * we processed before that can have file extent items for our
		 * inode (and have a generation number smaller than our current
		 * transaction id).
		 */
		need_find_last_extent = false;
	}

	/*
	 * Because we use btrfs_search_forward we could skip leaves that were
	 * not modified and then assume *last_extent is valid when it really
	 * isn't.  So back up to the previous leaf and read the end of the last
	 * extent before we go and fill in holes.
	 */
	if (need_find_last_extent) {
		u64 len;

		ret = btrfs_prev_leaf(BTRFS_I(inode)->root, src_path);
		if (ret < 0)
			return ret;
		if (ret)
			goto fill_holes;
		if (src_path->slots[0])
			src_path->slots[0]--;
		src = src_path->nodes[0];
		btrfs_item_key_to_cpu(src, &key, src_path->slots[0]);
		if (key.objectid != btrfs_ino(inode) ||
		    key.type != BTRFS_EXTENT_DATA_KEY)
			goto fill_holes;
		extent = btrfs_item_ptr(src, src_path->slots[0],
					struct btrfs_file_extent_item);
		if (btrfs_file_extent_type(src, extent) ==
		    BTRFS_FILE_EXTENT_INLINE) {
			len = btrfs_file_extent_inline_len(src,
							   src_path->slots[0],
							   extent);
			*last_extent = ALIGN(key.offset + len,
					     fs_info->sectorsize);
		} else {
			len = btrfs_file_extent_num_bytes(src, extent);
			*last_extent = key.offset + len;
		}
	}
fill_holes:
	/* So we did prev_leaf, now we need to move to the next leaf, but a few
	 * things could have happened
	 *
	 * 1) A merge could have happened, so we could currently be on a leaf
	 * that holds what we were copying in the first place.
	 * 2) A split could have happened, and now not all of the items we want
	 * are on the same leaf.
	 *
	 * So we need to adjust how we search for holes, we need to drop the
	 * path and re-search for the first extent key we found, and then walk
	 * forward until we hit the last one we copied.
	 */
	if (need_find_last_extent) {
		/* btrfs_prev_leaf could return 1 without releasing the path */
		btrfs_release_path(src_path);
		ret = btrfs_search_slot(NULL, BTRFS_I(inode)->root, &first_key,
					src_path, 0, 0);
		if (ret < 0)
			return ret;
		ASSERT(ret == 0);
		src = src_path->nodes[0];
		i = src_path->slots[0];
	} else {
		i = start_slot;
	}

	/*
	 * Ok so here we need to go through and fill in any holes we may have
	 * to make sure that holes are punched for those areas in case they had
	 * extents previously.
	 */
	while (!done) {
		u64 offset, len;
		u64 extent_end;

		if (i >= btrfs_header_nritems(src_path->nodes[0])) {
			ret = btrfs_next_leaf(BTRFS_I(inode)->root, src_path);
			if (ret < 0)
				return ret;
			ASSERT(ret == 0);
			src = src_path->nodes[0];
			i = 0;
		}

		btrfs_item_key_to_cpu(src, &key, i);
		if (!btrfs_comp_cpu_keys(&key, &last_key))
			done = true;
		if (key.objectid != btrfs_ino(inode) ||
		    key.type != BTRFS_EXTENT_DATA_KEY) {
			i++;
			continue;
		}
		extent = btrfs_item_ptr(src, i, struct btrfs_file_extent_item);
		if (btrfs_file_extent_type(src, extent) ==
		    BTRFS_FILE_EXTENT_INLINE) {
			len = btrfs_file_extent_inline_len(src, i, extent);
			extent_end = ALIGN(key.offset + len,
					   fs_info->sectorsize);
		} else {
			len = btrfs_file_extent_num_bytes(src, extent);
			extent_end = key.offset + len;
		}
		i++;

		if (*last_extent == key.offset) {
			*last_extent = extent_end;
			continue;
		}
		offset = *last_extent;
		len = key.offset - *last_extent;
		ret = btrfs_insert_file_extent(trans, log, btrfs_ino(inode),
					       offset, 0, 0, len, 0, len, 0,
					       0, 0);
		if (ret)
			break;
		*last_extent = extent_end;
	}
	/*
	 * Need to let the callers know we dropped the path so they should
	 * re-search.
	 */
	if (!ret && need_find_last_extent)
		ret = 1;
	return ret;
}

static int extent_cmp(void *priv, struct list_head *a, struct list_head *b)
{
	struct extent_map *em1, *em2;

	em1 = list_entry(a, struct extent_map, list);
	em2 = list_entry(b, struct extent_map, list);

	if (em1->start < em2->start)
		return -1;
	else if (em1->start > em2->start)
		return 1;
	return 0;
}

static int wait_ordered_extents(struct btrfs_trans_handle *trans,
				struct inode *inode,
				struct btrfs_root *root,
				const struct extent_map *em,
				const struct list_head *logged_list,
				bool *ordered_io_error)
{
	struct btrfs_fs_info *fs_info = root->fs_info;
	struct btrfs_ordered_extent *ordered;
	struct btrfs_root *log = root->log_root;
	u64 mod_start = em->mod_start;
	u64 mod_len = em->mod_len;
	const bool skip_csum = BTRFS_I(inode)->flags & BTRFS_INODE_NODATASUM;
	u64 csum_offset;
	u64 csum_len;
	LIST_HEAD(ordered_sums);
	int ret = 0;

	*ordered_io_error = false;

	if (test_bit(EXTENT_FLAG_PREALLOC, &em->flags) ||
	    em->block_start == EXTENT_MAP_HOLE)
		return 0;

	/*
	 * Wait far any ordered extent that covers our extent map. If it
	 * finishes without an error, first check and see if our csums are on
	 * our outstanding ordered extents.
	 */
	list_for_each_entry(ordered, logged_list, log_list) {
		struct btrfs_ordered_sum *sum;

		if (!mod_len)
			break;

		if (ordered->file_offset + ordered->len <= mod_start ||
		    mod_start + mod_len <= ordered->file_offset)
			continue;

		if (!test_bit(BTRFS_ORDERED_IO_DONE, &ordered->flags) &&
		    !test_bit(BTRFS_ORDERED_IOERR, &ordered->flags) &&
		    !test_bit(BTRFS_ORDERED_DIRECT, &ordered->flags)) {
			const u64 start = ordered->file_offset;
			const u64 end = ordered->file_offset + ordered->len - 1;

			WARN_ON(ordered->inode != inode);
			filemap_fdatawrite_range(inode->i_mapping, start, end);
		}

		wait_event(ordered->wait,
			   (test_bit(BTRFS_ORDERED_IO_DONE, &ordered->flags) ||
			    test_bit(BTRFS_ORDERED_IOERR, &ordered->flags)));

		if (test_bit(BTRFS_ORDERED_IOERR, &ordered->flags)) {
			/*
			 * Clear the AS_EIO/AS_ENOSPC flags from the inode's
			 * i_mapping flags, so that the next fsync won't get
			 * an outdated io error too.
			 */
			filemap_check_errors(inode->i_mapping);
			*ordered_io_error = true;
			break;
		}
		/*
		 * We are going to copy all the csums on this ordered extent, so
		 * go ahead and adjust mod_start and mod_len in case this
		 * ordered extent has already been logged.
		 */
		if (ordered->file_offset > mod_start) {
			if (ordered->file_offset + ordered->len >=
			    mod_start + mod_len)
				mod_len = ordered->file_offset - mod_start;
			/*
			 * If we have this case
			 *
			 * |--------- logged extent ---------|
			 *       |----- ordered extent ----|
			 *
			 * Just don't mess with mod_start and mod_len, we'll
			 * just end up logging more csums than we need and it
			 * will be ok.
			 */
		} else {
			if (ordered->file_offset + ordered->len <
			    mod_start + mod_len) {
				mod_len = (mod_start + mod_len) -
					(ordered->file_offset + ordered->len);
				mod_start = ordered->file_offset +
					ordered->len;
			} else {
				mod_len = 0;
			}
		}

		if (skip_csum)
			continue;

		/*
		 * To keep us from looping for the above case of an ordered
		 * extent that falls inside of the logged extent.
		 */
		if (test_and_set_bit(BTRFS_ORDERED_LOGGED_CSUM,
				     &ordered->flags))
			continue;

		list_for_each_entry(sum, &ordered->list, list) {
			ret = btrfs_csum_file_blocks(trans, log, sum);
			if (ret)
				break;
		}
	}

	if (*ordered_io_error || !mod_len || ret || skip_csum)
		return ret;

	if (em->compress_type) {
		csum_offset = 0;
		csum_len = max(em->block_len, em->orig_block_len);
	} else {
		csum_offset = mod_start - em->start;
		csum_len = mod_len;
	}

	/* block start is already adjusted for the file extent offset. */
	ret = btrfs_lookup_csums_range(fs_info->csum_root,
				       em->block_start + csum_offset,
				       em->block_start + csum_offset +
				       csum_len - 1, &ordered_sums, 0);
	if (ret)
		return ret;

	while (!list_empty(&ordered_sums)) {
		struct btrfs_ordered_sum *sums = list_entry(ordered_sums.next,
						   struct btrfs_ordered_sum,
						   list);
		if (!ret)
			ret = btrfs_csum_file_blocks(trans, log, sums);
		list_del(&sums->list);
		kfree(sums);
	}

	return ret;
}

static int log_one_extent(struct btrfs_trans_handle *trans,
			  struct inode *inode, struct btrfs_root *root,
			  const struct extent_map *em,
			  struct btrfs_path *path,
			  const struct list_head *logged_list,
			  struct btrfs_log_ctx *ctx)
{
	struct btrfs_root *log = root->log_root;
	struct btrfs_file_extent_item *fi;
	struct extent_buffer *leaf;
	struct btrfs_map_token token;
	struct btrfs_key key;
	u64 extent_offset = em->start - em->orig_start;
	u64 block_len;
	int ret;
	int extent_inserted = 0;
	bool ordered_io_err = false;

	ret = wait_ordered_extents(trans, inode, root, em, logged_list,
				   &ordered_io_err);
	if (ret)
		return ret;

	if (ordered_io_err) {
		ctx->io_err = -EIO;
		return 0;
	}

	btrfs_init_map_token(&token);

	ret = __btrfs_drop_extents(trans, log, inode, path, em->start,
				   em->start + em->len, NULL, 0, 1,
				   sizeof(*fi), &extent_inserted);
	if (ret)
		return ret;

	if (!extent_inserted) {
		key.objectid = btrfs_ino(inode);
		key.type = BTRFS_EXTENT_DATA_KEY;
		key.offset = em->start;

		ret = btrfs_insert_empty_item(trans, log, path, &key,
					      sizeof(*fi));
		if (ret)
			return ret;
	}
	leaf = path->nodes[0];
	fi = btrfs_item_ptr(leaf, path->slots[0],
			    struct btrfs_file_extent_item);

	btrfs_set_token_file_extent_generation(leaf, fi, trans->transid,
					       &token);
	if (test_bit(EXTENT_FLAG_PREALLOC, &em->flags))
		btrfs_set_token_file_extent_type(leaf, fi,
						 BTRFS_FILE_EXTENT_PREALLOC,
						 &token);
	else
		btrfs_set_token_file_extent_type(leaf, fi,
						 BTRFS_FILE_EXTENT_REG,
						 &token);

	block_len = max(em->block_len, em->orig_block_len);
	if (em->compress_type != BTRFS_COMPRESS_NONE) {
		btrfs_set_token_file_extent_disk_bytenr(leaf, fi,
							em->block_start,
							&token);
		btrfs_set_token_file_extent_disk_num_bytes(leaf, fi, block_len,
							   &token);
	} else if (em->block_start < EXTENT_MAP_LAST_BYTE) {
		btrfs_set_token_file_extent_disk_bytenr(leaf, fi,
							em->block_start -
							extent_offset, &token);
		btrfs_set_token_file_extent_disk_num_bytes(leaf, fi, block_len,
							   &token);
	} else {
		btrfs_set_token_file_extent_disk_bytenr(leaf, fi, 0, &token);
		btrfs_set_token_file_extent_disk_num_bytes(leaf, fi, 0,
							   &token);
	}

	btrfs_set_token_file_extent_offset(leaf, fi, extent_offset, &token);
	btrfs_set_token_file_extent_num_bytes(leaf, fi, em->len, &token);
	btrfs_set_token_file_extent_ram_bytes(leaf, fi, em->ram_bytes, &token);
	btrfs_set_token_file_extent_compression(leaf, fi, em->compress_type,
						&token);
	btrfs_set_token_file_extent_encryption(leaf, fi, 0, &token);
	btrfs_set_token_file_extent_other_encoding(leaf, fi, 0, &token);
	btrfs_mark_buffer_dirty(leaf);

	btrfs_release_path(path);

	return ret;
}

static int btrfs_log_changed_extents(struct btrfs_trans_handle *trans,
				     struct btrfs_root *root,
				     struct inode *inode,
				     struct btrfs_path *path,
				     struct list_head *logged_list,
				     struct btrfs_log_ctx *ctx,
				     const u64 start,
				     const u64 end)
{
	struct extent_map *em, *n;
	struct list_head extents;
	struct extent_map_tree *tree = &BTRFS_I(inode)->extent_tree;
	u64 test_gen;
	int ret = 0;
	int num = 0;

	INIT_LIST_HEAD(&extents);

	down_write(&BTRFS_I(inode)->dio_sem);
	write_lock(&tree->lock);
	test_gen = root->fs_info->last_trans_committed;

	list_for_each_entry_safe(em, n, &tree->modified_extents, list) {
		list_del_init(&em->list);

		/*
		 * Just an arbitrary number, this can be really CPU intensive
		 * once we start getting a lot of extents, and really once we
		 * have a bunch of extents we just want to commit since it will
		 * be faster.
		 */
		if (++num > 32768) {
			list_del_init(&tree->modified_extents);
			ret = -EFBIG;
			goto process;
		}

		if (em->generation <= test_gen)
			continue;
		/* Need a ref to keep it from getting evicted from cache */
		atomic_inc(&em->refs);
		set_bit(EXTENT_FLAG_LOGGING, &em->flags);
		list_add_tail(&em->list, &extents);
		num++;
	}

	list_sort(NULL, &extents, extent_cmp);
	btrfs_get_logged_extents(inode, logged_list, start, end);
	/*
	 * Some ordered extents started by fsync might have completed
	 * before we could collect them into the list logged_list, which
	 * means they're gone, not in our logged_list nor in the inode's
	 * ordered tree. We want the application/user space to know an
	 * error happened while attempting to persist file data so that
	 * it can take proper action. If such error happened, we leave
	 * without writing to the log tree and the fsync must report the
	 * file data write error and not commit the current transaction.
	 */
	ret = filemap_check_errors(inode->i_mapping);
	if (ret)
		ctx->io_err = ret;
process:
	while (!list_empty(&extents)) {
		em = list_entry(extents.next, struct extent_map, list);

		list_del_init(&em->list);

		/*
		 * If we had an error we just need to delete everybody from our
		 * private list.
		 */
		if (ret) {
			clear_em_logging(tree, em);
			free_extent_map(em);
			continue;
		}

		write_unlock(&tree->lock);

		ret = log_one_extent(trans, inode, root, em, path, logged_list,
				     ctx);
		write_lock(&tree->lock);
		clear_em_logging(tree, em);
		free_extent_map(em);
	}
	WARN_ON(!list_empty(&extents));
	write_unlock(&tree->lock);
	up_write(&BTRFS_I(inode)->dio_sem);

	btrfs_release_path(path);
	return ret;
}

static int logged_inode_size(struct btrfs_root *log, struct inode *inode,
			     struct btrfs_path *path, u64 *size_ret)
{
	struct btrfs_key key;
	int ret;

	key.objectid = btrfs_ino(inode);
	key.type = BTRFS_INODE_ITEM_KEY;
	key.offset = 0;

	ret = btrfs_search_slot(NULL, log, &key, path, 0, 0);
	if (ret < 0) {
		return ret;
	} else if (ret > 0) {
		*size_ret = 0;
	} else {
		struct btrfs_inode_item *item;

		item = btrfs_item_ptr(path->nodes[0], path->slots[0],
				      struct btrfs_inode_item);
		*size_ret = btrfs_inode_size(path->nodes[0], item);
	}

	btrfs_release_path(path);
	return 0;
}

/*
 * At the moment we always log all xattrs. This is to figure out at log replay
 * time which xattrs must have their deletion replayed. If a xattr is missing
 * in the log tree and exists in the fs/subvol tree, we delete it. This is
 * because if a xattr is deleted, the inode is fsynced and a power failure
 * happens, causing the log to be replayed the next time the fs is mounted,
 * we want the xattr to not exist anymore (same behaviour as other filesystems
 * with a journal, ext3/4, xfs, f2fs, etc).
 */
static int btrfs_log_all_xattrs(struct btrfs_trans_handle *trans,
				struct btrfs_root *root,
				struct inode *inode,
				struct btrfs_path *path,
				struct btrfs_path *dst_path)
{
	int ret;
	struct btrfs_key key;
	const u64 ino = btrfs_ino(inode);
	int ins_nr = 0;
	int start_slot = 0;

	key.objectid = ino;
	key.type = BTRFS_XATTR_ITEM_KEY;
	key.offset = 0;

	ret = btrfs_search_slot(NULL, root, &key, path, 0, 0);
	if (ret < 0)
		return ret;

	while (true) {
		int slot = path->slots[0];
		struct extent_buffer *leaf = path->nodes[0];
		int nritems = btrfs_header_nritems(leaf);

		if (slot >= nritems) {
			if (ins_nr > 0) {
				u64 last_extent = 0;

				ret = copy_items(trans, inode, dst_path, path,
						 &last_extent, start_slot,
						 ins_nr, 1, 0);
				/* can't be 1, extent items aren't processed */
				ASSERT(ret <= 0);
				if (ret < 0)
					return ret;
				ins_nr = 0;
			}
			ret = btrfs_next_leaf(root, path);
			if (ret < 0)
				return ret;
			else if (ret > 0)
				break;
			continue;
		}

		btrfs_item_key_to_cpu(leaf, &key, slot);
		if (key.objectid != ino || key.type != BTRFS_XATTR_ITEM_KEY)
			break;

		if (ins_nr == 0)
			start_slot = slot;
		ins_nr++;
		path->slots[0]++;
		cond_resched();
	}
	if (ins_nr > 0) {
		u64 last_extent = 0;

		ret = copy_items(trans, inode, dst_path, path,
				 &last_extent, start_slot,
				 ins_nr, 1, 0);
		/* can't be 1, extent items aren't processed */
		ASSERT(ret <= 0);
		if (ret < 0)
			return ret;
	}

	return 0;
}

/*
 * If the no holes feature is enabled we need to make sure any hole between the
 * last extent and the i_size of our inode is explicitly marked in the log. This
 * is to make sure that doing something like:
 *
 *      1) create file with 128Kb of data
 *      2) truncate file to 64Kb
 *      3) truncate file to 256Kb
 *      4) fsync file
 *      5) <crash/power failure>
 *      6) mount fs and trigger log replay
 *
 * Will give us a file with a size of 256Kb, the first 64Kb of data match what
 * the file had in its first 64Kb of data at step 1 and the last 192Kb of the
 * file correspond to a hole. The presence of explicit holes in a log tree is
 * what guarantees that log replay will remove/adjust file extent items in the
 * fs/subvol tree.
 *
 * Here we do not need to care about holes between extents, that is already done
 * by copy_items(). We also only need to do this in the full sync path, where we
 * lookup for extents from the fs/subvol tree only. In the fast path case, we
 * lookup the list of modified extent maps and if any represents a hole, we
 * insert a corresponding extent representing a hole in the log tree.
 */
static int btrfs_log_trailing_hole(struct btrfs_trans_handle *trans,
				   struct btrfs_root *root,
				   struct inode *inode,
				   struct btrfs_path *path)
{
	struct btrfs_fs_info *fs_info = root->fs_info;
	int ret;
	struct btrfs_key key;
	u64 hole_start;
	u64 hole_size;
	struct extent_buffer *leaf;
	struct btrfs_root *log = root->log_root;
	const u64 ino = btrfs_ino(inode);
	const u64 i_size = i_size_read(inode);

	if (!btrfs_fs_incompat(fs_info, NO_HOLES))
		return 0;

	key.objectid = ino;
	key.type = BTRFS_EXTENT_DATA_KEY;
	key.offset = (u64)-1;

	ret = btrfs_search_slot(NULL, root, &key, path, 0, 0);
	ASSERT(ret != 0);
	if (ret < 0)
		return ret;

	ASSERT(path->slots[0] > 0);
	path->slots[0]--;
	leaf = path->nodes[0];
	btrfs_item_key_to_cpu(leaf, &key, path->slots[0]);

	if (key.objectid != ino || key.type != BTRFS_EXTENT_DATA_KEY) {
		/* inode does not have any extents */
		hole_start = 0;
		hole_size = i_size;
	} else {
		struct btrfs_file_extent_item *extent;
		u64 len;

		/*
		 * If there's an extent beyond i_size, an explicit hole was
		 * already inserted by copy_items().
		 */
		if (key.offset >= i_size)
			return 0;

		extent = btrfs_item_ptr(leaf, path->slots[0],
					struct btrfs_file_extent_item);

		if (btrfs_file_extent_type(leaf, extent) ==
		    BTRFS_FILE_EXTENT_INLINE) {
			len = btrfs_file_extent_inline_len(leaf,
							   path->slots[0],
							   extent);
			ASSERT(len == i_size);
			return 0;
		}

		len = btrfs_file_extent_num_bytes(leaf, extent);
		/* Last extent goes beyond i_size, no need to log a hole. */
		if (key.offset + len > i_size)
			return 0;
		hole_start = key.offset + len;
		hole_size = i_size - hole_start;
	}
	btrfs_release_path(path);

	/* Last extent ends at i_size. */
	if (hole_size == 0)
		return 0;

	hole_size = ALIGN(hole_size, fs_info->sectorsize);
	ret = btrfs_insert_file_extent(trans, log, ino, hole_start, 0, 0,
				       hole_size, 0, hole_size, 0, 0, 0);
	return ret;
}

/*
 * When we are logging a new inode X, check if it doesn't have a reference that
 * matches the reference from some other inode Y created in a past transaction
 * and that was renamed in the current transaction. If we don't do this, then at
 * log replay time we can lose inode Y (and all its files if it's a directory):
 *
 * mkdir /mnt/x
 * echo "hello world" > /mnt/x/foobar
 * sync
 * mv /mnt/x /mnt/y
 * mkdir /mnt/x                 # or touch /mnt/x
 * xfs_io -c fsync /mnt/x
 * <power fail>
 * mount fs, trigger log replay
 *
 * After the log replay procedure, we would lose the first directory and all its
 * files (file foobar).
 * For the case where inode Y is not a directory we simply end up losing it:
 *
 * echo "123" > /mnt/foo
 * sync
 * mv /mnt/foo /mnt/bar
 * echo "abc" > /mnt/foo
 * xfs_io -c fsync /mnt/foo
 * <power fail>
 *
 * We also need this for cases where a snapshot entry is replaced by some other
 * entry (file or directory) otherwise we end up with an unreplayable log due to
 * attempts to delete the snapshot entry (entry of type BTRFS_ROOT_ITEM_KEY) as
 * if it were a regular entry:
 *
 * mkdir /mnt/x
 * btrfs subvolume snapshot /mnt /mnt/x/snap
 * btrfs subvolume delete /mnt/x/snap
 * rmdir /mnt/x
 * mkdir /mnt/x
 * fsync /mnt/x or fsync some new file inside it
 * <power fail>
 *
 * The snapshot delete, rmdir of x, mkdir of a new x and the fsync all happen in
 * the same transaction.
 */
static int btrfs_check_ref_name_override(struct extent_buffer *eb,
					 const int slot,
					 const struct btrfs_key *key,
					 struct inode *inode,
					 u64 *other_ino)
{
	int ret;
	struct btrfs_path *search_path;
	char *name = NULL;
	u32 name_len = 0;
	u32 item_size = btrfs_item_size_nr(eb, slot);
	u32 cur_offset = 0;
	unsigned long ptr = btrfs_item_ptr_offset(eb, slot);

	search_path = btrfs_alloc_path();
	if (!search_path)
		return -ENOMEM;
	search_path->search_commit_root = 1;
	search_path->skip_locking = 1;

	while (cur_offset < item_size) {
		u64 parent;
		u32 this_name_len;
		u32 this_len;
		unsigned long name_ptr;
		struct btrfs_dir_item *di;

		if (key->type == BTRFS_INODE_REF_KEY) {
			struct btrfs_inode_ref *iref;

			iref = (struct btrfs_inode_ref *)(ptr + cur_offset);
			parent = key->offset;
			this_name_len = btrfs_inode_ref_name_len(eb, iref);
			name_ptr = (unsigned long)(iref + 1);
			this_len = sizeof(*iref) + this_name_len;
		} else {
			struct btrfs_inode_extref *extref;

			extref = (struct btrfs_inode_extref *)(ptr +
							       cur_offset);
			parent = btrfs_inode_extref_parent(eb, extref);
			this_name_len = btrfs_inode_extref_name_len(eb, extref);
			name_ptr = (unsigned long)&extref->name;
			this_len = sizeof(*extref) + this_name_len;
		}

		if (this_name_len > name_len) {
			char *new_name;

			new_name = krealloc(name, this_name_len, GFP_NOFS);
			if (!new_name) {
				ret = -ENOMEM;
				goto out;
			}
			name_len = this_name_len;
			name = new_name;
		}

		read_extent_buffer(eb, name, name_ptr, this_name_len);
		di = btrfs_lookup_dir_item(NULL, BTRFS_I(inode)->root,
					   search_path, parent,
					   name, this_name_len, 0);
		if (di && !IS_ERR(di)) {
			struct btrfs_key di_key;

			btrfs_dir_item_key_to_cpu(search_path->nodes[0],
						  di, &di_key);
			if (di_key.type == BTRFS_INODE_ITEM_KEY) {
				ret = 1;
				*other_ino = di_key.objectid;
			} else {
				ret = -EAGAIN;
			}
			goto out;
		} else if (IS_ERR(di)) {
			ret = PTR_ERR(di);
			goto out;
		}
		btrfs_release_path(search_path);

		cur_offset += this_len;
	}
	ret = 0;
out:
	btrfs_free_path(search_path);
	kfree(name);
	return ret;
}

/* log a single inode in the tree log.
 * At least one parent directory for this inode must exist in the tree
 * or be logged already.
 *
 * Any items from this inode changed by the current transaction are copied
 * to the log tree.  An extra reference is taken on any extents in this
 * file, allowing us to avoid a whole pile of corner cases around logging
 * blocks that have been removed from the tree.
 *
 * See LOG_INODE_ALL and related defines for a description of what inode_only
 * does.
 *
 * This handles both files and directories.
 */
static int btrfs_log_inode(struct btrfs_trans_handle *trans,
			   struct btrfs_root *root, struct inode *inode,
			   int inode_only,
			   const loff_t start,
			   const loff_t end,
			   struct btrfs_log_ctx *ctx)
{
	struct btrfs_fs_info *fs_info = root->fs_info;
	struct btrfs_path *path;
	struct btrfs_path *dst_path;
	struct btrfs_key min_key;
	struct btrfs_key max_key;
	struct btrfs_root *log = root->log_root;
	struct extent_buffer *src = NULL;
	LIST_HEAD(logged_list);
	u64 last_extent = 0;
	int err = 0;
	int ret;
	int nritems;
	int ins_start_slot = 0;
	int ins_nr;
	bool fast_search = false;
	u64 ino = btrfs_ino(inode);
	struct extent_map_tree *em_tree = &BTRFS_I(inode)->extent_tree;
	u64 logged_isize = 0;
	bool need_log_inode_item = true;

	path = btrfs_alloc_path();
	if (!path)
		return -ENOMEM;
	dst_path = btrfs_alloc_path();
	if (!dst_path) {
		btrfs_free_path(path);
		return -ENOMEM;
	}

	min_key.objectid = ino;
	min_key.type = BTRFS_INODE_ITEM_KEY;
	min_key.offset = 0;

	max_key.objectid = ino;


	/* today the code can only do partial logging of directories */
	if (S_ISDIR(inode->i_mode) ||
	    (!test_bit(BTRFS_INODE_NEEDS_FULL_SYNC,
		       &BTRFS_I(inode)->runtime_flags) &&
	     inode_only == LOG_INODE_EXISTS))
		max_key.type = BTRFS_XATTR_ITEM_KEY;
	else
		max_key.type = (u8)-1;
	max_key.offset = (u64)-1;

	/*
	 * Only run delayed items if we are a dir or a new file.
	 * Otherwise commit the delayed inode only, which is needed in
	 * order for the log replay code to mark inodes for link count
	 * fixup (create temporary BTRFS_TREE_LOG_FIXUP_OBJECTID items).
	 */
	if (S_ISDIR(inode->i_mode) ||
	    BTRFS_I(inode)->generation > fs_info->last_trans_committed)
		ret = btrfs_commit_inode_delayed_items(trans, inode);
	else
		ret = btrfs_commit_inode_delayed_inode(inode);

	if (ret) {
		btrfs_free_path(path);
		btrfs_free_path(dst_path);
		return ret;
	}

	mutex_lock(&BTRFS_I(inode)->log_mutex);

	/*
	 * a brute force approach to making sure we get the most uptodate
	 * copies of everything.
	 */
	if (S_ISDIR(inode->i_mode)) {
		int max_key_type = BTRFS_DIR_LOG_INDEX_KEY;

		if (inode_only == LOG_INODE_EXISTS)
			max_key_type = BTRFS_XATTR_ITEM_KEY;
		ret = drop_objectid_items(trans, log, path, ino, max_key_type);
	} else {
		if (inode_only == LOG_INODE_EXISTS) {
			/*
			 * Make sure the new inode item we write to the log has
			 * the same isize as the current one (if it exists).
			 * This is necessary to prevent data loss after log
			 * replay, and also to prevent doing a wrong expanding
			 * truncate - for e.g. create file, write 4K into offset
			 * 0, fsync, write 4K into offset 4096, add hard link,
			 * fsync some other file (to sync log), power fail - if
			 * we use the inode's current i_size, after log replay
			 * we get a 8Kb file, with the last 4Kb extent as a hole
			 * (zeroes), as if an expanding truncate happened,
			 * instead of getting a file of 4Kb only.
			 */
			err = logged_inode_size(log, inode, path,
						&logged_isize);
			if (err)
				goto out_unlock;
		}
		if (test_bit(BTRFS_INODE_NEEDS_FULL_SYNC,
			     &BTRFS_I(inode)->runtime_flags)) {
			if (inode_only == LOG_INODE_EXISTS) {
				max_key.type = BTRFS_XATTR_ITEM_KEY;
				ret = drop_objectid_items(trans, log, path, ino,
							  max_key.type);
			} else {
				clear_bit(BTRFS_INODE_NEEDS_FULL_SYNC,
					  &BTRFS_I(inode)->runtime_flags);
				clear_bit(BTRFS_INODE_COPY_EVERYTHING,
					  &BTRFS_I(inode)->runtime_flags);
				while(1) {
					ret = btrfs_truncate_inode_items(trans,
							 log, inode, 0, 0);
					if (ret != -EAGAIN)
						break;
				}
			}
		} else if (test_and_clear_bit(BTRFS_INODE_COPY_EVERYTHING,
					      &BTRFS_I(inode)->runtime_flags) ||
			   inode_only == LOG_INODE_EXISTS) {
			if (inode_only == LOG_INODE_ALL)
				fast_search = true;
			max_key.type = BTRFS_XATTR_ITEM_KEY;
			ret = drop_objectid_items(trans, log, path, ino,
						  max_key.type);
		} else {
			if (inode_only == LOG_INODE_ALL)
				fast_search = true;
			goto log_extents;
		}

	}
	if (ret) {
		err = ret;
		goto out_unlock;
	}

	while (1) {
		ins_nr = 0;
		ret = btrfs_search_forward(root, &min_key,
					   path, trans->transid);
		if (ret < 0) {
			err = ret;
			goto out_unlock;
		}
		if (ret != 0)
			break;
again:
		/* note, ins_nr might be > 0 here, cleanup outside the loop */
		if (min_key.objectid != ino)
			break;
		if (min_key.type > max_key.type)
			break;

		if (min_key.type == BTRFS_INODE_ITEM_KEY)
			need_log_inode_item = false;

		if ((min_key.type == BTRFS_INODE_REF_KEY ||
		     min_key.type == BTRFS_INODE_EXTREF_KEY) &&
		    BTRFS_I(inode)->generation == trans->transid) {
			u64 other_ino = 0;

			ret = btrfs_check_ref_name_override(path->nodes[0],
							    path->slots[0],
							    &min_key, inode,
							    &other_ino);
			if (ret < 0) {
				err = ret;
				goto out_unlock;
			} else if (ret > 0 && ctx &&
				   other_ino != btrfs_ino(ctx->inode)) {
				struct btrfs_key inode_key;
				struct inode *other_inode;

				if (ins_nr > 0) {
					ins_nr++;
				} else {
					ins_nr = 1;
					ins_start_slot = path->slots[0];
				}
				ret = copy_items(trans, inode, dst_path, path,
						 &last_extent, ins_start_slot,
						 ins_nr, inode_only,
						 logged_isize);
				if (ret < 0) {
					err = ret;
					goto out_unlock;
				}
				ins_nr = 0;
				btrfs_release_path(path);
				inode_key.objectid = other_ino;
				inode_key.type = BTRFS_INODE_ITEM_KEY;
				inode_key.offset = 0;
				other_inode = btrfs_iget(fs_info->sb,
							 &inode_key, root,
							 NULL);
				/*
				 * If the other inode that had a conflicting dir
				 * entry was deleted in the current transaction,
				 * we don't need to do more work nor fallback to
				 * a transaction commit.
				 */
				if (IS_ERR(other_inode) &&
				    PTR_ERR(other_inode) == -ENOENT) {
					goto next_key;
				} else if (IS_ERR(other_inode)) {
					err = PTR_ERR(other_inode);
					goto out_unlock;
				}
				/*
				 * We are safe logging the other inode without
				 * acquiring its i_mutex as long as we log with
				 * the LOG_INODE_EXISTS mode. We're safe against
				 * concurrent renames of the other inode as well
				 * because during a rename we pin the log and
				 * update the log with the new name before we
				 * unpin it.
				 */
				err = btrfs_log_inode(trans, root, other_inode,
						      LOG_INODE_EXISTS,
						      0, LLONG_MAX, ctx);
				iput(other_inode);
				if (err)
					goto out_unlock;
				else
					goto next_key;
			}
		}

		/* Skip xattrs, we log them later with btrfs_log_all_xattrs() */
		if (min_key.type == BTRFS_XATTR_ITEM_KEY) {
			if (ins_nr == 0)
				goto next_slot;
			ret = copy_items(trans, inode, dst_path, path,
					 &last_extent, ins_start_slot,
					 ins_nr, inode_only, logged_isize);
			if (ret < 0) {
				err = ret;
				goto out_unlock;
			}
			ins_nr = 0;
			if (ret) {
				btrfs_release_path(path);
				continue;
			}
			goto next_slot;
		}

		src = path->nodes[0];
		if (ins_nr && ins_start_slot + ins_nr == path->slots[0]) {
			ins_nr++;
			goto next_slot;
		} else if (!ins_nr) {
			ins_start_slot = path->slots[0];
			ins_nr = 1;
			goto next_slot;
		}

		ret = copy_items(trans, inode, dst_path, path, &last_extent,
				 ins_start_slot, ins_nr, inode_only,
				 logged_isize);
		if (ret < 0) {
			err = ret;
			goto out_unlock;
		}
		if (ret) {
			ins_nr = 0;
			btrfs_release_path(path);
			continue;
		}
		ins_nr = 1;
		ins_start_slot = path->slots[0];
next_slot:

		nritems = btrfs_header_nritems(path->nodes[0]);
		path->slots[0]++;
		if (path->slots[0] < nritems) {
			btrfs_item_key_to_cpu(path->nodes[0], &min_key,
					      path->slots[0]);
			goto again;
		}
		if (ins_nr) {
			ret = copy_items(trans, inode, dst_path, path,
					 &last_extent, ins_start_slot,
					 ins_nr, inode_only, logged_isize);
			if (ret < 0) {
				err = ret;
				goto out_unlock;
			}
			ret = 0;
			ins_nr = 0;
		}
		btrfs_release_path(path);
next_key:
		if (min_key.offset < (u64)-1) {
			min_key.offset++;
		} else if (min_key.type < max_key.type) {
			min_key.type++;
			min_key.offset = 0;
		} else {
			break;
		}
	}
	if (ins_nr) {
		ret = copy_items(trans, inode, dst_path, path, &last_extent,
				 ins_start_slot, ins_nr, inode_only,
				 logged_isize);
		if (ret < 0) {
			err = ret;
			goto out_unlock;
		}
		ret = 0;
		ins_nr = 0;
	}

	btrfs_release_path(path);
	btrfs_release_path(dst_path);
	err = btrfs_log_all_xattrs(trans, root, inode, path, dst_path);
	if (err)
		goto out_unlock;
	if (max_key.type >= BTRFS_EXTENT_DATA_KEY && !fast_search) {
		btrfs_release_path(path);
		btrfs_release_path(dst_path);
		err = btrfs_log_trailing_hole(trans, root, inode, path);
		if (err)
			goto out_unlock;
	}
log_extents:
	btrfs_release_path(path);
	btrfs_release_path(dst_path);
	if (need_log_inode_item) {
		err = log_inode_item(trans, log, dst_path, inode);
		if (err)
			goto out_unlock;
	}
	if (fast_search) {
		ret = btrfs_log_changed_extents(trans, root, inode, dst_path,
						&logged_list, ctx, start, end);
		if (ret) {
			err = ret;
			goto out_unlock;
		}
	} else if (inode_only == LOG_INODE_ALL) {
		struct extent_map *em, *n;

		write_lock(&em_tree->lock);
		/*
		 * We can't just remove every em if we're called for a ranged
		 * fsync - that is, one that doesn't cover the whole possible
		 * file range (0 to LLONG_MAX). This is because we can have
		 * em's that fall outside the range we're logging and therefore
		 * their ordered operations haven't completed yet
		 * (btrfs_finish_ordered_io() not invoked yet). This means we
		 * didn't get their respective file extent item in the fs/subvol
		 * tree yet, and need to let the next fast fsync (one which
		 * consults the list of modified extent maps) find the em so
		 * that it logs a matching file extent item and waits for the
		 * respective ordered operation to complete (if it's still
		 * running).
		 *
		 * Removing every em outside the range we're logging would make
		 * the next fast fsync not log their matching file extent items,
		 * therefore making us lose data after a log replay.
		 */
		list_for_each_entry_safe(em, n, &em_tree->modified_extents,
					 list) {
			const u64 mod_end = em->mod_start + em->mod_len - 1;

			if (em->mod_start >= start && mod_end <= end)
				list_del_init(&em->list);
		}
		write_unlock(&em_tree->lock);
	}

	if (inode_only == LOG_INODE_ALL && S_ISDIR(inode->i_mode)) {
		ret = log_directory_changes(trans, root, inode, path, dst_path,
					    ctx);
		if (ret) {
			err = ret;
			goto out_unlock;
		}
	}

	spin_lock(&BTRFS_I(inode)->lock);
	BTRFS_I(inode)->logged_trans = trans->transid;
	BTRFS_I(inode)->last_log_commit = BTRFS_I(inode)->last_sub_trans;
	spin_unlock(&BTRFS_I(inode)->lock);
out_unlock:
	if (unlikely(err))
		btrfs_put_logged_extents(&logged_list);
	else
		btrfs_submit_logged_extents(&logged_list, log);
	mutex_unlock(&BTRFS_I(inode)->log_mutex);

	btrfs_free_path(path);
	btrfs_free_path(dst_path);
	return err;
}

/*
 * Check if we must fallback to a transaction commit when logging an inode.
 * This must be called after logging the inode and is used only in the context
 * when fsyncing an inode requires the need to log some other inode - in which
 * case we can't lock the i_mutex of each other inode we need to log as that
 * can lead to deadlocks with concurrent fsync against other inodes (as we can
 * log inodes up or down in the hierarchy) or rename operations for example. So
 * we take the log_mutex of the inode after we have logged it and then check for
 * its last_unlink_trans value - this is safe because any task setting
 * last_unlink_trans must take the log_mutex and it must do this before it does
 * the actual unlink operation, so if we do this check before a concurrent task
 * sets last_unlink_trans it means we've logged a consistent version/state of
 * all the inode items, otherwise we are not sure and must do a transaction
 * commit (the concurrent task might have only updated last_unlink_trans before
 * we logged the inode or it might have also done the unlink).
 */
static bool btrfs_must_commit_transaction(struct btrfs_trans_handle *trans,
					  struct inode *inode)
{
	struct btrfs_fs_info *fs_info = BTRFS_I(inode)->root->fs_info;
	bool ret = false;

	mutex_lock(&BTRFS_I(inode)->log_mutex);
	if (BTRFS_I(inode)->last_unlink_trans > fs_info->last_trans_committed) {
		/*
		 * Make sure any commits to the log are forced to be full
		 * commits.
		 */
		btrfs_set_log_full_commit(fs_info, trans);
		ret = true;
	}
	mutex_unlock(&BTRFS_I(inode)->log_mutex);

	return ret;
}

/*
 * follow the dentry parent pointers up the chain and see if any
 * of the directories in it require a full commit before they can
 * be logged.  Returns zero if nothing special needs to be done or 1 if
 * a full commit is required.
 */
static noinline int check_parent_dirs_for_sync(struct btrfs_trans_handle *trans,
					       struct inode *inode,
					       struct dentry *parent,
					       struct super_block *sb,
					       u64 last_committed)
{
	int ret = 0;
	struct dentry *old_parent = NULL;
	struct inode *orig_inode = inode;

	/*
	 * for regular files, if its inode is already on disk, we don't
	 * have to worry about the parents at all.  This is because
	 * we can use the last_unlink_trans field to record renames
	 * and other fun in this file.
	 */
	if (S_ISREG(inode->i_mode) &&
	    BTRFS_I(inode)->generation <= last_committed &&
	    BTRFS_I(inode)->last_unlink_trans <= last_committed)
			goto out;

	if (!S_ISDIR(inode->i_mode)) {
		if (!parent || d_really_is_negative(parent) || sb != parent->d_sb)
			goto out;
		inode = d_inode(parent);
	}

	while (1) {
		/*
		 * If we are logging a directory then we start with our inode,
		 * not our parent's inode, so we need to skip setting the
		 * logged_trans so that further down in the log code we don't
		 * think this inode has already been logged.
		 */
		if (inode != orig_inode)
			BTRFS_I(inode)->logged_trans = trans->transid;
		smp_mb();

		if (btrfs_must_commit_transaction(trans, inode)) {
			ret = 1;
			break;
		}

		if (!parent || d_really_is_negative(parent) || sb != parent->d_sb)
			break;

		if (IS_ROOT(parent)) {
			inode = d_inode(parent);
			if (btrfs_must_commit_transaction(trans, inode))
				ret = 1;
			break;
		}

		parent = dget_parent(parent);
		dput(old_parent);
		old_parent = parent;
		inode = d_inode(parent);

	}
	dput(old_parent);
out:
	return ret;
}

struct btrfs_dir_list {
	u64 ino;
	struct list_head list;
};

/*
 * Log the inodes of the new dentries of a directory. See log_dir_items() for
 * details about the why it is needed.
 * This is a recursive operation - if an existing dentry corresponds to a
 * directory, that directory's new entries are logged too (same behaviour as
 * ext3/4, xfs, f2fs, reiserfs, nilfs2). Note that when logging the inodes
 * the dentries point to we do not lock their i_mutex, otherwise lockdep
 * complains about the following circular lock dependency / possible deadlock:
 *
 *        CPU0                                        CPU1
 *        ----                                        ----
 * lock(&type->i_mutex_dir_key#3/2);
 *                                            lock(sb_internal#2);
 *                                            lock(&type->i_mutex_dir_key#3/2);
 * lock(&sb->s_type->i_mutex_key#14);
 *
 * Where sb_internal is the lock (a counter that works as a lock) acquired by
 * sb_start_intwrite() in btrfs_start_transaction().
 * Not locking i_mutex of the inodes is still safe because:
 *
 * 1) For regular files we log with a mode of LOG_INODE_EXISTS. It's possible
 *    that while logging the inode new references (names) are added or removed
 *    from the inode, leaving the logged inode item with a link count that does
 *    not match the number of logged inode reference items. This is fine because
 *    at log replay time we compute the real number of links and correct the
 *    link count in the inode item (see replay_one_buffer() and
 *    link_to_fixup_dir());
 *
 * 2) For directories we log with a mode of LOG_INODE_ALL. It's possible that
 *    while logging the inode's items new items with keys BTRFS_DIR_ITEM_KEY and
 *    BTRFS_DIR_INDEX_KEY are added to fs/subvol tree and the logged inode item
 *    has a size that doesn't match the sum of the lengths of all the logged
 *    names. This does not result in a problem because if a dir_item key is
 *    logged but its matching dir_index key is not logged, at log replay time we
 *    don't use it to replay the respective name (see replay_one_name()). On the
 *    other hand if only the dir_index key ends up being logged, the respective
 *    name is added to the fs/subvol tree with both the dir_item and dir_index
 *    keys created (see replay_one_name()).
 *    The directory's inode item with a wrong i_size is not a problem as well,
 *    since we don't use it at log replay time to set the i_size in the inode
 *    item of the fs/subvol tree (see overwrite_item()).
 */
static int log_new_dir_dentries(struct btrfs_trans_handle *trans,
				struct btrfs_root *root,
				struct inode *start_inode,
				struct btrfs_log_ctx *ctx)
{
	struct btrfs_fs_info *fs_info = root->fs_info;
	struct btrfs_root *log = root->log_root;
	struct btrfs_path *path;
	LIST_HEAD(dir_list);
	struct btrfs_dir_list *dir_elem;
	int ret = 0;

	path = btrfs_alloc_path();
	if (!path)
		return -ENOMEM;

	dir_elem = kmalloc(sizeof(*dir_elem), GFP_NOFS);
	if (!dir_elem) {
		btrfs_free_path(path);
		return -ENOMEM;
	}
	dir_elem->ino = btrfs_ino(start_inode);
	list_add_tail(&dir_elem->list, &dir_list);

	while (!list_empty(&dir_list)) {
		struct extent_buffer *leaf;
		struct btrfs_key min_key;
		int nritems;
		int i;

		dir_elem = list_first_entry(&dir_list, struct btrfs_dir_list,
					    list);
		if (ret)
			goto next_dir_inode;

		min_key.objectid = dir_elem->ino;
		min_key.type = BTRFS_DIR_ITEM_KEY;
		min_key.offset = 0;
again:
		btrfs_release_path(path);
		ret = btrfs_search_forward(log, &min_key, path, trans->transid);
		if (ret < 0) {
			goto next_dir_inode;
		} else if (ret > 0) {
			ret = 0;
			goto next_dir_inode;
		}

process_leaf:
		leaf = path->nodes[0];
		nritems = btrfs_header_nritems(leaf);
		for (i = path->slots[0]; i < nritems; i++) {
			struct btrfs_dir_item *di;
			struct btrfs_key di_key;
			struct inode *di_inode;
			struct btrfs_dir_list *new_dir_elem;
			int log_mode = LOG_INODE_EXISTS;
			int type;

			btrfs_item_key_to_cpu(leaf, &min_key, i);
			if (min_key.objectid != dir_elem->ino ||
			    min_key.type != BTRFS_DIR_ITEM_KEY)
				goto next_dir_inode;

			di = btrfs_item_ptr(leaf, i, struct btrfs_dir_item);
			type = btrfs_dir_type(leaf, di);
			if (btrfs_dir_transid(leaf, di) < trans->transid &&
			    type != BTRFS_FT_DIR)
				continue;
			btrfs_dir_item_key_to_cpu(leaf, di, &di_key);
			if (di_key.type == BTRFS_ROOT_ITEM_KEY)
				continue;

<<<<<<< HEAD
			di_inode = btrfs_iget(fs_info->sb, &di_key, root, NULL);
=======
			btrfs_release_path(path);
			di_inode = btrfs_iget(root->fs_info->sb, &di_key,
					      root, NULL);
>>>>>>> 2a7bf53f
			if (IS_ERR(di_inode)) {
				ret = PTR_ERR(di_inode);
				goto next_dir_inode;
			}

			if (btrfs_inode_in_log(di_inode, trans->transid)) {
				iput(di_inode);
				break;
			}

			ctx->log_new_dentries = false;
			if (type == BTRFS_FT_DIR || type == BTRFS_FT_SYMLINK)
				log_mode = LOG_INODE_ALL;
			ret = btrfs_log_inode(trans, root, di_inode,
					      log_mode, 0, LLONG_MAX, ctx);
			if (!ret &&
			    btrfs_must_commit_transaction(trans, di_inode))
				ret = 1;
			iput(di_inode);
			if (ret)
				goto next_dir_inode;
			if (ctx->log_new_dentries) {
				new_dir_elem = kmalloc(sizeof(*new_dir_elem),
						       GFP_NOFS);
				if (!new_dir_elem) {
					ret = -ENOMEM;
					goto next_dir_inode;
				}
				new_dir_elem->ino = di_key.objectid;
				list_add_tail(&new_dir_elem->list, &dir_list);
			}
			break;
		}
		if (i == nritems) {
			ret = btrfs_next_leaf(log, path);
			if (ret < 0) {
				goto next_dir_inode;
			} else if (ret > 0) {
				ret = 0;
				goto next_dir_inode;
			}
			goto process_leaf;
		}
		if (min_key.offset < (u64)-1) {
			min_key.offset++;
			goto again;
		}
next_dir_inode:
		list_del(&dir_elem->list);
		kfree(dir_elem);
	}

	btrfs_free_path(path);
	return ret;
}

static int btrfs_log_all_parents(struct btrfs_trans_handle *trans,
				 struct inode *inode,
				 struct btrfs_log_ctx *ctx)
{
	struct btrfs_fs_info *fs_info = btrfs_sb(inode->i_sb);
	int ret;
	struct btrfs_path *path;
	struct btrfs_key key;
	struct btrfs_root *root = BTRFS_I(inode)->root;
	const u64 ino = btrfs_ino(inode);

	path = btrfs_alloc_path();
	if (!path)
		return -ENOMEM;
	path->skip_locking = 1;
	path->search_commit_root = 1;

	key.objectid = ino;
	key.type = BTRFS_INODE_REF_KEY;
	key.offset = 0;
	ret = btrfs_search_slot(NULL, root, &key, path, 0, 0);
	if (ret < 0)
		goto out;

	while (true) {
		struct extent_buffer *leaf = path->nodes[0];
		int slot = path->slots[0];
		u32 cur_offset = 0;
		u32 item_size;
		unsigned long ptr;

		if (slot >= btrfs_header_nritems(leaf)) {
			ret = btrfs_next_leaf(root, path);
			if (ret < 0)
				goto out;
			else if (ret > 0)
				break;
			continue;
		}

		btrfs_item_key_to_cpu(leaf, &key, slot);
		/* BTRFS_INODE_EXTREF_KEY is BTRFS_INODE_REF_KEY + 1 */
		if (key.objectid != ino || key.type > BTRFS_INODE_EXTREF_KEY)
			break;

		item_size = btrfs_item_size_nr(leaf, slot);
		ptr = btrfs_item_ptr_offset(leaf, slot);
		while (cur_offset < item_size) {
			struct btrfs_key inode_key;
			struct inode *dir_inode;

			inode_key.type = BTRFS_INODE_ITEM_KEY;
			inode_key.offset = 0;

			if (key.type == BTRFS_INODE_EXTREF_KEY) {
				struct btrfs_inode_extref *extref;

				extref = (struct btrfs_inode_extref *)
					(ptr + cur_offset);
				inode_key.objectid = btrfs_inode_extref_parent(
					leaf, extref);
				cur_offset += sizeof(*extref);
				cur_offset += btrfs_inode_extref_name_len(leaf,
					extref);
			} else {
				inode_key.objectid = key.offset;
				cur_offset = item_size;
			}

			dir_inode = btrfs_iget(fs_info->sb, &inode_key,
					       root, NULL);
			/* If parent inode was deleted, skip it. */
			if (IS_ERR(dir_inode))
				continue;

			if (ctx)
				ctx->log_new_dentries = false;
			ret = btrfs_log_inode(trans, root, dir_inode,
					      LOG_INODE_ALL, 0, LLONG_MAX, ctx);
			if (!ret &&
			    btrfs_must_commit_transaction(trans, dir_inode))
				ret = 1;
			if (!ret && ctx && ctx->log_new_dentries)
				ret = log_new_dir_dentries(trans, root,
							   dir_inode, ctx);
			iput(dir_inode);
			if (ret)
				goto out;
		}
		path->slots[0]++;
	}
	ret = 0;
out:
	btrfs_free_path(path);
	return ret;
}

/*
 * helper function around btrfs_log_inode to make sure newly created
 * parent directories also end up in the log.  A minimal inode and backref
 * only logging is done of any parent directories that are older than
 * the last committed transaction
 */
static int btrfs_log_inode_parent(struct btrfs_trans_handle *trans,
			    	  struct btrfs_root *root, struct inode *inode,
				  struct dentry *parent,
				  const loff_t start,
				  const loff_t end,
				  int exists_only,
				  struct btrfs_log_ctx *ctx)
{
	struct btrfs_fs_info *fs_info = root->fs_info;
	int inode_only = exists_only ? LOG_INODE_EXISTS : LOG_INODE_ALL;
	struct super_block *sb;
	struct dentry *old_parent = NULL;
	int ret = 0;
	u64 last_committed = fs_info->last_trans_committed;
	bool log_dentries = false;
	struct inode *orig_inode = inode;

	sb = inode->i_sb;

	if (btrfs_test_opt(fs_info, NOTREELOG)) {
		ret = 1;
		goto end_no_trans;
	}

	/*
	 * The prev transaction commit doesn't complete, we need do
	 * full commit by ourselves.
	 */
	if (fs_info->last_trans_log_full_commit >
	    fs_info->last_trans_committed) {
		ret = 1;
		goto end_no_trans;
	}

	if (root != BTRFS_I(inode)->root ||
	    btrfs_root_refs(&root->root_item) == 0) {
		ret = 1;
		goto end_no_trans;
	}

	ret = check_parent_dirs_for_sync(trans, inode, parent,
					 sb, last_committed);
	if (ret)
		goto end_no_trans;

	if (btrfs_inode_in_log(inode, trans->transid)) {
		ret = BTRFS_NO_LOG_SYNC;
		goto end_no_trans;
	}

	ret = start_log_trans(trans, root, ctx);
	if (ret)
		goto end_no_trans;

	ret = btrfs_log_inode(trans, root, inode, inode_only, start, end, ctx);
	if (ret)
		goto end_trans;

	/*
	 * for regular files, if its inode is already on disk, we don't
	 * have to worry about the parents at all.  This is because
	 * we can use the last_unlink_trans field to record renames
	 * and other fun in this file.
	 */
	if (S_ISREG(inode->i_mode) &&
	    BTRFS_I(inode)->generation <= last_committed &&
	    BTRFS_I(inode)->last_unlink_trans <= last_committed) {
		ret = 0;
		goto end_trans;
	}

	if (S_ISDIR(inode->i_mode) && ctx && ctx->log_new_dentries)
		log_dentries = true;

	/*
	 * On unlink we must make sure all our current and old parent directory
	 * inodes are fully logged. This is to prevent leaving dangling
	 * directory index entries in directories that were our parents but are
	 * not anymore. Not doing this results in old parent directory being
	 * impossible to delete after log replay (rmdir will always fail with
	 * error -ENOTEMPTY).
	 *
	 * Example 1:
	 *
	 * mkdir testdir
	 * touch testdir/foo
	 * ln testdir/foo testdir/bar
	 * sync
	 * unlink testdir/bar
	 * xfs_io -c fsync testdir/foo
	 * <power failure>
	 * mount fs, triggers log replay
	 *
	 * If we don't log the parent directory (testdir), after log replay the
	 * directory still has an entry pointing to the file inode using the bar
	 * name, but a matching BTRFS_INODE_[REF|EXTREF]_KEY does not exist and
	 * the file inode has a link count of 1.
	 *
	 * Example 2:
	 *
	 * mkdir testdir
	 * touch foo
	 * ln foo testdir/foo2
	 * ln foo testdir/foo3
	 * sync
	 * unlink testdir/foo3
	 * xfs_io -c fsync foo
	 * <power failure>
	 * mount fs, triggers log replay
	 *
	 * Similar as the first example, after log replay the parent directory
	 * testdir still has an entry pointing to the inode file with name foo3
	 * but the file inode does not have a matching BTRFS_INODE_REF_KEY item
	 * and has a link count of 2.
	 */
	if (BTRFS_I(inode)->last_unlink_trans > last_committed) {
		ret = btrfs_log_all_parents(trans, orig_inode, ctx);
		if (ret)
			goto end_trans;
	}

	while (1) {
		if (!parent || d_really_is_negative(parent) || sb != parent->d_sb)
			break;

		inode = d_inode(parent);
		if (root != BTRFS_I(inode)->root)
			break;

		if (BTRFS_I(inode)->generation > last_committed) {
			ret = btrfs_log_inode(trans, root, inode,
					      LOG_INODE_EXISTS,
					      0, LLONG_MAX, ctx);
			if (ret)
				goto end_trans;
		}
		if (IS_ROOT(parent))
			break;

		parent = dget_parent(parent);
		dput(old_parent);
		old_parent = parent;
	}
	if (log_dentries)
		ret = log_new_dir_dentries(trans, root, orig_inode, ctx);
	else
		ret = 0;
end_trans:
	dput(old_parent);
	if (ret < 0) {
		btrfs_set_log_full_commit(fs_info, trans);
		ret = 1;
	}

	if (ret)
		btrfs_remove_log_ctx(root, ctx);
	btrfs_end_log_trans(root);
end_no_trans:
	return ret;
}

/*
 * it is not safe to log dentry if the chunk root has added new
 * chunks.  This returns 0 if the dentry was logged, and 1 otherwise.
 * If this returns 1, you must commit the transaction to safely get your
 * data on disk.
 */
int btrfs_log_dentry_safe(struct btrfs_trans_handle *trans,
			  struct btrfs_root *root, struct dentry *dentry,
			  const loff_t start,
			  const loff_t end,
			  struct btrfs_log_ctx *ctx)
{
	struct dentry *parent = dget_parent(dentry);
	int ret;

	ret = btrfs_log_inode_parent(trans, root, d_inode(dentry), parent,
				     start, end, 0, ctx);
	dput(parent);

	return ret;
}

/*
 * should be called during mount to recover any replay any log trees
 * from the FS
 */
int btrfs_recover_log_trees(struct btrfs_root *log_root_tree)
{
	int ret;
	struct btrfs_path *path;
	struct btrfs_trans_handle *trans;
	struct btrfs_key key;
	struct btrfs_key found_key;
	struct btrfs_key tmp_key;
	struct btrfs_root *log;
	struct btrfs_fs_info *fs_info = log_root_tree->fs_info;
	struct walk_control wc = {
		.process_func = process_one_buffer,
		.stage = 0,
	};

	path = btrfs_alloc_path();
	if (!path)
		return -ENOMEM;

	set_bit(BTRFS_FS_LOG_RECOVERING, &fs_info->flags);

	trans = btrfs_start_transaction(fs_info->tree_root, 0);
	if (IS_ERR(trans)) {
		ret = PTR_ERR(trans);
		goto error;
	}

	wc.trans = trans;
	wc.pin = 1;

	ret = walk_log_tree(trans, log_root_tree, &wc);
	if (ret) {
		btrfs_handle_fs_error(fs_info, ret,
			"Failed to pin buffers while recovering log root tree.");
		goto error;
	}

again:
	key.objectid = BTRFS_TREE_LOG_OBJECTID;
	key.offset = (u64)-1;
	key.type = BTRFS_ROOT_ITEM_KEY;

	while (1) {
		ret = btrfs_search_slot(NULL, log_root_tree, &key, path, 0, 0);

		if (ret < 0) {
			btrfs_handle_fs_error(fs_info, ret,
				    "Couldn't find tree log root.");
			goto error;
		}
		if (ret > 0) {
			if (path->slots[0] == 0)
				break;
			path->slots[0]--;
		}
		btrfs_item_key_to_cpu(path->nodes[0], &found_key,
				      path->slots[0]);
		btrfs_release_path(path);
		if (found_key.objectid != BTRFS_TREE_LOG_OBJECTID)
			break;

		log = btrfs_read_fs_root(log_root_tree, &found_key);
		if (IS_ERR(log)) {
			ret = PTR_ERR(log);
			btrfs_handle_fs_error(fs_info, ret,
				    "Couldn't read tree log root.");
			goto error;
		}

		tmp_key.objectid = found_key.offset;
		tmp_key.type = BTRFS_ROOT_ITEM_KEY;
		tmp_key.offset = (u64)-1;

		wc.replay_dest = btrfs_read_fs_root_no_name(fs_info, &tmp_key);
		if (IS_ERR(wc.replay_dest)) {
			ret = PTR_ERR(wc.replay_dest);
			free_extent_buffer(log->node);
			free_extent_buffer(log->commit_root);
			kfree(log);
			btrfs_handle_fs_error(fs_info, ret,
				"Couldn't read target root for tree log recovery.");
			goto error;
		}

		wc.replay_dest->log_root = log;
		btrfs_record_root_in_trans(trans, wc.replay_dest);
		ret = walk_log_tree(trans, log, &wc);

		if (!ret && wc.stage == LOG_WALK_REPLAY_ALL) {
			ret = fixup_inode_link_counts(trans, wc.replay_dest,
						      path);
		}

		key.offset = found_key.offset - 1;
		wc.replay_dest->log_root = NULL;
		free_extent_buffer(log->node);
		free_extent_buffer(log->commit_root);
		kfree(log);

		if (ret)
			goto error;

		if (found_key.offset == 0)
			break;
	}
	btrfs_release_path(path);

	/* step one is to pin it all, step two is to replay just inodes */
	if (wc.pin) {
		wc.pin = 0;
		wc.process_func = replay_one_buffer;
		wc.stage = LOG_WALK_REPLAY_INODES;
		goto again;
	}
	/* step three is to replay everything */
	if (wc.stage < LOG_WALK_REPLAY_ALL) {
		wc.stage++;
		goto again;
	}

	btrfs_free_path(path);

	/* step 4: commit the transaction, which also unpins the blocks */
	ret = btrfs_commit_transaction(trans);
	if (ret)
		return ret;

	free_extent_buffer(log_root_tree->node);
	log_root_tree->log_root = NULL;
	clear_bit(BTRFS_FS_LOG_RECOVERING, &fs_info->flags);
	kfree(log_root_tree);

	return 0;
error:
	if (wc.trans)
		btrfs_end_transaction(wc.trans);
	btrfs_free_path(path);
	return ret;
}

/*
 * there are some corner cases where we want to force a full
 * commit instead of allowing a directory to be logged.
 *
 * They revolve around files there were unlinked from the directory, and
 * this function updates the parent directory so that a full commit is
 * properly done if it is fsync'd later after the unlinks are done.
 *
 * Must be called before the unlink operations (updates to the subvolume tree,
 * inodes, etc) are done.
 */
void btrfs_record_unlink_dir(struct btrfs_trans_handle *trans,
			     struct inode *dir, struct inode *inode,
			     int for_rename)
{
	/*
	 * when we're logging a file, if it hasn't been renamed
	 * or unlinked, and its inode is fully committed on disk,
	 * we don't have to worry about walking up the directory chain
	 * to log its parents.
	 *
	 * So, we use the last_unlink_trans field to put this transid
	 * into the file.  When the file is logged we check it and
	 * don't log the parents if the file is fully on disk.
	 */
	mutex_lock(&BTRFS_I(inode)->log_mutex);
	BTRFS_I(inode)->last_unlink_trans = trans->transid;
	mutex_unlock(&BTRFS_I(inode)->log_mutex);

	/*
	 * if this directory was already logged any new
	 * names for this file/dir will get recorded
	 */
	smp_mb();
	if (BTRFS_I(dir)->logged_trans == trans->transid)
		return;

	/*
	 * if the inode we're about to unlink was logged,
	 * the log will be properly updated for any new names
	 */
	if (BTRFS_I(inode)->logged_trans == trans->transid)
		return;

	/*
	 * when renaming files across directories, if the directory
	 * there we're unlinking from gets fsync'd later on, there's
	 * no way to find the destination directory later and fsync it
	 * properly.  So, we have to be conservative and force commits
	 * so the new name gets discovered.
	 */
	if (for_rename)
		goto record;

	/* we can safely do the unlink without any special recording */
	return;

record:
	mutex_lock(&BTRFS_I(dir)->log_mutex);
	BTRFS_I(dir)->last_unlink_trans = trans->transid;
	mutex_unlock(&BTRFS_I(dir)->log_mutex);
}

/*
 * Make sure that if someone attempts to fsync the parent directory of a deleted
 * snapshot, it ends up triggering a transaction commit. This is to guarantee
 * that after replaying the log tree of the parent directory's root we will not
 * see the snapshot anymore and at log replay time we will not see any log tree
 * corresponding to the deleted snapshot's root, which could lead to replaying
 * it after replaying the log tree of the parent directory (which would replay
 * the snapshot delete operation).
 *
 * Must be called before the actual snapshot destroy operation (updates to the
 * parent root and tree of tree roots trees, etc) are done.
 */
void btrfs_record_snapshot_destroy(struct btrfs_trans_handle *trans,
				   struct inode *dir)
{
	mutex_lock(&BTRFS_I(dir)->log_mutex);
	BTRFS_I(dir)->last_unlink_trans = trans->transid;
	mutex_unlock(&BTRFS_I(dir)->log_mutex);
}

/*
 * Call this after adding a new name for a file and it will properly
 * update the log to reflect the new name.
 *
 * It will return zero if all goes well, and it will return 1 if a
 * full transaction commit is required.
 */
int btrfs_log_new_name(struct btrfs_trans_handle *trans,
			struct inode *inode, struct inode *old_dir,
			struct dentry *parent)
{
	struct btrfs_fs_info *fs_info = btrfs_sb(inode->i_sb);
	struct btrfs_root * root = BTRFS_I(inode)->root;

	/*
	 * this will force the logging code to walk the dentry chain
	 * up for the file
	 */
	if (S_ISREG(inode->i_mode))
		BTRFS_I(inode)->last_unlink_trans = trans->transid;

	/*
	 * if this inode hasn't been logged and directory we're renaming it
	 * from hasn't been logged, we don't need to log it
	 */
	if (BTRFS_I(inode)->logged_trans <=
	    fs_info->last_trans_committed &&
	    (!old_dir || BTRFS_I(old_dir)->logged_trans <=
		    fs_info->last_trans_committed))
		return 0;

	return btrfs_log_inode_parent(trans, root, inode, parent, 0,
				      LLONG_MAX, 1, NULL);
}
<|MERGE_RESOLUTION|>--- conflicted
+++ resolved
@@ -5223,13 +5223,8 @@
 			if (di_key.type == BTRFS_ROOT_ITEM_KEY)
 				continue;
 
-<<<<<<< HEAD
+			btrfs_release_path(path);
 			di_inode = btrfs_iget(fs_info->sb, &di_key, root, NULL);
-=======
-			btrfs_release_path(path);
-			di_inode = btrfs_iget(root->fs_info->sb, &di_key,
-					      root, NULL);
->>>>>>> 2a7bf53f
 			if (IS_ERR(di_inode)) {
 				ret = PTR_ERR(di_inode);
 				goto next_dir_inode;
