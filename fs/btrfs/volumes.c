--- conflicted
+++ resolved
@@ -482,19 +482,12 @@
 
 	if (flush)
 		sync_blockdev(bdev);
-<<<<<<< HEAD
-	ret = set_blocksize(bdev, BTRFS_BDEV_BLOCKSIZE);
-	if (ret) {
-		fput(*bdev_file);
-		goto error;
-=======
 	if (holder) {
 		ret = set_blocksize(*bdev_file, BTRFS_BDEV_BLOCKSIZE);
 		if (ret) {
 			fput(*bdev_file);
 			goto error;
 		}
->>>>>>> 0c383648
 	}
 	invalidate_bdev(bdev);
 	*disk_super = btrfs_read_dev_super(bdev);
@@ -507,10 +500,7 @@
 	return 0;
 
 error:
-<<<<<<< HEAD
-=======
 	*disk_super = NULL;
->>>>>>> 0c383648
 	*bdev_file = NULL;
 	return ret;
 }
@@ -5628,24 +5618,6 @@
 	return map;
 }
 
-<<<<<<< HEAD
-struct btrfs_chunk_map *btrfs_clone_chunk_map(struct btrfs_chunk_map *map, gfp_t gfp)
-{
-	const int size = btrfs_chunk_map_size(map->num_stripes);
-	struct btrfs_chunk_map *clone;
-
-	clone = kmemdup(map, size, gfp);
-	if (!clone)
-		return NULL;
-
-	refcount_set(&clone->refs, 1);
-	RB_CLEAR_NODE(&clone->rb_node);
-
-	return clone;
-}
-
-=======
->>>>>>> 0c383648
 static struct btrfs_block_group *create_chunk(struct btrfs_trans_handle *trans,
 			struct alloc_chunk_ctl *ctl,
 			struct btrfs_device_info *devices_info)
@@ -6477,7 +6449,6 @@
 		return false;
 
 	return true;
-<<<<<<< HEAD
 }
 
 static void map_blocks_raid0(const struct btrfs_chunk_map *map,
@@ -6610,140 +6581,6 @@
 	io_geom->mirror_num = io_geom->stripe_index + 1;
 }
 
-=======
-}
-
-static void map_blocks_raid0(const struct btrfs_chunk_map *map,
-			     struct btrfs_io_geometry *io_geom)
-{
-	io_geom->stripe_index = io_geom->stripe_nr % map->num_stripes;
-	io_geom->stripe_nr /= map->num_stripes;
-	if (io_geom->op == BTRFS_MAP_READ)
-		io_geom->mirror_num = 1;
-}
-
-static void map_blocks_raid1(struct btrfs_fs_info *fs_info,
-			     struct btrfs_chunk_map *map,
-			     struct btrfs_io_geometry *io_geom,
-			     bool dev_replace_is_ongoing)
-{
-	if (io_geom->op != BTRFS_MAP_READ) {
-		io_geom->num_stripes = map->num_stripes;
-		return;
-	}
-
-	if (io_geom->mirror_num) {
-		io_geom->stripe_index = io_geom->mirror_num - 1;
-		return;
-	}
-
-	io_geom->stripe_index = find_live_mirror(fs_info, map, 0,
-						 dev_replace_is_ongoing);
-	io_geom->mirror_num = io_geom->stripe_index + 1;
-}
-
-static void map_blocks_dup(const struct btrfs_chunk_map *map,
-			   struct btrfs_io_geometry *io_geom)
-{
-	if (io_geom->op != BTRFS_MAP_READ) {
-		io_geom->num_stripes = map->num_stripes;
-		return;
-	}
-
-	if (io_geom->mirror_num) {
-		io_geom->stripe_index = io_geom->mirror_num - 1;
-		return;
-	}
-
-	io_geom->mirror_num = 1;
-}
-
-static void map_blocks_raid10(struct btrfs_fs_info *fs_info,
-			      struct btrfs_chunk_map *map,
-			      struct btrfs_io_geometry *io_geom,
-			      bool dev_replace_is_ongoing)
-{
-	u32 factor = map->num_stripes / map->sub_stripes;
-	int old_stripe_index;
-
-	io_geom->stripe_index = (io_geom->stripe_nr % factor) * map->sub_stripes;
-	io_geom->stripe_nr /= factor;
-
-	if (io_geom->op != BTRFS_MAP_READ) {
-		io_geom->num_stripes = map->sub_stripes;
-		return;
-	}
-
-	if (io_geom->mirror_num) {
-		io_geom->stripe_index += io_geom->mirror_num - 1;
-		return;
-	}
-
-	old_stripe_index = io_geom->stripe_index;
-	io_geom->stripe_index = find_live_mirror(fs_info, map,
-						 io_geom->stripe_index,
-						 dev_replace_is_ongoing);
-	io_geom->mirror_num = io_geom->stripe_index - old_stripe_index + 1;
-}
-
-static void map_blocks_raid56_write(struct btrfs_chunk_map *map,
-				    struct btrfs_io_geometry *io_geom,
-				    u64 logical, u64 *length)
-{
-	int data_stripes = nr_data_stripes(map);
-
-	/*
-	 * Needs full stripe mapping.
-	 *
-	 * Push stripe_nr back to the start of the full stripe For those cases
-	 * needing a full stripe, @stripe_nr is the full stripe number.
-	 *
-	 * Originally we go raid56_full_stripe_start / full_stripe_len, but
-	 * that can be expensive.  Here we just divide @stripe_nr with
-	 * @data_stripes.
-	 */
-	io_geom->stripe_nr /= data_stripes;
-
-	/* RAID[56] write or recovery. Return all stripes */
-	io_geom->num_stripes = map->num_stripes;
-	io_geom->max_errors = btrfs_chunk_max_errors(map);
-
-	/* Return the length to the full stripe end. */
-	*length = min(logical + *length,
-		      io_geom->raid56_full_stripe_start + map->start +
-		      btrfs_stripe_nr_to_offset(data_stripes)) -
-		logical;
-	io_geom->stripe_index = 0;
-	io_geom->stripe_offset = 0;
-}
-
-static void map_blocks_raid56_read(struct btrfs_chunk_map *map,
-				   struct btrfs_io_geometry *io_geom)
-{
-	int data_stripes = nr_data_stripes(map);
-
-	ASSERT(io_geom->mirror_num <= 1);
-	/* Just grab the data stripe directly. */
-	io_geom->stripe_index = io_geom->stripe_nr % data_stripes;
-	io_geom->stripe_nr /= data_stripes;
-
-	/* We distribute the parity blocks across stripes. */
-	io_geom->stripe_index =
-		(io_geom->stripe_nr + io_geom->stripe_index) % map->num_stripes;
-
-	if (io_geom->op == BTRFS_MAP_READ && io_geom->mirror_num < 1)
-		io_geom->mirror_num = 1;
-}
-
-static void map_blocks_single(const struct btrfs_chunk_map *map,
-			      struct btrfs_io_geometry *io_geom)
-{
-	io_geom->stripe_index = io_geom->stripe_nr % map->num_stripes;
-	io_geom->stripe_nr /= map->num_stripes;
-	io_geom->mirror_num = io_geom->stripe_index + 1;
-}
-
->>>>>>> 0c383648
 /*
  * Map one logical range to one or more physical ranges.
  *
