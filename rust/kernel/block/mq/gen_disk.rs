// SPDX-License-Identifier: GPL-2.0

//! Generic disk abstraction.
//!
//! C header: [`include/linux/blkdev.h`](srctree/include/linux/blkdev.h)
//! C header: [`include/linux/blk-mq.h`](srctree/include/linux/blk-mq.h)

<<<<<<< HEAD
use crate::block::mq::{raw_writer::RawWriter, Operations, TagSet};
use crate::fmt::{self, Write};
use crate::{bindings, error::from_err_ptr, error::Result, sync::Arc};
use crate::{error, static_lock_class};
=======
use crate::{
    bindings,
    block::mq::{Operations, TagSet},
    error::{self, from_err_ptr, Result},
    prelude::*,
    static_lock_class,
    str::NullTerminatedFormatter,
    sync::Arc,
    types::{ForeignOwnable, ScopeGuard},
};
use core::fmt::{self, Write};
>>>>>>> 130e6de6

/// A builder for [`GenDisk`].
///
/// Use this struct to configure and add new [`GenDisk`] to the VFS.
pub struct GenDiskBuilder {
    rotational: bool,
    logical_block_size: u32,
    physical_block_size: u32,
    capacity_sectors: u64,
}

impl Default for GenDiskBuilder {
    fn default() -> Self {
        Self {
            rotational: false,
            logical_block_size: bindings::PAGE_SIZE as u32,
            physical_block_size: bindings::PAGE_SIZE as u32,
            capacity_sectors: 0,
        }
    }
}

impl GenDiskBuilder {
    /// Create a new instance.
    pub fn new() -> Self {
        Self::default()
    }

    /// Set the rotational media attribute for the device to be built.
    pub fn rotational(mut self, rotational: bool) -> Self {
        self.rotational = rotational;
        self
    }

    /// Validate block size by verifying that it is between 512 and `PAGE_SIZE`,
    /// and that it is a power of two.
    pub fn validate_block_size(size: u32) -> Result {
        if !(512..=bindings::PAGE_SIZE as u32).contains(&size) || !size.is_power_of_two() {
            Err(error::code::EINVAL)
        } else {
            Ok(())
        }
    }

    /// Set the logical block size of the device to be built.
    ///
    /// This method will check that block size is a power of two and between 512
    /// and 4096. If not, an error is returned and the block size is not set.
    ///
    /// This is the smallest unit the storage device can address. It is
    /// typically 4096 bytes.
    pub fn logical_block_size(mut self, block_size: u32) -> Result<Self> {
        Self::validate_block_size(block_size)?;
        self.logical_block_size = block_size;
        Ok(self)
    }

    /// Set the physical block size of the device to be built.
    ///
    /// This method will check that block size is a power of two and between 512
    /// and 4096. If not, an error is returned and the block size is not set.
    ///
    /// This is the smallest unit a physical storage device can write
    /// atomically. It is usually the same as the logical block size but may be
    /// bigger. One example is SATA drives with 4096 byte physical block size
    /// that expose a 512 byte logical block size to the operating system.
    pub fn physical_block_size(mut self, block_size: u32) -> Result<Self> {
        Self::validate_block_size(block_size)?;
        self.physical_block_size = block_size;
        Ok(self)
    }

    /// Set the capacity of the device to be built, in sectors (512 bytes).
    pub fn capacity_sectors(mut self, capacity: u64) -> Self {
        self.capacity_sectors = capacity;
        self
    }

    /// Build a new `GenDisk` and add it to the VFS.
    pub fn build<T: Operations>(
        self,
        name: fmt::Arguments<'_>,
        tagset: Arc<TagSet<T>>,
        queue_data: T::QueueData,
    ) -> Result<GenDisk<T>> {
        let data = queue_data.into_foreign();
        let recover_data = ScopeGuard::new(|| {
            // SAFETY: T::QueueData was created by the call to `into_foreign()` above
            drop(unsafe { T::QueueData::from_foreign(data) });
        });

        // SAFETY: `bindings::queue_limits` contain only fields that are valid when zeroed.
        let mut lim: bindings::queue_limits = unsafe { core::mem::zeroed() };

        lim.logical_block_size = self.logical_block_size;
        lim.physical_block_size = self.physical_block_size;
        if self.rotational {
            lim.features = bindings::BLK_FEAT_ROTATIONAL;
        }

        // SAFETY: `tagset.raw_tag_set()` points to a valid and initialized tag set
        let gendisk = from_err_ptr(unsafe {
            bindings::__blk_mq_alloc_disk(
                tagset.raw_tag_set(),
                &mut lim,
                data,
                static_lock_class!().as_ptr(),
            )
        })?;

        const TABLE: bindings::block_device_operations = bindings::block_device_operations {
            submit_bio: None,
            open: None,
            release: None,
            ioctl: None,
            compat_ioctl: None,
            check_events: None,
            unlock_native_capacity: None,
            getgeo: None,
            set_read_only: None,
            swap_slot_free_notify: None,
            report_zones: None,
            devnode: None,
            alternative_gpt_sector: None,
            get_unique_id: None,
            // TODO: Set to THIS_MODULE. Waiting for const_refs_to_static feature to
            // be merged (unstable in rustc 1.78 which is staged for linux 6.10)
            // <https://github.com/rust-lang/rust/issues/119618>
            owner: core::ptr::null_mut(),
            pr_ops: core::ptr::null_mut(),
            free_disk: None,
            poll_bio: None,
        };

        // SAFETY: `gendisk` is a valid pointer as we initialized it above
        unsafe { (*gendisk).fops = &TABLE };

        let mut writer = NullTerminatedFormatter::new(
            // SAFETY: `gendisk` points to a valid and initialized instance. We
            // have exclusive access, since the disk is not added to the VFS
            // yet.
            unsafe { &mut (*gendisk).disk_name },
        )
        .ok_or(EINVAL)?;
        writer.write_fmt(name)?;

        // SAFETY: `gendisk` points to a valid and initialized instance of
        // `struct gendisk`. `set_capacity` takes a lock to synchronize this
        // operation, so we will not race.
        unsafe { bindings::set_capacity(gendisk, self.capacity_sectors) };

        crate::error::to_result(
            // SAFETY: `gendisk` points to a valid and initialized instance of
            // `struct gendisk`.
            unsafe {
                bindings::device_add_disk(core::ptr::null_mut(), gendisk, core::ptr::null_mut())
            },
        )?;

        recover_data.dismiss();

        // INVARIANT: `gendisk` was initialized above.
        // INVARIANT: `gendisk` was added to the VFS via `device_add_disk` above.
        // INVARIANT: `gendisk.queue.queue_data` is set to `data` in the call to
        // `__blk_mq_alloc_disk` above.
        Ok(GenDisk {
            _tagset: tagset,
            gendisk,
        })
    }
}

/// A generic block device.
///
/// # Invariants
///
///  - `gendisk` must always point to an initialized and valid `struct gendisk`.
///  - `gendisk` was added to the VFS through a call to
///    `bindings::device_add_disk`.
///  - `self.gendisk.queue.queuedata` is initialized by a call to `ForeignOwnable::into_foreign`.
pub struct GenDisk<T: Operations> {
    _tagset: Arc<TagSet<T>>,
    gendisk: *mut bindings::gendisk,
}

// SAFETY: `GenDisk` is an owned pointer to a `struct gendisk` and an `Arc` to a
// `TagSet` It is safe to send this to other threads as long as T is Send.
unsafe impl<T: Operations + Send> Send for GenDisk<T> {}

impl<T: Operations> Drop for GenDisk<T> {
    fn drop(&mut self) {
        // SAFETY: By type invariant of `Self`, `self.gendisk` points to a valid
        // and initialized instance of `struct gendisk`, and, `queuedata` was
        // initialized with the result of a call to
        // `ForeignOwnable::into_foreign`.
        let queue_data = unsafe { (*(*self.gendisk).queue).queuedata };

        // SAFETY: By type invariant, `self.gendisk` points to a valid and
        // initialized instance of `struct gendisk`, and it was previously added
        // to the VFS.
        unsafe { bindings::del_gendisk(self.gendisk) };

        // SAFETY: `queue.queuedata` was created by `GenDiskBuilder::build` with
        // a call to `ForeignOwnable::into_foreign` to create `queuedata`.
        // `ForeignOwnable::from_foreign` is only called here.
        drop(unsafe { T::QueueData::from_foreign(queue_data) });
    }
}<|MERGE_RESOLUTION|>--- conflicted
+++ resolved
@@ -5,24 +5,17 @@
 //! C header: [`include/linux/blkdev.h`](srctree/include/linux/blkdev.h)
 //! C header: [`include/linux/blk-mq.h`](srctree/include/linux/blk-mq.h)
 
-<<<<<<< HEAD
-use crate::block::mq::{raw_writer::RawWriter, Operations, TagSet};
-use crate::fmt::{self, Write};
-use crate::{bindings, error::from_err_ptr, error::Result, sync::Arc};
-use crate::{error, static_lock_class};
-=======
 use crate::{
     bindings,
     block::mq::{Operations, TagSet},
     error::{self, from_err_ptr, Result},
+    fmt::{self, Write},
     prelude::*,
     static_lock_class,
     str::NullTerminatedFormatter,
     sync::Arc,
     types::{ForeignOwnable, ScopeGuard},
 };
-use core::fmt::{self, Write};
->>>>>>> 130e6de6
 
 /// A builder for [`GenDisk`].
 ///
