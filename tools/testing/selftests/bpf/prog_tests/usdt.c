--- conflicted
+++ resolved
@@ -40,9 +40,6 @@
 	}
 }
 
-<<<<<<< HEAD
-static void subtest_basic_usdt(bool optimized)
-=======
 #if defined(__x86_64__) || defined(__i386__)
 /*
  * SIB (Scale-Index-Base) addressing format: "size@(base_reg, index_reg, scale)"
@@ -102,14 +99,13 @@
 }
 #endif
 
-static void subtest_basic_usdt(void)
->>>>>>> 4ef77dd5
+static void subtest_basic_usdt(bool optimized)
 {
 	LIBBPF_OPTS(bpf_usdt_opts, opts);
 	struct test_usdt *skel;
 	struct test_usdt__bss *bss;
-<<<<<<< HEAD
 	int err, i, called;
+	const __u64 expected_cookie = 0xcafedeadbeeffeed;
 
 #define TRIGGER(x) ({			\
 	trigger_func(x);		\
@@ -117,10 +113,6 @@
 		trigger_func(x);	\
 	optimized ? 2 : 1;		\
 	})
-=======
-	int err, i;
-	const __u64 expected_cookie = 0xcafedeadbeeffeed;
->>>>>>> 4ef77dd5
 
 	skel = test_usdt__open_and_load();
 	if (!ASSERT_OK_PTR(skel, "skel_open"))
@@ -141,9 +133,6 @@
 	if (!ASSERT_OK_PTR(skel->links.usdt0, "usdt0_link"))
 		goto cleanup;
 
-<<<<<<< HEAD
-	called = TRIGGER(1);
-=======
 #if defined(__x86_64__) || defined(__i386__)
 	opts.usdt_cookie = expected_cookie;
 	skel->links.usdt_sib = bpf_program__attach_usdt(skel->progs.usdt_sib,
@@ -153,8 +142,7 @@
 		goto cleanup;
 #endif
 
-	trigger_func(1);
->>>>>>> 4ef77dd5
+	alled = TRIGGER(1);
 
 	ASSERT_EQ(bss->usdt0_called, called, "usdt0_called");
 	ASSERT_EQ(bss->usdt3_called, called, "usdt3_called");
